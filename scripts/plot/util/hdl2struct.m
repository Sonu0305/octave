--- conflicted
+++ resolved
@@ -165,10 +165,6 @@
 
 endfunction
 
+## FIXME: need validation tests
 
-<<<<<<< HEAD
-## FIXME: need validation tests
-## FIXME: Need to test code for legends, colorbars.
-=======
-## FIXME: need validation tests
->>>>>>> 0b8d3ea4
+## FIXME: Need to test code for legends, colorbars.