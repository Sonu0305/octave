--- conflicted
+++ resolved
@@ -319,21 +319,9 @@
   else
     data = get (kids, strcat (ax, "data"));
     scale = get (ca, strcat (ax, "scale"));
-<<<<<<< HEAD
     if (strcmp (scale, "log") && any (data > 0))
       data(data<=0) = NaN;
-    end
-=======
-    if (strcmp (scale, "log"))
-      if (iscell (data))
-        for i = 1:length(data)
-          data{i}(data{i}<=0) = NaN;
-        endfor
-      else
-        data(data<=0) = NaN;
-      endif
-    endif
->>>>>>> b8392f15
+    endif
     if (iscell (data))
       data = data (find (! cellfun ("isempty", data)));
       if (! isempty (data))
