--- conflicted
+++ resolved
@@ -319,19 +319,8 @@
   else
     data = get (kids, strcat (ax, "data"));
     scale = get (ca, strcat (ax, "scale"));
-<<<<<<< HEAD
     if (strcmp (scale, "log") && any (data > 0))
       data(data<=0) = NaN;
-=======
-    if (strcmp (scale, "log"))
-      if (iscell (data))
-        for i = 1:length(data)
-          data{i}(data{i}<=0) = NaN;
-        end
-      else
-        data(data<=0) = NaN;
-      end
->>>>>>> 94a01f84
     end
     if (iscell (data))
       data = data (find (! cellfun ("isempty", data)));
