--- conflicted
+++ resolved
@@ -976,8 +976,7 @@
   set (t1, "deletefcn", "");
   delete (t1);
   for i = 1 : numel (hplots)
-<<<<<<< HEAD
-    if (strcmp (get (hplots(i), "type"), "line"))
+    if (ishandle (hplots(i)) && strcmp (get (hplots (i), "type"), "line"))
       dellistener (hplots(i), "color");
       dellistener (hplots(i), "linestyle");
       dellistener (hplots(i), "marker");
@@ -985,16 +984,6 @@
       dellistener (hplots(i), "markerfacecolor");
       dellistener (hplots(i), "markersize");
       dellistener (hplots(i), "displayname");
-=======
-    if (ishandle (hplots(i)) && strcmp (get (hplots (i), "type"), "line"))
-      dellistener (hplots (i), "color");
-      dellistener (hplots (i), "linestyle");
-      dellistener (hplots (i), "marker");
-      dellistener (hplots (i), "markeredgecolor");
-      dellistener (hplots (i), "markerfacecolor");
-      dellistener (hplots (i), "markersize");
-      dellistener (hplots (i), "displayname");
->>>>>>> 9f5894ac
     endif
   endfor
 endfunction
