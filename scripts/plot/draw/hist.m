--- conflicted
+++ resolved
@@ -416,7 +416,6 @@
 %! [nn, xx] = hist (double (1:10), single ([1, 5, 10]));
 %! assert (isa (xx, "single"));
 
-<<<<<<< HEAD
 ## Test N-D arrays produce the same result as 2-D arrays
 %!test <*65478>  # Small n
 %! a = magic (4);
@@ -431,7 +430,7 @@
 %! [na, xa] = hist (a, 30);
 %! [nb, xb] = hist (b, 30);
 %! assert ({na, xa}, {nb, xb});
-=======
+
 %!test <*65714> # Avoid error if diff(y) is very small.
 %! a = [1, 1+eps, 1+ 15*eps];
 %! hf = figure ("visible", "off");
@@ -456,7 +455,6 @@
 %!   close (hf);
 %! end_unwind_protect
 
->>>>>>> fa11f49a
 
 ## Test input validation
 %!error <Invalid call> hist ()
