## Copyright (C) 1996-2013 John W. Eaton
##
## This file is part of Octave.
##
## Octave is free software; you can redistribute it and/or modify it
## under the terms of the GNU General Public License as published by
## the Free Software Foundation; either version 3 of the License, or (at
## your option) any later version.
##
## Octave is distributed in the hope that it will be useful, but
## WITHOUT ANY WARRANTY; without even the implied warranty of
## MERCHANTABILITY or FITNESS FOR A PARTICULAR PURPOSE.  See the GNU
## General Public License for more details.
##
## You should have received a copy of the GNU General Public License
## along with Octave; see the file COPYING.  If not, see
## <http://www.gnu.org/licenses/>.

## -*- texinfo -*-
## @deftypefn  {Function File} {} surfc (@var{x}, @var{y}, @var{z})
## @deftypefnx {Function File} {} surfc (@var{z})
## @deftypefnx {Function File} {} surfc (@dots{}, @var{c})
## @deftypefnx {Function File} {} surfc (@dots{}, @var{prop}, @var{val}, @dots{})
## @deftypefnx {Function File} {} surfc (@var{hax}, @dots{})
## @deftypefnx {Function File} {@var{h} =} surfc (@dots{})
## Plot a 3-D surface mesh with underlying contour lines.
##
## The surface mesh is plotted using shaded rectangles.  The vertices of the
## rectangles [@var{x}, @var{y}] are typically the output of @code{meshgrid}.
## over a 2-D rectangular region in the x-y plane.  @var{z} determines the
## height above the plane of each vertex.  If only a single @var{z} matrix is
## given, then it is plotted over the meshgrid
## @code{@var{x} = 1:columns (@var{z}), @var{y} = 1:rows (@var{z})}.
## Thus, columns of @var{z} correspond to different @var{x} values and rows
## of @var{z} correspond to different @var{y} values.
##
## The color of the surface is computed by linearly scaling the @var{z} values
## to fit the range of the current colormap.  Use @code{caxis} and/or
## change the colormap to control the appearance.
##
## Optionally, the color of the surface can be specified independently of
## @var{z} by supplying a color matrix, @var{c}.
##
## Any property/value pairs are passed directly to the underlying surface
## object.
##
## If the first argument @var{hax} is an axes handle, then plot into this axis,
## rather than the current axes returned by @code{gca}.
##
## The optional return value @var{h} is a graphics handle to the created
## surface object.
##
## Note: The exact appearance of the surface can be controlled with the
## @code{shading} command or by using @code{set} to control surface object
## properties.
## @seealso{ezsurfc, surf, surfl, surfnorm, trisurf, contour, mesh, surface, meshgrid, hidden, shading, colormap, caxis}
## @end deftypefn

function h = surfc (varargin)

  [hax, varargin, nargin] = __plt_get_axis_arg__ ("surfc", varargin{:});

  if (nargin < 1)
    print_usage ();
  endif

  oldfig = [];
  if (! isempty (hax))
    oldfig = get (0, "currentfigure");
  endif
  unwind_protect
    hax = newplot (hax);
<<<<<<< HEAD
    
    surfc_props = {"facecolor", "flat"};
    chararg = find (cellfun ("isclass", varargin, "char"), 1);
    if (isempty (chararg))
      htmp = surface (varargin{:}, surfc_props{:});
    else
      htmp = surface (varargin{1:chararg-1}, surfc_props{:},
                      varargin{chararg:end});
    endif
=======

    htmp = surface (varargin{:});
>>>>>>> 08e25cad

    if (! ishold ())
      set (hax, "view", [-37.5, 30],
                "xgrid", "on", "ygrid", "on", "zgrid", "on",
                "xlimmode", "manual", "ylimmode", "manual");
    endif

    drawnow ();

    ## don't pass string arguments to __contour__()
    stop_idx = find (cellfun ("isclass", varargin, "char"), 1);
    if (isempty (stop_idx))
      stop_idx = nargin;
    else
      stop_idx--;
    endif

    if (stop_idx - 1 == 1 || stop_idx - 1 == 3)
      ## Don't pass a color matrix c to __contour__
      stop_idx -= 1;
    endif

    zmin = get (hax, "zlim")(1);
    [~, htmp2] = __contour__ (hax, zmin, varargin{1:stop_idx});

    htmp = [htmp; htmp2];

  unwind_protect_cleanup
    if (! isempty (oldfig))
      set (0, "currentfigure", oldfig);
    endif
  end_unwind_protect

  if (nargout > 0)
    h = htmp;
  endif

endfunction


%!demo
%! clf;
%! colormap ('default');
%! Z = peaks ();
%! surfc (Z);
%! title ('surfc() combines surf/contour plots');

%!demo
%! clf;
%! colormap ('default');
%! Z = sombrero ();
%! [Fx,Fy] = gradient (Z);
%! surfc (Z, Fx+Fy);
%! shading interp;
%! title ({'surfc() plot of sombrero() function'; ...
%!         'facecolor is interpolated, color determined by gradient of Z'});

%!demo
%! clf;
%! colormap ('default');
%! [X,Y,Z] = sombrero ();
%! [~,Fy] = gradient (Z);
%! surfc (X,Y,Z,Fy);
%! shading interp;
%! title ({'surfc() plot of peaks() function'; ...
%!         'facecolor is interpolated, color determined by Y-gradient of Z'});
<|MERGE_RESOLUTION|>--- conflicted
+++ resolved
@@ -70,8 +70,7 @@
   endif
   unwind_protect
     hax = newplot (hax);
-<<<<<<< HEAD
-    
+
     surfc_props = {"facecolor", "flat"};
     chararg = find (cellfun ("isclass", varargin, "char"), 1);
     if (isempty (chararg))
@@ -80,10 +79,6 @@
       htmp = surface (varargin{1:chararg-1}, surfc_props{:},
                       varargin{chararg:end});
     endif
-=======
-
-    htmp = surface (varargin{:});
->>>>>>> 08e25cad
 
     if (! ishold ())
       set (hax, "view", [-37.5, 30],
