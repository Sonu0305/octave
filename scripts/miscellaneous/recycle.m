--- conflicted
+++ resolved
@@ -69,8 +69,4 @@
 %!error recycle ("on", "and I mean it")
 %!error <NEW_VAL must be a character string> recycle (1)
 %!error <recycling files is not implemented> recycle ("on")
-<<<<<<< HEAD
-%!error <invalid value 'foobar'> recycle ("foobar")
-=======
-%!error <invalid value of STATE = 'foobar'> recycle ("foobar")
->>>>>>> 0b8d3ea4
+%!error <invalid value 'foobar'> recycle ("foobar")