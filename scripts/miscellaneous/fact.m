## Copyright (C) 2007-2013 Jordi Gutiérrez Hermoso 
## Copyright (C) 2007 Stallmanfacts.com
##
## This file is part of Octave.
##
## Octave is free software; you can redistribute it and/or modify it
## under the terms of the GNU General Public License as published by
## the Free Software Foundation; either version 3 of the License, or (at
## your option) any later version.
##
## Octave is distributed in the hope that it will be useful, but
## WITHOUT ANY WARRANTY; without even the implied warranty of
## MERCHANTABILITY or FITNESS FOR A PARTICULAR PURPOSE.  See the GNU
## General Public License for more details.
##
## You should have received a copy of the GNU General Public License
## along with Octave; see the file COPYING.  If not, see
## <http://www.gnu.org/licenses/>.

## -*- texinfo -*-
## @deftypefn  {Command} {} fact
## @deftypefnx {Function File} {@var{truth} =} fact ()
## Display an amazing and random fact about the world's greatest hacker.
## @end deftypefn


function truth = fact ()
  persistent wisdom = ...
<<<<<<< HEAD
    {
      "Richard Stallman takes notes in binary.";
      "Richard Stallman doesn't need sudo. I will make him a sandwich anyway.";
      "Richard Stallman is my shephurd, and I am his GNU.";
      "Richard Stallman doesn't wget, Richard Stallman wdemands!";
      "Richard Stallman can touch MC Hammer.";
      "Richard Stallman doesn't read web pages. They write to him.";
      "Richard Stallman gets 9 bits to the byte.";
      "Richard Stallman doesn't really believe in open software, because it's not free enough.";
      "Richard Stallman can leave neutral or negative feedback on eBay.";
      "Richard Stallman is the only man alive who can pronounce GNU the way it is meant to be pronounced.";
      "Richard Stallman does not own a mobile phone because he can fashion a crude convex dish and shout into it at the exact resonant frequency of the ozone, causing a voice to seemingly come from the sky above his intended recipient.";
      "Richard Stallman is so handsome that when he was young he was responsible for all other geeks not being able to get girls. This is why he has to cover his face with a thick layer of hair.";
      "Some people check their computers for viruses. Viruses check their computers for Richard Stallman.";
      "Richard Stallman memorises all his documents. In binary. He just types everything in whenever he needs a document.";
      "When Richard Stallman makes a sudo command, he loses permissions.";
      "Richard Stallman's beard is made of parentheses.";
      "Richard Stallman's DNA is in binary.";
      "Richard Stallman's nervous system is completely wireless.";
      "Richard Stallman's brain accepts UNIX commands.";
      "If Richard Stallman has 1GB of RAM, and if you have 1GB of RAM, Richard Stallman has more RAM than you.";
      "Richard Stallman eats ethernet cables. That's why they invented wireless.";
      "Richard Stallman has a katana. 'Nuff said.";
      "Richard Stallman wrote a program that divides by zero.";
      "Richard Stallman doesn't use zip drives; he just squeezes the hard drive.";
      "Richard Stallman's compiler is afraid to report errors.";
      "Richard Stallman wrote the compiler God used. The Big Bang was the Universe's first segfault.";
      "Richard Stallman successfully compiled a kernel of popcorn.";
      "Richard Stallman doesn't write programs; they write themselves out of reverence.";
      "Richard Stallman can make infinite loops end.";
      "Richard Stallman's anti-virus programs cures HIV.";
      "Richard Stallman's computer doesn't have a clock; it defines what time it is.";
      "Richard Stallman wrote a program to compute the last digit of pi.";
      "Richard Stallman doesn't use web browsers. He sends a link to a daemon that uses wget to fetch the page and sends it back to him.";
      "Richard Stallman can solve the halting problem... in polynomial time.";
      "For Richard Stallman, polynomial time is O(1).";
      "Richard Stallman didn't \"write\" Emacs or created it in his own image. Richard Stallman made Emacs an instance of himself.";
      "Richard Stallman can coerce meaningful data from /dev/null.";
      "Some people wear Linus Torvalds pyjamas to bed, Linus Torvalds wears Richard Stallman pyjamas.";
      "There is no software development process, only a bunch of programs Richard Stallman allows to exist.";
      "Richard Stallman spends his leisure time programming with Guile on GNU Hurd.";
      "Richard Stallman's left and right hands are named \"(\" and \")\" ";
      "Richard Stallman first words were actually syscalls.";
      "Richard Stallman didn't create the singularity. He is the singularity. GNU/Linux is only the event horizon.";
      "When Richard Stallman pipes to more, he gets less ";
      "Richard Stallman never showers; he runs 'make clean'.";
      "Richard Stallman needs neither mouse nor keyboard to operate his computer. He just stares it down until it does what he wants.";
      "Richard Stallman didn't write the GPL. He is the GPL.";
      "Richard Stallman's pinky finger is really a USB memory stick.";
      "Richard Stallman called his operating system GNU because he created it before computers existed, when actual gnus were used for calcuations.";
      "In Soviet Russia, Richard Stallman is still Richard Stallman!";
      "Richard Stallman's flute only plays free music.";
      "When Richard Stallman uses floats, there are no rounding errors.";
      "Richard Stallman wrote a program so powerful it knows the question to 42.";
      "Richard Stallman released his own DNA under GNU FDL.";
      "Richard Stallman knows the entire wikipedia by heart, markup included.";
      "Richard Stallman wrote the HAL9000 OS.";
      "Richard Stallman's laser pointer is a lightsaber.";
      "Richard Stallman never steps down; he shifts the universe up.";
      "Richard Stallman doesn't maintain code; he stares at it until it fixes itself out of reverence.";
      "Richard Stallman doesn't use an editor; he sets the fundamental constants of the universe so that a magnetic platter with his code on it evolves itself.";
      "Richard Stallman doesn’t code; he dares the computer to not do his bidding.";
      "Global warming is caused by Richard Stallman's rage towards non-free software.";
      "Rather than being birthed like a normal child, Richard Stallman instead instantiated himself polymorphically. Shortly thereafter he grew a beard.";
      "Richard Stallman discovered extra-terrestrial life but killed them because they distributed non-free software.";
      "Richard Stallman doesn't evaluate expressions; expressions evaluate to Richard Stallman.";
      "Richard Stallman can see Russia from his house.";
      "Richard Stallman proved P=NP, twice!";
      "Richard Stallman knows of an unfixed bug in TeX.";
      "Richard Stallman can write a context-free grammar for C.";
      "Richard Stallman can determine whether an arbitrary program will terminate.";
      "Richard Stallman's computer has only two buttons. One is for guests.";
      "Richard Stallman does not actually write programs. He comes up with a length and digit index in pi.";
      "Richard Stallman's distributed version control system is a flamewar on Usenet.";
      "Richard Stallman wrote the first version of Emacs on a typewriter.";
      "Richard Stallman has no known weaknesses, except for a phobia against soap.";
      "Richard Stallman is not affected by Godwin's Law.";
      "Richard Stallman can write an anti-virus program that cures HIV. Too bad he never writes anti-virus programs.";
      "Richard Stallman' facial hair is \"free as in beard\"";
      "Richard Stallman is licensed under GPL, so you can clone him and redistribute copies so you can help your neighbor. For example a version that take a bath more often.";
      "Richard Stallman doesn't code; he just travels around the world.";
      "Richard Stallman was coded by himself in lisp with Emacs.";
      "Richard Stallman doesn't eat McDonald's because the machine that kills the cows uses proprietary software.";
      "There is no chin behind Richard Stallman's legendary beard, there is only another Emacs.";
      "In an average living room there are 1,242 objects Richard Stallman could use to write an OS, including the room itself.";
      "Vendor lock-in is when vendors lock themselves inside of a building out of fear of Richard Stallman's wrath.";
      "When Richard Stallman executes ps -e, you show up.";
      "When Richard Stallman gets angry he doesn't swear; he recurses.";
      "On Richard Stallman's computer the bootloader is contained in his .emacs.";
      "Richard Stallman can make any operating system free, free from drivers.";
      "Richard Stallman programmed Chuck Norris.";
      "Behind Richard Stallman's beard there is another fist, to code faster.";
      "Richard Stallman won a Sudoku that started with only one number in each line.";
      "Richard Stallman's brain compiles and runs C code.";
      "Richard Stallman wrote the first version of Emacs using Emacs.";
      "Richard Stallman never gonna give you up, never gonna let you down, never gonna run around and desert you, never gonna make you cry, never gonna say goodbye, never gonna tell a lie and hurt you.";
      "Richard Stallman, upon reading these facts, didn't laugh at all. Instead, he complained that he is being linked to that dirty \"open source\" software. He also asked it to be changed to \"free software\", in order to raise awareness for software freedom in our society.";
      "Richard Stallman has no problem using Emacs. He wrote it with his 4 hands.";
      "Richard Stallman will revert the big rip by adding parenthesis to the dark matter.";
      "When you make a Google search and it doesn't find the answer, Google gently consults Richard Stallman.";
      "Richard Stallman's uptime is over 53 years. And counting up.";
      "Richard Stallman's portable music player can play ogg and WMA, but is too afraid to invoke Richard Stallman's wrath by playing WMA. Ogg it is, then.";
      "Richard Stallman will never die, but may some day go to /dev/null.";
      "Richard Stallman once got swine flu, but it got cleansed by hereditay GPL and thus got assimilated.";
      "Richard Stallman don't cut his hair because there are no GNU/Scissors.";
      "Richard Stallman is the one who trims Chuck Norris beard. And he does it freely, of course.";
      "Richard Stallman does not take bath, for the hydroelectric company uses proprietary software.";
      "Agent Smith loves Richard Stallman's scent.";
      "Richard Stallman is the One.";
      "\"They can take our lives, but they can never take our freedom.\" -- William Wallace after a little talk with Richard Stallman.";
      "Richard Stallman can connect to any brain using an Emacs ssh client.";
      "Richard Stallman ported Emacs to Intel 4004 chip.";
      "Richard Stallman did not write GNU Emacs, he simply read the source code from /dev/null.";
      "Richard Stallman once used GDB to reverse-engineer Windows 7 into a free operating system - able to run on GNU Emacs!";
      "Richard Stallman does not contribute to open source projects; open source projects contribute to Richard Stallman, and then call themselves free software projects.";
      "Richard Stallman programmed himself before he could even exist";
      "Richard Stallman can fill up /dev/null.";
      "Richard Stallman is so zealous about privacy he has /dev/null as his home.";
      "When Richard Stallman runs /bin/false, it returns \"true\".";
      "Richard Stallman doesn't like money, because banks don't run on free software.";
      "Richard Stallman user GNU tar to compress air.";
      "When Richard Stallman reports a bug, the bug prefers to squash itself instead of facing Richard Stallman's wrath.";
      "There are no Windows in Richard Stallman's house... only Doors...";
      "Richard Stallman doesn't like neither PCs-Intel nor Burger King... He prefers e-Macs...";
      "Richard Stallman can use grep to find Jimmy Hoffa.";
      "Richard Stallman made it possible to not absolutely abhor HPUX.";
      "When Richard Stallman pours his alphabets cereal into a bowl, only G's, N's, and U's come out.";
      "Richard Stallman is pronounced \"GNU slash Stallman\"";
      "Richard Stallman doesn't mind if you read his mail as long as you don't delete it before he reads it.";
      "Richard Stallman is just a guy who has strong principles and decided to follow them.";
      "Richard Stallman knows that you don't have class because it is a keyword that he defined.";
      "Richard Stallman doesn't need a qwerty/dvorak keyboard only two buttons \"1\" and \"0\" and his erect penis.";
      "On the first day Richard Stallman said M-x create-light.";
      "Richard Stallman once went out of scope for a while. The garbage collector never dared to touch him.";
      "Richard Stallman does not compile; he closes his eyes, and see energy lines created between bit blocks by the compiler optimizations.";
      "intx80 first calls Richard Stallman before calling sys_call.";
      "Tron is actually a biographical story about Richard Stallman. The director decided to tone it down or audiences wouldn't find it believable.";
      "Richard Stallman always wears a red shirt to make sure that whatever attacks his away-team has to go through him first.";
      "kill -9 invokes Richard Stallman's rage against a process.";
      "If Richard were to stumble upon stallmanfacts.com, he would find it a gnuisance.";
      "Richard Stallman can telnet into Mordor.";
      "sudo chown Richard:Stallman /all/your/base";
      "Richard Stallman's nervous system is completely wireless.";
      "Richard Stallman does not sleep. He yields.";
      "Some people say M-x psychoanalyse-pinhead is a merely a program. Others say M-x psychoanalyse-pinhead *is* Richard Stallman. All I know is, Richard Stallman is The Stig.";
      "If you execute Emacs backward it either undoes the industrial revolution or induces the rapture. But only Richard Stallman knows which.";
      "If Richard Stallman's beard were ever trimmed, the clippings would re-marshal into an exact copy of Richard Stallman.";
      "Richard Stallman never sleeps because he altered his own source to gain background garbage collection.";
      "Richard Stallman's doctor can retrieve a blood sample via CVS.";
      "Richard Stallman can touch this.";
      "Because Richard Stallman's DNA is licensed under the FDL, his doctor can't draw his blood without violating HIPAA.";
      "Richard Stallman can remove his own appendix, using only GDB.";
      "Richard Stallman's DNA includes debugging symbols. But he doesn't need them.";
      "Richard Stallman met Chuck Norris once. Chuck tried a roundhouse, but Richard bashed him in the skull.";
      "Richard Stallman doesn't need to buy a bigger hard drive. He can compress data infinitely.";
      "When Richard Stallman cannot take your call, his beard answers the phone for you.";
      "The R in RMS stands for RMS.";
      "Richard Stallman can parse HTML with regular expressions.";
      "Richard Stallman's traceroute goes all the way through an infinite number of anonymous proxies back to the traffic's source.";
      "Richard Stallman's beard is in fact not a just a beard, but a microprinted hard copy of Emacs source code. New patches must be checked against new hair growth before being approved.";
      "In the beginning-of-buffer there was Richard Stallman.";
      "The NOOP was created to give Richard Stallman some time to comb his beard.";
      "Whenever Richard Stallman looks at a Windows computer, it segfaults. Whenever Richard Stallman doesn't look at a Windows computer, it segfaults.";
      "Richard Stallman can walk on Windows!";
      "After being unable to satisfy my wife for years, Richard Stallman was able to single-handedly unlock her orgasm within seconds and managed to write a texinfo manual minutes later for other users.";
      "Richard Stallman's tabbed browser is a set to wget/telnet fg/bg processes.";
      "There is no chin under Richard Stallman' beard. There's only another beard. Recursively.";
      "Richard Stallman can chown anything! stallman@stallman~$ chown stallman:stallman Earth (for example)";
      "Richard Stallman freed his beard so he can always check what's in it.";
      "In the beginning was the Word, and the Word was with RMS, and the Word was GNU.";
      "RMS means \"RMS means Stallman\"";
      "Richard Stallman is the babelfish of his own speeches.";
      "Richard Stallman wrote his own library and lives in it.";
      "Richard Stallman found Waldo using grep in /dev/null";
      "Richard Stallman doesn't sleep; he is compiling.";
      "Richard Stallman will get Coca Cola to release their recipe under the GPL.";
      "Richard Stallman doesn't change clothes. He makes case mods.";
      "Richard Stallman compiled the first version of gcc with an hexadecimal editor.";
      "Richard Stallman will be the last guest on Linux Outlaws.";
      "Richard Stallman calculates the universe's entropy by exploiting forced stack overflows.";
      "Richard Stallman's consciousness will one day become the singularity, which will create Deep Thought, and answer the meaning of life, the universe and everything.";
      "C is actually written in RMS.";
      "Richard Stallman can write software that does not have a buffer overflow when counting money lost by Jerome Kerviel.";
      "There were no double rainbows before Richard Stallman.";
      "Chuck Norris had to shorten his beard in the presence of Richard Stallman because two beards that awsome, so close would segfault the universe (again).";
      "RMS is Titanic.";
      "Richard Stallman is the answer to the Turing Test.";
      "Richard Stallman's beard makes ads for Gillette and Braun appear.";
      "for i = 1 to Stallman will never stop.";
      "\"RMS\" stands for \"RMS Makes Software\"";
      "Whenever someone writes a \"Hello, world\" program, Richard Stallman says \"Hello\" back.";
      "Richard Stallman wasn't born. He was compiled from source.";
      "Richard Stallman has a URL tatooed on the left side of his chest where you can download his genetic code.";
      "The GNU command line idiom that Richard Stallman never needs: \"date | more\"";
      "Richard Stallman's toe cheese is aged to perfection.";
      "Richard Stallman doesn't always run an OS kernel, but when he does he prefers GNU/Hurd. He is... the most interesting hacker in the world. Stay free, my friends.";
      "When Richard Stallman gets hungry, he just picks debris from his foot and eats it.";
      "Richard Stallman can GPL your code just by looking at it funny.";
      "Richard Stallman loves birds. Birds make auricular love to Richard Stallman.";
      "Richard Stallman is so free that the primitive recursive function for computing his liberty causes a stack overflow.";
      "GNU Hurd is taking more than twenty years to develop because Richard Stallman is using a programming language comprised entirely of different lengths of time.";
      "Richard Stallman's beard contains Richard Stallman, whose beard contains Richard Stallman....";
      "Richard Stallman could have had a Google Plus account in 2010. Too bad he didn't want it.";
      "Richard Stallman pipes the Emacs binaries to /dev/dsp before he goes to sleep.";
      "When Richard Stallman counted his fingers as a kid, he always started with 0.";
      "When Richard Stallman's computer gets a virus, he simply applies a GPL license to it which converts the whole botnet to Linux. I mean, GNU/Linux.";
      "Richard Stallman's beard trimmings can cure cancer. Too bad he never shaves.";
      "Richard Stallman's doesn't kill a process; he just dares it to stay running.";
      "Richard Stallman exists because he compiled himself into being.";
      "Richard Stallman's first words were in binary. When they couldn't understand him, he wrote a parser.";
      "Richard Stallman doesn't need any codecs, he just opens a multimedia file with Emacs, and reads the bytes of the file as plain text. He then performs all the necessary decoding in his mind. But he refuses to decode files encrypted with DRM, although his mind is able to.";
      "Richard Stallman was right. Sadly.";
      "Richard Stallman can wiretap the NSA.";
      "This is how Richard Stallman created Emacs: http://stallman.org/photos/rms-working/img_0631.jpg";
      "Join Richard Stallman now and share the software, you'll be a free hacker, you'll be free!";
      "Richard Stallman has not agreed to the terms and conditions and privacy policy because only he can actually read all of it.";
      "Richard Stallman knows how of a backdoor to AES, but he respects your freedom and privacy too much to actually use it.";
      "Richard Stallman will never get tired of being mocked for the foot cheese incident.";
      "You like to release non-free software around Richard Stallman? I too like to live dangerously...";
      "Yeah, if could just go ahead and make all software free for Richard Stallman, that'd be great, thanks.";
      "Richard Stallman knows exactly what you mean when you talk about the cloud. But do you?";
      "Richard Stallman satisfies Greenspun's Tenth Rule of programming, since his DNA also contains a complete implementation of all of Common Lisp.";
      "Richard Stallman can violate the GPL. In a vulgar display of power, he once did so with the Emacs source code, but he undid the violation before most people noticed.";
      "Good guy Richard Stallman does not try to shake you down for money. He will just kindly ask you to comply with the GPL.";
      "Richard Stallman is in fact also a little sad that Steve Jobs is gone because it has diminished the size of the loyal opposition.";
      "Richard Stallman can release LLVM and clang under the GPL.";
      "No, really, Richard Stallman has a katana.";
      "Every day Richard Stallman finds at least fifteen things in the world to rage about. You can read his findings here: http://stallman.org/archives/polnotes.html"
      "Some of these Richard Stallman facts are completely true. Seriously.";
    };
=======
      {
       "Richard Stallman takes notes in binary.";
       "Richard Stallman doesn't need sudo. I will make him a sandwich anyway.";
       "Richard Stallman is my shephurd, and I am his GNU.";
       "Richard Stallman doesn't wget, Richard Stallman wdemands!";
       "Richard Stallman can touch MC Hammer.";
       "Richard Stallman doesn't read web pages. They write to him.";
       "Richard Stallman gets 9 bits to the byte.";
       "Richard Stallman doesn't really believe in open software, because it's not free enough.";
       "Richard Stallman can leave neutral or negative feedback on eBay.";
       "Richard Stallman is the only man alive who can pronounce GNU the way it is meant to be pronounced.";
       "Richard Stallman does not own a mobile phone because he can fashion a crude convex dish and shout into it at the exact resonant frequency of the ozone, causing a voice to seemingly come from the sky above his intended recipient.";
       "Richard Stallman is so handsome that when he was young he was responsible for all other geeks not being able to get girls. This is why he has to cover his face with a thick layer of hair.";
       "Some people check their computers for viruses. Viruses check their computers for Richard Stallman.";
       "Richard Stallman memorises all his documents. In binary. He just types everything in whenever he needs a document.";
       "When Richard Stallman makes a sudo command, he loses permissions.";
       "Richard Stallman's beard is made of parentheses.";
       "Richard Stallman's DNA is in binary.";
       "Richard Stallman's nervous system is completely wireless.";
       "Richard Stallman's brain accepts UNIX commands.";
       "If Richard Stallman has 1GB of RAM, and if you have 1GB of RAM, Richard Stallman has more RAM than you.";
       "Richard Stallman eats ethernet cables. That's why they invented wireless.";
       "Richard Stallman has a katana. 'Nuff said.";
       "Richard Stallman wrote a program that divides by zero.";
       "Richard Stallman doesn't use zip drives; he just squeezes the hard drive.";
       "Richard Stallman's compiler is afraid to report errors.";
       "Richard Stallman wrote the compiler God used. The Big Bang was the Universe's first segfault.";
       "Richard Stallman successfully compiled a kernel of popcorn.";
       "Richard Stallman doesn't write programs; they write themselves out of reverence.";
       "Richard Stallman can make infinite loops end.";
       "Richard Stallman's anti-virus programs cures HIV.";
       "Richard Stallman's computer doesn't have a clock; it defines what time it is.";
       "Richard Stallman wrote a program to compute the last digit of pi.";
       "Richard Stallman doesn't use web browsers. He sends a link to a daemon that uses wget to fetch the page and sends it back to him.";
       "Richard Stallman can solve the halting problem... in polynomial time.";
       "For Richard Stallman, polynomial time is O(1).";
       "Richard Stallman didn't \"write\" Emacs or created it in his own image. Richard Stallman made Emacs an instance of himself.";
       "Richard Stallman can coerce meaningful data from /dev/null.";
       "Some people wear Linus Torvalds pyjamas to bed, Linus Torvalds wears Richard Stallman pyjamas.";
       "There is no software development process, only a bunch of programs Richard Stallman allows to exist.";
       "Richard Stallman spends his leisure time programming with Guile on GNU Hurd.";
       "Richard Stallman's left and right hands are named \"(\" and \")\" ";
       "Richard Stallman first words were actually syscalls.";
       "Richard Stallman didn't create the singularity. He is the singularity. GNU/Linux is only the event horizon.";
       "When Richard Stallman pipes to more, he gets less ";
       "Richard Stallman never showers; he runs 'make clean'.";
       "Richard Stallman needs neither mouse nor keyboard to operate his computer. He just stares it down until it does what he wants.";
       "Richard Stallman didn't write the GPL. He is the GPL.";
       "Richard Stallman's pinky finger is really a USB memory stick.";
       "Richard Stallman called his operating system GNU because he created it before computers existed, when actual gnus were used for calculations.";
       "In Soviet Russia, Richard Stallman is still Richard Stallman!";
       "Richard Stallman's flute only plays free music.";
       "When Richard Stallman uses floats, there are no rounding errors.";
       "Richard Stallman wrote a program so powerful it knows the question to 42.";
       "Richard Stallman released his own DNA under GNU FDL.";
       "Richard Stallman knows the entire Wikipedia by heart, markup included.";
       "Richard Stallman wrote the HAL9000 OS.";
       "Richard Stallman's laser pointer is a lightsaber.";
       "Richard Stallman never steps down; he shifts the universe up.";
       "Richard Stallman doesn't maintain code; he stares at it until it fixes itself out of reverence.";
       "Richard Stallman doesn't use an editor; he sets the fundamental constants of the universe so that a magnetic platter with his code on it evolves itself.";
       "Richard Stallman doesn’t code; he dares the computer to not do his bidding.";
       "Global warming is caused by Richard Stallman's rage towards non-free software.";
       "Rather than being birthed like a normal child, Richard Stallman instead instantiated himself polymorphically. Shortly thereafter he grew a beard.";
       "Richard Stallman discovered extra-terrestrial life but killed them because they distributed non-free software.";
       "Richard Stallman doesn't evaluate expressions; expressions evaluate to Richard Stallman.";
       "Richard Stallman can see Russia from his house.";
       "Richard Stallman proved P=NP, twice!";
       "Richard Stallman knows of an unfixed bug in TeX.";
       "Richard Stallman can write a context-free grammar for C.";
       "Richard Stallman can determine whether an arbitrary program will terminate.";
       "Richard Stallman's computer has only two buttons. One is for guests.";
       "Richard Stallman does not actually write programs. He comes up with a length and digit index in pi.";
       "Richard Stallman's distributed version control system is a flamewar on Usenet.";
       "Richard Stallman wrote the first version of Emacs on a typewriter.";
       "Richard Stallman has no known weaknesses, except for a phobia against soap.";
       "Richard Stallman is not affected by Godwin's Law.";
       "Richard Stallman can write an anti-virus program that cures HIV. Too bad he never writes anti-virus programs.";
       "Richard Stallman' facial hair is \"free as in beard\"";
       "Richard Stallman is licensed under GPL, so you can clone him and redistribute copies so you can help your neighbor. For example a version that take a bath more often.";
       "Richard Stallman doesn't code; he just travels around the world.";
       "Richard Stallman was coded by himself in lisp with Emacs.";
       "Richard Stallman doesn't eat McDonald's because the machine that kills the cows uses proprietary software.";
       "There is no chin behind Richard Stallman's legendary beard, there is only another Emacs.";
       "In an average living room there are 1,242 objects Richard Stallman could use to write an OS, including the room itself.";
       "Vendor lock-in is when vendors lock themselves inside of a building out of fear of Richard Stallman's wrath.";
       "When Richard Stallman executes ps -e, you show up.";
       "When Richard Stallman gets angry he doesn't swear; he recurses.";
       "On Richard Stallman's computer the bootloader is contained in his .emacs.";
       "Richard Stallman can make any operating system free, free from drivers.";
       "Richard Stallman programmed Chuck Norris.";
       "Behind Richard Stallman's beard there is another fist, to code faster.";
       "Richard Stallman won a Sudoku that started with only one number in each line.";
       "Richard Stallman's brain compiles and runs C code.";
       "Richard Stallman wrote the first version of Emacs using Emacs.";
       "Richard Stallman never gonna give you up, never gonna let you down, never gonna run around and desert you, never gonna make you cry, never gonna say goodbye, never gonna tell a lie and hurt you.";
       "Richard Stallman, upon reading these facts, didn't laugh at all. Instead, he complained that he is being linked to that dirty \"open source\" software. He also asked it to be changed to \"free software\", in order to raise awareness for software freedom in our society.";
       "Richard Stallman has no problem using Emacs. He wrote it with his 4 hands.";
       "Richard Stallman will revert the big rip by adding parenthesis to the dark matter.";
       "When you make a Google search and it doesn't find the answer, Google gently consults Richard Stallman.";
       "Richard Stallman's uptime is over 53 years. And counting up.";
       "Richard Stallman's portable music player can play ogg and WMA, but is too afraid to invoke Richard Stallman's wrath by playing WMA. Ogg it is, then.";
       "Richard Stallman will never die, but may some day go to /dev/null.";
       "Richard Stallman once got swine flu, but it got cleansed by hereditary GPL and thus got assimilated.";
       "Richard Stallman don't cut his hair because there are no GNU/Scissors.";
       "Richard Stallman is the one who trims Chuck Norris beard. And he does it freely, of course.";
       "Richard Stallman does not take bath, for the hydroelectric company uses proprietary software.";
       "Agent Smith loves Richard Stallman's scent.";
       "Richard Stallman is the One.";
       "\"They can take our lives, but they can never take our freedom.\" -- William Wallace after a little talk with Richard Stallman.";
       "Richard Stallman can connect to any brain using an Emacs ssh client.";
       "Richard Stallman ported Emacs to Intel 4004 chip.";
       "Richard Stallman did not write GNU Emacs, he simply read the source code from /dev/null.";
       "Richard Stallman once used GDB to reverse-engineer Windows 7 into a free operating system - able to run on GNU Emacs!";
       "Richard Stallman does not contribute to open source projects; open source projects contribute to Richard Stallman, and then call themselves free software projects.";
       "Richard Stallman programmed himself before he could even exist";
       "Richard Stallman can fill up /dev/null.";
       "Richard Stallman is so zealous about privacy he has /dev/null as his home.";
       "When Richard Stallman runs /bin/false, it returns \"true\".";
       "Richard Stallman doesn't like money, because banks don't run on free software.";
       "Richard Stallman uses GNU tar to compress air.";
       "When Richard Stallman reports a bug, the bug prefers to squash itself instead of facing Richard Stallman's wrath.";
       "There are no Windows in Richard Stallman's house... only Doors...";
       "Richard Stallman doesn't like neither PCs-Intel nor Burger King... He prefers e-Macs...";
       "Richard Stallman can use grep to find Jimmy Hoffa.";
       "Richard Stallman made it possible to not absolutely abhor HPUX.";
       "When Richard Stallman pours his alphabets cereal into a bowl, only G's, N's, and U's come out.";
       "Richard Stallman is pronounced \"GNU slash Stallman\"";
       "Richard Stallman doesn't mind if you read his mail as long as you don't delete it before he reads it.";
       "Richard Stallman is just a guy who has strong principles and decided to follow them.";
       "Richard Stallman knows that you don't have class because it is a keyword that he defined.";
       "Richard Stallman doesn't need a qwerty/dvorak keyboard only two buttons \"1\" and \"0\" and his erect penis.";
       "On the first day Richard Stallman said M-x create-light.";
       "Richard Stallman once went out of scope for a while. The garbage collector never dared to touch him.";
       "Richard Stallman does not compile; he closes his eyes, and see energy lines created between bit blocks by the compiler optimizations.";
       "intx80 first calls Richard Stallman before calling sys_call.";
       "Tron is actually a biographical story about Richard Stallman. The director decided to tone it down or audiences wouldn't find it believable.";
       "Richard Stallman always wears a red shirt to make sure that whatever attacks his away-team has to go through him first.";
       "kill -9 invokes Richard Stallman's rage against a process.";
       "If Richard were to stumble upon stallmanfacts.com, he would find it a gnuisance.";
       "Richard Stallman can telnet into Mordor.";
       "sudo chown Richard:Stallman /all/your/base";
       "Richard Stallman's nervous system is completely wireless.";
       "Richard Stallman does not sleep. He yields.";
       "Some people say M-x psychoanalyse-pinhead is a merely a program. Others say M-x psychoanalyse-pinhead *is* Richard Stallman. All I know is, Richard Stallman is The Stig.";
       "If you execute Emacs backward it either undoes the industrial revolution or induces the rapture. But only Richard Stallman knows which.";
       "If Richard Stallman's beard were ever trimmed, the clippings would re-marshal into an exact copy of Richard Stallman.";
       "Richard Stallman never sleeps because he altered his own source to gain background garbage collection.";
       "Richard Stallman's doctor can retrieve a blood sample via CVS.";
       "Richard Stallman can touch this.";
       "Because Richard Stallman's DNA is licensed under the FDL, his doctor can't draw his blood without violating HIPAA.";
       "Richard Stallman can remove his own appendix, using only GDB.";
       "Richard Stallman's DNA includes debugging symbols. But he doesn't need them.";
       "Richard Stallman met Chuck Norris once. Chuck tried a roundhouse, but Richard bashed him in the skull.";
       "Richard Stallman doesn't need to buy a bigger hard drive. He can compress data infinitely.";
       "When Richard Stallman cannot take your call, his beard answers the phone for you.";
       "The R in RMS stands for RMS.";
       "Richard Stallman can parse HTML with regular expressions.";
       "Richard Stallman's traceroute goes all the way through an infinite number of anonymous proxies back to the traffic's source.";
       "Richard Stallman's beard is in fact not a just a beard, but a microprinted hard copy of Emacs source code. New patches must be checked against new hair growth before being approved.";
       "In the beginning-of-buffer there was Richard Stallman.";
       "The NOOP was created to give Richard Stallman some time to comb his beard.";
       "Whenever Richard Stallman looks at a Windows computer, it segfaults. Whenever Richard Stallman doesn't look at a Windows computer, it segfaults.";
       "Richard Stallman can walk on Windows!";
       "After being unable to satisfy my wife for years, Richard Stallman was able to single-handedly unlock her orgasm within seconds and managed to write a texinfo manual minutes later for other users.";
       "Richard Stallman's tabbed browser is a set to wget/telnet fg/bg processes.";
       "There is no chin under Richard Stallman' beard. There's only another beard. Recursively.";
       "Richard Stallman can chown anything! stallman@stallman~$ chown stallman:stallman Earth (for example)";
       "Richard Stallman freed his beard so he can always check what's in it.";
       "In the beginning was the Word, and the Word was with RMS, and the Word was GNU.";
       "RMS means \"RMS means Stallman\"";
       "Richard Stallman is the babelfish of his own speeches.";
       "Richard Stallman wrote his own library and lives in it.";
       "Richard Stallman found Waldo using grep in /dev/null";
       "Richard Stallman doesn't sleep; he is compiling.";
       "Richard Stallman will get Coca Cola to release their recipe under the GPL.";
       "Richard Stallman doesn't change clothes. He makes case mods.";
       "Richard Stallman compiled the first version of gcc with an hexadecimal editor.";
       "Richard Stallman will be the last guest on Linux Outlaws.";
       "Richard Stallman calculates the universe's entropy by exploiting forced stack overflows.";
       "Richard Stallman's consciousness will one day become the singularity, which will create Deep Thought, and answer the meaning of life, the universe and everything.";
       "C is actually written in RMS.";
       "Richard Stallman can write software that does not have a buffer overflow when counting money lost by Jerome Kerviel.";
       "There were no double rainbows before Richard Stallman.";
       "Chuck Norris had to shorten his beard in the presence of Richard Stallman because two beards that awesome, so close would segfault the universe (again).";
       "RMS is Titanic.";
       "Richard Stallman is the answer to the Turing Test.";
       "Richard Stallman's beard makes ads for Gillette and Braun appear.";
       "for i = 1 to Stallman will never stop.";
       "\"RMS\" stands for \"RMS Makes Software\"";
       "Whenever someone writes a \"Hello, world\" program, Richard Stallman says \"Hello\" back.";
       "Richard Stallman wasn't born. He was compiled from source.";
       "Richard Stallman has a URL tattooed on the left side of his chest where you can download his genetic code.";
       "The GNU command line idiom that Richard Stallman never needs: \"date | more\"";
       "Richard Stallman's toe cheese is aged to perfection.";
       "Richard Stallman doesn't always run an OS kernel, but when he does he prefers GNU/Hurd. He is... the most interesting hacker in the world. Stay free, my friends.";
       "When Richard Stallman gets hungry, he just picks debris from his foot and eats it.";
       "Richard Stallman can GPL your code just by looking at it funny.";
       "Richard Stallman loves birds. Birds make auricular love to Richard Stallman.";
       "Richard Stallman is so free that the primitive recursive function for computing his liberty causes a stack overflow.";
       "GNU Hurd is taking more than twenty years to develop because Richard Stallman is using a programming language comprised entirely of different lengths of time.";
       "Richard Stallman's beard contains Richard Stallman, whose beard contains Richard Stallman....";
       "Richard Stallman could have had a Google Plus account in 2010. Too bad he didn't want it.";
       "Richard Stallman pipes the Emacs binaries to /dev/dsp before he goes to sleep.";
       "When Richard Stallman counted his fingers as a kid, he always started with 0.";
       "When Richard Stallman's computer gets a virus, he simply applies a GPL license to it which converts the whole botnet to Linux. I mean, GNU/Linux.";
       "Richard Stallman's beard trimmings can cure cancer. Too bad he never shaves.";
       "Richard Stallman's doesn't kill a process; he just dares it to stay running.";
       "Richard Stallman exists because he compiled himself into being.";
       "Richard Stallman's first words were in binary. When they couldn't understand him, he wrote a parser.";
       "Richard Stallman doesn't need any codecs, he just opens a multimedia file with Emacs, and reads the bytes of the file as plain text. He then performs all the necessary decoding in his mind. But he refuses to decode files encrypted with DRM, although his mind is able to.";
       "Richard Stallman was right. Sadly.";
       "Richard Stallman can wiretap the NSA.";
       "This is how Richard Stallman created Emacs: http://stallman.org/photos/rms-working/img_0631.jpg";
       "Join Richard Stallman now and share the software, you'll be a free hacker, you'll be free!";
       "Richard Stallman has not agreed to the terms and conditions and privacy policy because only he can actually read all of it.";
       "Richard Stallman knows how of a backdoor to AES, but he respects your freedom and privacy too much to actually use it.";
       "Richard Stallman will never get tired of being mocked for the foot cheese incident.";
       "You like to release non-free software around Richard Stallman? I too like to live dangerously...";
       "Yeah, if could just go ahead and make all software free for Richard Stallman, that'd be great, thanks.";
       "Richard Stallman knows exactly what you mean when you talk about the cloud. But do you?";
       "Richard Stallman satisfies Greenspun's Tenth Rule of programming, since his DNA also contains a complete implementation of all of Common Lisp.";
       "Richard Stallman can violate the GPL. In a vulgar display of power, he once did so with the Emacs source code, but he undid the violation before most people noticed.";
       "Good guy Richard Stallman does not try to shake you down for money. He will just kindly ask you to comply with the GPL.";
       "Richard Stallman is in fact also a little sad that Steve Jobs is gone because it has diminished the size of the loyal opposition.";
       "Richard Stallman can release LLVM and clang under the GPL.";
       "No, really, Richard Stallman has a katana.";
       "Every day Richard Stallman finds at least fifteen things in the world to rage about. You can read his findings here: http://stallman.org/archives/polnotes.html"
       "Some of these Richard Stallman facts are completely true. Seriously.";
       };
>>>>>>> 91f98c89

  w = wisdom{randi(numel(wisdom))};
  if (nargout > 0)
    truth = w;
  else
    w = wordwrap (w);
    printf ("%s", w);
  endif

endfunction

function out = wordwrap (w)
  ncol = terminal_size ()(2);
  wc = ostrsplit (w, " ");
  out = "\n";
  i = 1;
  numwords = numel (wc);
  while (i <= numwords);
    line = wc{i};
    while (i < numwords
           && length (newline = [line " " wc{i+1}]) < ncol)
      line = newline;
      i++;
    endwhile
    out = [out, line, "\n"];
    i++;
  endwhile
  out = [out, "\n"];
endfunction


## Mark file as being tested.  No real test needed for a documentation .m file
%!assert (1)
<|MERGE_RESOLUTION|>--- conflicted
+++ resolved
@@ -26,7 +26,6 @@
 
 function truth = fact ()
   persistent wisdom = ...
-<<<<<<< HEAD
     {
       "Richard Stallman takes notes in binary.";
       "Richard Stallman doesn't need sudo. I will make him a sandwich anyway.";
@@ -76,13 +75,13 @@
       "Richard Stallman needs neither mouse nor keyboard to operate his computer. He just stares it down until it does what he wants.";
       "Richard Stallman didn't write the GPL. He is the GPL.";
       "Richard Stallman's pinky finger is really a USB memory stick.";
-      "Richard Stallman called his operating system GNU because he created it before computers existed, when actual gnus were used for calcuations.";
+      "Richard Stallman called his operating system GNU because he created it before computers existed, when actual gnus were used for calculations.";
       "In Soviet Russia, Richard Stallman is still Richard Stallman!";
       "Richard Stallman's flute only plays free music.";
       "When Richard Stallman uses floats, there are no rounding errors.";
       "Richard Stallman wrote a program so powerful it knows the question to 42.";
       "Richard Stallman released his own DNA under GNU FDL.";
-      "Richard Stallman knows the entire wikipedia by heart, markup included.";
+      "Richard Stallman knows the entire Wikipedia by heart, markup included.";
       "Richard Stallman wrote the HAL9000 OS.";
       "Richard Stallman's laser pointer is a lightsaber.";
       "Richard Stallman never steps down; he shifts the universe up.";
@@ -130,7 +129,7 @@
       "Richard Stallman's uptime is over 53 years. And counting up.";
       "Richard Stallman's portable music player can play ogg and WMA, but is too afraid to invoke Richard Stallman's wrath by playing WMA. Ogg it is, then.";
       "Richard Stallman will never die, but may some day go to /dev/null.";
-      "Richard Stallman once got swine flu, but it got cleansed by hereditay GPL and thus got assimilated.";
+      "Richard Stallman once got swine flu, but it got cleansed by hereditary GPL and thus got assimilated.";
       "Richard Stallman don't cut his hair because there are no GNU/Scissors.";
       "Richard Stallman is the one who trims Chuck Norris beard. And he does it freely, of course.";
       "Richard Stallman does not take bath, for the hydroelectric company uses proprietary software.";
@@ -147,7 +146,7 @@
       "Richard Stallman is so zealous about privacy he has /dev/null as his home.";
       "When Richard Stallman runs /bin/false, it returns \"true\".";
       "Richard Stallman doesn't like money, because banks don't run on free software.";
-      "Richard Stallman user GNU tar to compress air.";
+      "Richard Stallman uses GNU tar to compress air.";
       "When Richard Stallman reports a bug, the bug prefers to squash itself instead of facing Richard Stallman's wrath.";
       "There are no Windows in Richard Stallman's house... only Doors...";
       "Richard Stallman doesn't like neither PCs-Intel nor Burger King... He prefers e-Macs...";
@@ -211,7 +210,7 @@
       "C is actually written in RMS.";
       "Richard Stallman can write software that does not have a buffer overflow when counting money lost by Jerome Kerviel.";
       "There were no double rainbows before Richard Stallman.";
-      "Chuck Norris had to shorten his beard in the presence of Richard Stallman because two beards that awsome, so close would segfault the universe (again).";
+      "Chuck Norris had to shorten his beard in the presence of Richard Stallman because two beards that awesome, so close would segfault the universe (again).";
       "RMS is Titanic.";
       "Richard Stallman is the answer to the Turing Test.";
       "Richard Stallman's beard makes ads for Gillette and Braun appear.";
@@ -219,7 +218,7 @@
       "\"RMS\" stands for \"RMS Makes Software\"";
       "Whenever someone writes a \"Hello, world\" program, Richard Stallman says \"Hello\" back.";
       "Richard Stallman wasn't born. He was compiled from source.";
-      "Richard Stallman has a URL tatooed on the left side of his chest where you can download his genetic code.";
+      "Richard Stallman has a URL tattooed on the left side of his chest where you can download his genetic code.";
       "The GNU command line idiom that Richard Stallman never needs: \"date | more\"";
       "Richard Stallman's toe cheese is aged to perfection.";
       "Richard Stallman doesn't always run an OS kernel, but when he does he prefers GNU/Hurd. He is... the most interesting hacker in the world. Stay free, my friends.";
@@ -257,238 +256,6 @@
       "Every day Richard Stallman finds at least fifteen things in the world to rage about. You can read his findings here: http://stallman.org/archives/polnotes.html"
       "Some of these Richard Stallman facts are completely true. Seriously.";
     };
-=======
-      {
-       "Richard Stallman takes notes in binary.";
-       "Richard Stallman doesn't need sudo. I will make him a sandwich anyway.";
-       "Richard Stallman is my shephurd, and I am his GNU.";
-       "Richard Stallman doesn't wget, Richard Stallman wdemands!";
-       "Richard Stallman can touch MC Hammer.";
-       "Richard Stallman doesn't read web pages. They write to him.";
-       "Richard Stallman gets 9 bits to the byte.";
-       "Richard Stallman doesn't really believe in open software, because it's not free enough.";
-       "Richard Stallman can leave neutral or negative feedback on eBay.";
-       "Richard Stallman is the only man alive who can pronounce GNU the way it is meant to be pronounced.";
-       "Richard Stallman does not own a mobile phone because he can fashion a crude convex dish and shout into it at the exact resonant frequency of the ozone, causing a voice to seemingly come from the sky above his intended recipient.";
-       "Richard Stallman is so handsome that when he was young he was responsible for all other geeks not being able to get girls. This is why he has to cover his face with a thick layer of hair.";
-       "Some people check their computers for viruses. Viruses check their computers for Richard Stallman.";
-       "Richard Stallman memorises all his documents. In binary. He just types everything in whenever he needs a document.";
-       "When Richard Stallman makes a sudo command, he loses permissions.";
-       "Richard Stallman's beard is made of parentheses.";
-       "Richard Stallman's DNA is in binary.";
-       "Richard Stallman's nervous system is completely wireless.";
-       "Richard Stallman's brain accepts UNIX commands.";
-       "If Richard Stallman has 1GB of RAM, and if you have 1GB of RAM, Richard Stallman has more RAM than you.";
-       "Richard Stallman eats ethernet cables. That's why they invented wireless.";
-       "Richard Stallman has a katana. 'Nuff said.";
-       "Richard Stallman wrote a program that divides by zero.";
-       "Richard Stallman doesn't use zip drives; he just squeezes the hard drive.";
-       "Richard Stallman's compiler is afraid to report errors.";
-       "Richard Stallman wrote the compiler God used. The Big Bang was the Universe's first segfault.";
-       "Richard Stallman successfully compiled a kernel of popcorn.";
-       "Richard Stallman doesn't write programs; they write themselves out of reverence.";
-       "Richard Stallman can make infinite loops end.";
-       "Richard Stallman's anti-virus programs cures HIV.";
-       "Richard Stallman's computer doesn't have a clock; it defines what time it is.";
-       "Richard Stallman wrote a program to compute the last digit of pi.";
-       "Richard Stallman doesn't use web browsers. He sends a link to a daemon that uses wget to fetch the page and sends it back to him.";
-       "Richard Stallman can solve the halting problem... in polynomial time.";
-       "For Richard Stallman, polynomial time is O(1).";
-       "Richard Stallman didn't \"write\" Emacs or created it in his own image. Richard Stallman made Emacs an instance of himself.";
-       "Richard Stallman can coerce meaningful data from /dev/null.";
-       "Some people wear Linus Torvalds pyjamas to bed, Linus Torvalds wears Richard Stallman pyjamas.";
-       "There is no software development process, only a bunch of programs Richard Stallman allows to exist.";
-       "Richard Stallman spends his leisure time programming with Guile on GNU Hurd.";
-       "Richard Stallman's left and right hands are named \"(\" and \")\" ";
-       "Richard Stallman first words were actually syscalls.";
-       "Richard Stallman didn't create the singularity. He is the singularity. GNU/Linux is only the event horizon.";
-       "When Richard Stallman pipes to more, he gets less ";
-       "Richard Stallman never showers; he runs 'make clean'.";
-       "Richard Stallman needs neither mouse nor keyboard to operate his computer. He just stares it down until it does what he wants.";
-       "Richard Stallman didn't write the GPL. He is the GPL.";
-       "Richard Stallman's pinky finger is really a USB memory stick.";
-       "Richard Stallman called his operating system GNU because he created it before computers existed, when actual gnus were used for calculations.";
-       "In Soviet Russia, Richard Stallman is still Richard Stallman!";
-       "Richard Stallman's flute only plays free music.";
-       "When Richard Stallman uses floats, there are no rounding errors.";
-       "Richard Stallman wrote a program so powerful it knows the question to 42.";
-       "Richard Stallman released his own DNA under GNU FDL.";
-       "Richard Stallman knows the entire Wikipedia by heart, markup included.";
-       "Richard Stallman wrote the HAL9000 OS.";
-       "Richard Stallman's laser pointer is a lightsaber.";
-       "Richard Stallman never steps down; he shifts the universe up.";
-       "Richard Stallman doesn't maintain code; he stares at it until it fixes itself out of reverence.";
-       "Richard Stallman doesn't use an editor; he sets the fundamental constants of the universe so that a magnetic platter with his code on it evolves itself.";
-       "Richard Stallman doesn’t code; he dares the computer to not do his bidding.";
-       "Global warming is caused by Richard Stallman's rage towards non-free software.";
-       "Rather than being birthed like a normal child, Richard Stallman instead instantiated himself polymorphically. Shortly thereafter he grew a beard.";
-       "Richard Stallman discovered extra-terrestrial life but killed them because they distributed non-free software.";
-       "Richard Stallman doesn't evaluate expressions; expressions evaluate to Richard Stallman.";
-       "Richard Stallman can see Russia from his house.";
-       "Richard Stallman proved P=NP, twice!";
-       "Richard Stallman knows of an unfixed bug in TeX.";
-       "Richard Stallman can write a context-free grammar for C.";
-       "Richard Stallman can determine whether an arbitrary program will terminate.";
-       "Richard Stallman's computer has only two buttons. One is for guests.";
-       "Richard Stallman does not actually write programs. He comes up with a length and digit index in pi.";
-       "Richard Stallman's distributed version control system is a flamewar on Usenet.";
-       "Richard Stallman wrote the first version of Emacs on a typewriter.";
-       "Richard Stallman has no known weaknesses, except for a phobia against soap.";
-       "Richard Stallman is not affected by Godwin's Law.";
-       "Richard Stallman can write an anti-virus program that cures HIV. Too bad he never writes anti-virus programs.";
-       "Richard Stallman' facial hair is \"free as in beard\"";
-       "Richard Stallman is licensed under GPL, so you can clone him and redistribute copies so you can help your neighbor. For example a version that take a bath more often.";
-       "Richard Stallman doesn't code; he just travels around the world.";
-       "Richard Stallman was coded by himself in lisp with Emacs.";
-       "Richard Stallman doesn't eat McDonald's because the machine that kills the cows uses proprietary software.";
-       "There is no chin behind Richard Stallman's legendary beard, there is only another Emacs.";
-       "In an average living room there are 1,242 objects Richard Stallman could use to write an OS, including the room itself.";
-       "Vendor lock-in is when vendors lock themselves inside of a building out of fear of Richard Stallman's wrath.";
-       "When Richard Stallman executes ps -e, you show up.";
-       "When Richard Stallman gets angry he doesn't swear; he recurses.";
-       "On Richard Stallman's computer the bootloader is contained in his .emacs.";
-       "Richard Stallman can make any operating system free, free from drivers.";
-       "Richard Stallman programmed Chuck Norris.";
-       "Behind Richard Stallman's beard there is another fist, to code faster.";
-       "Richard Stallman won a Sudoku that started with only one number in each line.";
-       "Richard Stallman's brain compiles and runs C code.";
-       "Richard Stallman wrote the first version of Emacs using Emacs.";
-       "Richard Stallman never gonna give you up, never gonna let you down, never gonna run around and desert you, never gonna make you cry, never gonna say goodbye, never gonna tell a lie and hurt you.";
-       "Richard Stallman, upon reading these facts, didn't laugh at all. Instead, he complained that he is being linked to that dirty \"open source\" software. He also asked it to be changed to \"free software\", in order to raise awareness for software freedom in our society.";
-       "Richard Stallman has no problem using Emacs. He wrote it with his 4 hands.";
-       "Richard Stallman will revert the big rip by adding parenthesis to the dark matter.";
-       "When you make a Google search and it doesn't find the answer, Google gently consults Richard Stallman.";
-       "Richard Stallman's uptime is over 53 years. And counting up.";
-       "Richard Stallman's portable music player can play ogg and WMA, but is too afraid to invoke Richard Stallman's wrath by playing WMA. Ogg it is, then.";
-       "Richard Stallman will never die, but may some day go to /dev/null.";
-       "Richard Stallman once got swine flu, but it got cleansed by hereditary GPL and thus got assimilated.";
-       "Richard Stallman don't cut his hair because there are no GNU/Scissors.";
-       "Richard Stallman is the one who trims Chuck Norris beard. And he does it freely, of course.";
-       "Richard Stallman does not take bath, for the hydroelectric company uses proprietary software.";
-       "Agent Smith loves Richard Stallman's scent.";
-       "Richard Stallman is the One.";
-       "\"They can take our lives, but they can never take our freedom.\" -- William Wallace after a little talk with Richard Stallman.";
-       "Richard Stallman can connect to any brain using an Emacs ssh client.";
-       "Richard Stallman ported Emacs to Intel 4004 chip.";
-       "Richard Stallman did not write GNU Emacs, he simply read the source code from /dev/null.";
-       "Richard Stallman once used GDB to reverse-engineer Windows 7 into a free operating system - able to run on GNU Emacs!";
-       "Richard Stallman does not contribute to open source projects; open source projects contribute to Richard Stallman, and then call themselves free software projects.";
-       "Richard Stallman programmed himself before he could even exist";
-       "Richard Stallman can fill up /dev/null.";
-       "Richard Stallman is so zealous about privacy he has /dev/null as his home.";
-       "When Richard Stallman runs /bin/false, it returns \"true\".";
-       "Richard Stallman doesn't like money, because banks don't run on free software.";
-       "Richard Stallman uses GNU tar to compress air.";
-       "When Richard Stallman reports a bug, the bug prefers to squash itself instead of facing Richard Stallman's wrath.";
-       "There are no Windows in Richard Stallman's house... only Doors...";
-       "Richard Stallman doesn't like neither PCs-Intel nor Burger King... He prefers e-Macs...";
-       "Richard Stallman can use grep to find Jimmy Hoffa.";
-       "Richard Stallman made it possible to not absolutely abhor HPUX.";
-       "When Richard Stallman pours his alphabets cereal into a bowl, only G's, N's, and U's come out.";
-       "Richard Stallman is pronounced \"GNU slash Stallman\"";
-       "Richard Stallman doesn't mind if you read his mail as long as you don't delete it before he reads it.";
-       "Richard Stallman is just a guy who has strong principles and decided to follow them.";
-       "Richard Stallman knows that you don't have class because it is a keyword that he defined.";
-       "Richard Stallman doesn't need a qwerty/dvorak keyboard only two buttons \"1\" and \"0\" and his erect penis.";
-       "On the first day Richard Stallman said M-x create-light.";
-       "Richard Stallman once went out of scope for a while. The garbage collector never dared to touch him.";
-       "Richard Stallman does not compile; he closes his eyes, and see energy lines created between bit blocks by the compiler optimizations.";
-       "intx80 first calls Richard Stallman before calling sys_call.";
-       "Tron is actually a biographical story about Richard Stallman. The director decided to tone it down or audiences wouldn't find it believable.";
-       "Richard Stallman always wears a red shirt to make sure that whatever attacks his away-team has to go through him first.";
-       "kill -9 invokes Richard Stallman's rage against a process.";
-       "If Richard were to stumble upon stallmanfacts.com, he would find it a gnuisance.";
-       "Richard Stallman can telnet into Mordor.";
-       "sudo chown Richard:Stallman /all/your/base";
-       "Richard Stallman's nervous system is completely wireless.";
-       "Richard Stallman does not sleep. He yields.";
-       "Some people say M-x psychoanalyse-pinhead is a merely a program. Others say M-x psychoanalyse-pinhead *is* Richard Stallman. All I know is, Richard Stallman is The Stig.";
-       "If you execute Emacs backward it either undoes the industrial revolution or induces the rapture. But only Richard Stallman knows which.";
-       "If Richard Stallman's beard were ever trimmed, the clippings would re-marshal into an exact copy of Richard Stallman.";
-       "Richard Stallman never sleeps because he altered his own source to gain background garbage collection.";
-       "Richard Stallman's doctor can retrieve a blood sample via CVS.";
-       "Richard Stallman can touch this.";
-       "Because Richard Stallman's DNA is licensed under the FDL, his doctor can't draw his blood without violating HIPAA.";
-       "Richard Stallman can remove his own appendix, using only GDB.";
-       "Richard Stallman's DNA includes debugging symbols. But he doesn't need them.";
-       "Richard Stallman met Chuck Norris once. Chuck tried a roundhouse, but Richard bashed him in the skull.";
-       "Richard Stallman doesn't need to buy a bigger hard drive. He can compress data infinitely.";
-       "When Richard Stallman cannot take your call, his beard answers the phone for you.";
-       "The R in RMS stands for RMS.";
-       "Richard Stallman can parse HTML with regular expressions.";
-       "Richard Stallman's traceroute goes all the way through an infinite number of anonymous proxies back to the traffic's source.";
-       "Richard Stallman's beard is in fact not a just a beard, but a microprinted hard copy of Emacs source code. New patches must be checked against new hair growth before being approved.";
-       "In the beginning-of-buffer there was Richard Stallman.";
-       "The NOOP was created to give Richard Stallman some time to comb his beard.";
-       "Whenever Richard Stallman looks at a Windows computer, it segfaults. Whenever Richard Stallman doesn't look at a Windows computer, it segfaults.";
-       "Richard Stallman can walk on Windows!";
-       "After being unable to satisfy my wife for years, Richard Stallman was able to single-handedly unlock her orgasm within seconds and managed to write a texinfo manual minutes later for other users.";
-       "Richard Stallman's tabbed browser is a set to wget/telnet fg/bg processes.";
-       "There is no chin under Richard Stallman' beard. There's only another beard. Recursively.";
-       "Richard Stallman can chown anything! stallman@stallman~$ chown stallman:stallman Earth (for example)";
-       "Richard Stallman freed his beard so he can always check what's in it.";
-       "In the beginning was the Word, and the Word was with RMS, and the Word was GNU.";
-       "RMS means \"RMS means Stallman\"";
-       "Richard Stallman is the babelfish of his own speeches.";
-       "Richard Stallman wrote his own library and lives in it.";
-       "Richard Stallman found Waldo using grep in /dev/null";
-       "Richard Stallman doesn't sleep; he is compiling.";
-       "Richard Stallman will get Coca Cola to release their recipe under the GPL.";
-       "Richard Stallman doesn't change clothes. He makes case mods.";
-       "Richard Stallman compiled the first version of gcc with an hexadecimal editor.";
-       "Richard Stallman will be the last guest on Linux Outlaws.";
-       "Richard Stallman calculates the universe's entropy by exploiting forced stack overflows.";
-       "Richard Stallman's consciousness will one day become the singularity, which will create Deep Thought, and answer the meaning of life, the universe and everything.";
-       "C is actually written in RMS.";
-       "Richard Stallman can write software that does not have a buffer overflow when counting money lost by Jerome Kerviel.";
-       "There were no double rainbows before Richard Stallman.";
-       "Chuck Norris had to shorten his beard in the presence of Richard Stallman because two beards that awesome, so close would segfault the universe (again).";
-       "RMS is Titanic.";
-       "Richard Stallman is the answer to the Turing Test.";
-       "Richard Stallman's beard makes ads for Gillette and Braun appear.";
-       "for i = 1 to Stallman will never stop.";
-       "\"RMS\" stands for \"RMS Makes Software\"";
-       "Whenever someone writes a \"Hello, world\" program, Richard Stallman says \"Hello\" back.";
-       "Richard Stallman wasn't born. He was compiled from source.";
-       "Richard Stallman has a URL tattooed on the left side of his chest where you can download his genetic code.";
-       "The GNU command line idiom that Richard Stallman never needs: \"date | more\"";
-       "Richard Stallman's toe cheese is aged to perfection.";
-       "Richard Stallman doesn't always run an OS kernel, but when he does he prefers GNU/Hurd. He is... the most interesting hacker in the world. Stay free, my friends.";
-       "When Richard Stallman gets hungry, he just picks debris from his foot and eats it.";
-       "Richard Stallman can GPL your code just by looking at it funny.";
-       "Richard Stallman loves birds. Birds make auricular love to Richard Stallman.";
-       "Richard Stallman is so free that the primitive recursive function for computing his liberty causes a stack overflow.";
-       "GNU Hurd is taking more than twenty years to develop because Richard Stallman is using a programming language comprised entirely of different lengths of time.";
-       "Richard Stallman's beard contains Richard Stallman, whose beard contains Richard Stallman....";
-       "Richard Stallman could have had a Google Plus account in 2010. Too bad he didn't want it.";
-       "Richard Stallman pipes the Emacs binaries to /dev/dsp before he goes to sleep.";
-       "When Richard Stallman counted his fingers as a kid, he always started with 0.";
-       "When Richard Stallman's computer gets a virus, he simply applies a GPL license to it which converts the whole botnet to Linux. I mean, GNU/Linux.";
-       "Richard Stallman's beard trimmings can cure cancer. Too bad he never shaves.";
-       "Richard Stallman's doesn't kill a process; he just dares it to stay running.";
-       "Richard Stallman exists because he compiled himself into being.";
-       "Richard Stallman's first words were in binary. When they couldn't understand him, he wrote a parser.";
-       "Richard Stallman doesn't need any codecs, he just opens a multimedia file with Emacs, and reads the bytes of the file as plain text. He then performs all the necessary decoding in his mind. But he refuses to decode files encrypted with DRM, although his mind is able to.";
-       "Richard Stallman was right. Sadly.";
-       "Richard Stallman can wiretap the NSA.";
-       "This is how Richard Stallman created Emacs: http://stallman.org/photos/rms-working/img_0631.jpg";
-       "Join Richard Stallman now and share the software, you'll be a free hacker, you'll be free!";
-       "Richard Stallman has not agreed to the terms and conditions and privacy policy because only he can actually read all of it.";
-       "Richard Stallman knows how of a backdoor to AES, but he respects your freedom and privacy too much to actually use it.";
-       "Richard Stallman will never get tired of being mocked for the foot cheese incident.";
-       "You like to release non-free software around Richard Stallman? I too like to live dangerously...";
-       "Yeah, if could just go ahead and make all software free for Richard Stallman, that'd be great, thanks.";
-       "Richard Stallman knows exactly what you mean when you talk about the cloud. But do you?";
-       "Richard Stallman satisfies Greenspun's Tenth Rule of programming, since his DNA also contains a complete implementation of all of Common Lisp.";
-       "Richard Stallman can violate the GPL. In a vulgar display of power, he once did so with the Emacs source code, but he undid the violation before most people noticed.";
-       "Good guy Richard Stallman does not try to shake you down for money. He will just kindly ask you to comply with the GPL.";
-       "Richard Stallman is in fact also a little sad that Steve Jobs is gone because it has diminished the size of the loyal opposition.";
-       "Richard Stallman can release LLVM and clang under the GPL.";
-       "No, really, Richard Stallman has a katana.";
-       "Every day Richard Stallman finds at least fifteen things in the world to rage about. You can read his findings here: http://stallman.org/archives/polnotes.html"
-       "Some of these Richard Stallman facts are completely true. Seriously.";
-       };
->>>>>>> 91f98c89
 
   w = wisdom{randi(numel(wisdom))};
   if (nargout > 0)
