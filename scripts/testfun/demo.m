--- conflicted
+++ resolved
@@ -34,20 +34,12 @@
 ##
 ## @example
 ## @group
-<<<<<<< HEAD
-##   %!demo
-##   %! t = 0:0.01:2*pi;
-##   %! x = sin (t);
-##   %! plot (t,x);
-##   %! %-------------------------------------------------
-##   %! % the figure window shows one cycle of a sine wave
-=======
 ## %!demo
-## %! t=0:0.01:2*pi; x = sin (t);
-## %! plot (t,x)
+## %! t = 0:0.01:2*pi;
+## %! x = sin (t);
+## %! plot (t, x);
 ## %! %-------------------------------------------------
 ## %! % the figure window shows one cycle of a sine wave
->>>>>>> 723992ec
 ## @end group
 ## @end example
 ##
