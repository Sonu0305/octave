## Copyright (C) 2008-2016 Bill Denney
## Copyright (C) 2008 Jaroslav Hajek
## Copyright (C) 2009 VZLU Prague
##
## This file is part of Octave.
##
## Octave is free software; you can redistribute it and/or modify it
## under the terms of the GNU General Public License as published by
## the Free Software Foundation; either version 3 of the License, or
## (at your option) any later version.
##
## Octave is distributed in the hope that it will be useful, but
## WITHOUT ANY WARRANTY; without even the implied warranty of
## MERCHANTABILITY or FITNESS FOR A PARTICULAR PURPOSE.  See the
## GNU General Public License for more details.
##
## You should have received a copy of the GNU General Public License
## along with Octave; see the file COPYING.  If not, see
## <http://www.gnu.org/licenses/>.

## -*- texinfo -*-
## @deftypefn  {} {@var{x} =} pqpnonneg (@var{c}, @var{d})
## @deftypefnx {} {@var{x} =} pqpnonneg (@var{c}, @var{d}, @var{x0})
## @deftypefnx {} {@var{x} =} pqpnonneg (@var{c}, @var{d}, @var{x0}, @var{options})
## @deftypefnx {} {[@var{x}, @var{minval}] =} pqpnonneg (@dots{})
## @deftypefnx {} {[@var{x}, @var{minval}, @var{exitflag}] =} pqpnonneg (@dots{})
## @deftypefnx {} {[@var{x}, @var{minval}, @var{exitflag}, @var{output}] =} pqpnonneg (@dots{})
## @deftypefnx {} {[@var{x}, @var{minval}, @var{exitflag}, @var{output}, @var{lambda}] =} pqpnonneg (@dots{})
##
## Minimize @code{1/2*@var{x}'*@var{c}*@var{x} + @var{d}'*@var{x}} subject to
## @code{@var{x} >= 0}.
##
## @var{c} and @var{d} must be real matrices, and @var{c} must be symmetric and
## positive definite.
##
## @var{x0} is an optional initial guess for the solution @var{x}.
##
## @var{options} is an options structure to change the behavior of the
## algorithm (@pxref{XREFoptimset,,optimset}.  @code{pqpnonneg} recognizes
## one option: @qcode{"MaxIter"}.
##
## Outputs:
##
## @table @var
##
## @item x
## The solution matrix
##
## @item minval
## The minimum attained model value,
## @code{1/2*@var{xmin}'*@var{c}*@var{xmin} + @var{d}'*@var{xmin}}
##
## @item exitflag
## An indicator of convergence.  0 indicates that the iteration count was
## exceeded, and therefore convergence was not reached; >0 indicates that the
## algorithm converged.  (The algorithm is stable and will converge given
## enough iterations.)
##
## @item output
## A structure with two fields:
##
## @itemize @bullet
## @item @qcode{"algorithm"}: The algorithm used (@qcode{"nnls"})
##
## @item @qcode{"iterations"}: The number of iterations taken.
## @end itemize
##
## @item lambda
## @c FIXME: Something is output from the function, but what is it?
## Undocumented output
## @end table
## @seealso{lsqnonneg, qp, optimset}
## @end deftypefn

## PKG_ADD: ## Discard result to avoid polluting workspace with ans at startup.
## PKG_ADD: [~] = __all_opts__ ("pqpnonneg");

## This is analogical to the lsqnonneg implementation, which is implemented
## from Lawson and Hanson's 1973 algorithm on page 161 of Solving Least Squares
## Problems.  It shares the convergence guarantees.

function [x, minval, exitflag, output, lambda] = pqpnonneg (c, d, x0 = [],
                                                            options = struct ())

  ## Special case: called to find default optimization options
  if (nargin == 1 && ischar (c) && strcmp (c, "defaults"))
    x = optimset ("MaxIter", 1e5);
    return;
  endif

  if (nargin < 2 || nargin > 4)
    print_usage ();
  endif

  if (! (isnumeric (c) && ismatrix (c)) || ! (isnumeric (d) && ismatrix (d)))
    error ("pqpnonneg: C and D must be numeric matrices");
  endif
  if (! issquare (c))
    error ("pqpnonneg: C must be a square matrix");
  endif

  if (! isstruct (options))
    error ("pqpnonneg: OPTIONS must be a struct");
  endif

  ## Lawson-Hanson Step 1 (LH1): initialize the variables.
  n = columns (c);
  if (isempty (x0))
    ## Initial guess is all zeros.
    x = zeros (n, 1);
  else
    ## ensure nonnegative guess.
    x = max (x0, 0);
  endif

  max_iter = optimget (options, "MaxIter", 1e5);

  ## Initialize P, according to zero pattern of x.
  p = find (x > 0).';
  ## Initialize the Cholesky factorization.
  r = chol (c(p, p));
  usechol = true;

  iter = 0;

  ## LH3: test for completion.
  while (iter < max_iter)
    while (iter < max_iter)
      iter += 1;

      ## LH6: compute the positive matrix and find the min norm solution
      ## of the positive problem.
      if (usechol)
        xtmp = -(r \ (r' \ d(p)));
      else
        xtmp = -(c(p,p) \ d(p));
      endif
      idx = find (xtmp < 0);

      if (isempty (idx))
        ## LH7: tmp solution found, iterate.
        x(:) = 0;
        x(p) = xtmp;
        break;
      else
        ## LH8, LH9: find the scaling factor.
        pidx = p(idx);
        sf = x(pidx) ./ (x(pidx) - xtmp(idx));
        alpha = min (sf);
        ## LH10: adjust X.
        xx = zeros (n, 1);
        xx(p) = xtmp;
        x += alpha*(xx - x);
        ## LH11: move from P to Z all X == 0.
        ## This corresponds to those indices where minimum of sf is attained.
        idx = idx(sf == alpha);
        p(idx) = [];
        if (usechol)
          ## update the Cholesky factorization.
          r = choldelete (r, idx);
        endif
      endif
    endwhile

    ## compute the gradient.
    w = -(d + c*x);
    w(p) = [];
    if (! any (w > 0))
      if (usechol)
        ## verify the solution achieved using qr updating.
        ## In the best case, this should only take a single step.
        usechol = false;
        continue;
      else
        ## we're finished.
        break;
      endif
    endif

    ## find the maximum gradient.
    idx = find (w == max (w));
    if (numel (idx) > 1)
      warning ("pqpnonneg:nonunique",
               "a non-unique solution may be returned due to equal gradients");
      idx = idx(1);
    endif
    ## move the index from Z to P.  Keep P sorted.
    z = [1:n]; z(p) = [];
    zidx = z(idx);
    jdx = 1 + lookup (p, zidx);
    p = [p(1:jdx-1), zidx, p(jdx:end)];
    if (usechol)
      ## insert the column into the Cholesky factorization.
      [r, bad] = cholinsert (r, jdx, c(p,zidx));
      if (bad)
        ## If the insertion failed, we switch off updates and go on.
        usechol = false;
      endif
    endif

  endwhile
  ## LH12: complete.

  ## Generate the additional output arguments.
  if (isargout (2))
    minval = 1/2*(x'*c*x) + d'*x;
  endif
  if (isargout (3))
    if (iter >= max_iter)
      exitflag = 0;
    else
      exitflag = iter;
    endif
  endif
  if (isargout (4))
    output = struct ("algorithm", "nnls-pqp", "iterations", iter);
  endif
  if (isargout (5))
    lambda = zeros (size (x));
    lambda(p) = w;
  endif

endfunction


%!test
%! C = [5 2;2 2];
%! d = [3; -1];
%! assert (pqpnonneg (C, d), [0;0.5], 100*eps);

## Test equivalence of lsq and pqp
%!test
%! C = rand (20, 10);
%! d = rand (20, 1);
<<<<<<< HEAD
%! assert (pqpnonneg (C'*C, -C'*d), lsqnonneg (C, d), 100*eps);

# Test input validation
%!error pqpnonneg ()
%!error pqpnonneg (1)
%!error pqpnonneg (1,2,3,4,5)
%!error <C .* must be numeric matrices> pqpnonneg ({1},2)
%!error <C .* must be numeric matrices> pqpnonneg (ones (2,2,2),2)
%!error <D must be numeric matrices> pqpnonneg (1,{2})
%!error <D must be numeric matrices> pqpnonneg (1, ones (2,2,2))
%!error <C must be a square matrix> pqpnonneg ([1 2], 2)
%!error <OPTIONS must be a struct> pqpnonneg (1, 2, [], 3)
=======
%! assert (pqpnonneg (C'*C, -C'*d), lsqnonneg (C, d), 100*eps);
>>>>>>> 0b8d3ea4
<|MERGE_RESOLUTION|>--- conflicted
+++ resolved
@@ -232,7 +232,6 @@
 %!test
 %! C = rand (20, 10);
 %! d = rand (20, 1);
-<<<<<<< HEAD
 %! assert (pqpnonneg (C'*C, -C'*d), lsqnonneg (C, d), 100*eps);
 
 # Test input validation
@@ -244,7 +243,4 @@
 %!error <D must be numeric matrices> pqpnonneg (1,{2})
 %!error <D must be numeric matrices> pqpnonneg (1, ones (2,2,2))
 %!error <C must be a square matrix> pqpnonneg ([1 2], 2)
-%!error <OPTIONS must be a struct> pqpnonneg (1, 2, [], 3)
-=======
-%! assert (pqpnonneg (C'*C, -C'*d), lsqnonneg (C, d), 100*eps);
->>>>>>> 0b8d3ea4
+%!error <OPTIONS must be a struct> pqpnonneg (1, 2, [], 3)