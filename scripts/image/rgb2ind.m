## Copyright (C) 1994-2012 John W. Eaton
## Copyright (C) 2012 Carnë Draug
##
## This file is part of Octave.
##
## Octave is free software; you can redistribute it and/or modify it
## under the terms of the GNU General Public License as published by
## the Free Software Foundation; either version 3 of the License, or (at
## your option) any later version.
##
## Octave is distributed in the hope that it will be useful, but
## WITHOUT ANY WARRANTY; without even the implied warranty of
## MERCHANTABILITY or FITNESS FOR A PARTICULAR PURPOSE.  See the GNU
## General Public License for more details.
##
## You should have received a copy of the GNU General Public License
## along with Octave; see the file COPYING.  If not, see
## <http://www.gnu.org/licenses/>.

## -*- texinfo -*-
## @deftypefn  {Function File} {[@var{x}, @var{map}] =} rgb2ind (@var{rgb})
## @deftypefnx {Function File} {[@var{x}, @var{map}] =} rgb2ind (@var{R}, @var{G}, @var{B})
## Convert an image in red-green-blue (RGB) space to an indexed image.
## @seealso{ind2rgb, rgb2hsv, rgb2ntsc}
## @end deftypefn

## Bugs: The color map may have duplicate entries.
## FIXME: This function has a very different syntax than the Matlab one of the same name.
##        Octave function does no support N, MAP, DITHER, or TOL arguments
## Author: Tony Richardson <arichard@stark.cc.oh.us>
## Created: July 1994
## Adapted-By: jwe

function [x, map] = rgb2ind (R, G, B)

  if (nargin != 1 && nargin != 3)
    print_usage ();
  endif

  if (nargin == 1)
    rgb = R;
    if (ndims (rgb) != 3 || size (rgb, 3) != 3)
      error ("rgb2ind: argument is not an RGB image");
    else
      R = rgb(:,:,1);
      G = rgb(:,:,2);
      B = rgb(:,:,3);
    endif
  elseif (! size_equal (R, G, B))
    error ("rgb2ind: R, G, and B must have the same size");
  endif

<<<<<<< HEAD
  if (! size_equal (R, G) || ! size_equal (R, B))
    error ("rgb2ind: arguments must all have the same size");
  endif

  map    = unique([R(:) G(:) B(:)], "rows");
  [~, x] = ismember ([R(:) G(:) B(:)], map, "rows");
  x      = reshape (x, size (R));

  ## a colormap is of class double and values between 0 and 1
  switch class (R)
    case {"single", "double", "logical"}
      ## do nothing, return the same
    case {"uint8", "uint16"}
      map = double (map) / double (intmax (class (R)));
    case "int16"
      map = (double (im) + 32768) / 65535;
    otherwise
      error ("unsupported image class %s", im_class);
  endswitch

  ## we convert to the smallest class necessary to encode the image. Matlab
  ## documentation does not mention what it does when uint16 is not enough...
  ## When an indexed image is of integer class, there's a -1 offset to the
  ## colormap, hence the adjustment
  if (rows (map) < 256)
    x = uint8 (x - 1);
  elseif (rows (map) < 65536)
    x = uint16 (x - 1);
  else
    ## leave it as double
  endif
endfunction
=======
  x = reshape (1:numel (R), size (R));

  map = [R(:), G(:), B(:)];

endfunction


%% FIXME: Need some functional tests or %!demo blocks

%% Test input validation
%!error rgb2ind ()
%!error rgb2ind (1,2)
%!error rgb2ind (1,2,3,4)
>>>>>>> def9f12c
<|MERGE_RESOLUTION|>--- conflicted
+++ resolved
@@ -24,7 +24,6 @@
 ## @seealso{ind2rgb, rgb2hsv, rgb2ntsc}
 ## @end deftypefn
 
-## Bugs: The color map may have duplicate entries.
 ## FIXME: This function has a very different syntax than the Matlab one of the same name.
 ##        Octave function does no support N, MAP, DITHER, or TOL arguments
 ## Author: Tony Richardson <arichard@stark.cc.oh.us>
@@ -50,10 +49,7 @@
     error ("rgb2ind: R, G, and B must have the same size");
   endif
 
-<<<<<<< HEAD
-  if (! size_equal (R, G) || ! size_equal (R, B))
-    error ("rgb2ind: arguments must all have the same size");
-  endif
+  x = reshape (1:numel (R), size (R));
 
   map    = unique([R(:) G(:) B(:)], "rows");
   [~, x] = ismember ([R(:) G(:) B(:)], map, "rows");
@@ -83,18 +79,10 @@
     ## leave it as double
   endif
 endfunction
-=======
-  x = reshape (1:numel (R), size (R));
-
-  map = [R(:), G(:), B(:)];
-
-endfunction
-
 
 %% FIXME: Need some functional tests or %!demo blocks
 
 %% Test input validation
 %!error rgb2ind ()
 %!error rgb2ind (1,2)
-%!error rgb2ind (1,2,3,4)
->>>>>>> def9f12c
+%!error rgb2ind (1,2,3,4)