########################################################################
##
## Copyright (C) 2021-2022 The Octave Project Developers
##
## See the file COPYRIGHT.md in the top-level directory of this
## distribution or <https://octave.org/copyright/>.
##
## This file is part of Octave.
##
## Octave is free software: you can redistribute it and/or modify it
## under the terms of the GNU General Public License as published by
## the Free Software Foundation, either version 3 of the License, or
## (at your option) any later version.
##
## Octave is distributed in the hope that it will be useful, but
## WITHOUT ANY WARRANTY; without even the implied warranty of
## MERCHANTABILITY or FITNESS FOR A PARTICULAR PURPOSE.  See the
## GNU General Public License for more details.
##
## You should have received a copy of the GNU General Public License
## along with Octave; see the file COPYING.  If not, see
## <https://www.gnu.org/licenses/>.
##
########################################################################

## -*- texinfo -*-
## @deftypefn  {} {@var{val} =} disable_diagonal_matrix ()
## @deftypefnx {} {@var{old_val} =} disable_diagonal_matrix (@var{new_val})
<<<<<<< HEAD
## @deftypefnx {} {@var{old_val} =} disable_diagonal_matrix (@var{new_val}, "local")
=======
## @deftypefnx {} {} disable_diagonal_matrix (@var{new_val}, "local")
##
## @code{disable_diagonal_matrix} is deprecated and will be removed in Octave
## version 9.  Use @code{optimize_diagonal_matrix} instead.
##
>>>>>>> b2a4f016
## Query or set whether storing diagonal matrices in a special space-efficient
## format is disabled.
##
## The default value is false.  If this option is set to true, Octave will
## store ranges as full matrices.
##
## When called from inside a function with the @qcode{"local"} option, the
## setting is changed locally for the function and any subroutines it calls.
## The original setting is restored when exiting the function.
## @seealso{disable_diagonal_matrix, disable_permutation_matrix}
## @end deftypefn

## FIXME: DEPRECATED: Remove in version 9.

function retval = disable_diagonal_matrix (varargin)

  persistent warned = false;
  if (! warned)
    warned = true;
    warning ("Octave:deprecated-function",
             "disable_diagonal_matrix is obsolete and will be removed from a future version of Octave, please use optimize_diagonal_matrix instead\n");
  endif

  if (nargin == 0)
    retval = ! optimize_diagonal_matrix ();
  elseif (nargout == 0)
    optimize_diagonal_matrix (! varargin{1}, varargin{2:end});
  else
    retval = ! optimize_diagonal_matrix (! varargin{1}, varargin{2:end});
  endif

endfunction<|MERGE_RESOLUTION|>--- conflicted
+++ resolved
@@ -26,15 +26,11 @@
 ## -*- texinfo -*-
 ## @deftypefn  {} {@var{val} =} disable_diagonal_matrix ()
 ## @deftypefnx {} {@var{old_val} =} disable_diagonal_matrix (@var{new_val})
-<<<<<<< HEAD
 ## @deftypefnx {} {@var{old_val} =} disable_diagonal_matrix (@var{new_val}, "local")
-=======
-## @deftypefnx {} {} disable_diagonal_matrix (@var{new_val}, "local")
 ##
 ## @code{disable_diagonal_matrix} is deprecated and will be removed in Octave
 ## version 9.  Use @code{optimize_diagonal_matrix} instead.
 ##
->>>>>>> b2a4f016
 ## Query or set whether storing diagonal matrices in a special space-efficient
 ## format is disabled.
 ##
