## Copyright (C) 2014-2016 Philip Nienhuis
##
## This file is part of Octave.
##
## Octave is free software; you can redistribute it and/or modify it
## under the terms of the GNU General Public License as published by
## the Free Software Foundation; either version 3 of the License, or
## (at your option) any later version.
##
## Octave is distributed in the hope that it will be useful, but
## WITHOUT ANY WARRANTY; without even the implied warranty of
## MERCHANTABILITY or FITNESS FOR A PARTICULAR PURPOSE.  See the
## GNU General Public License for more details.
##
## You should have received a copy of the GNU General Public License
## along with Octave; see the file COPYING.  If not, see
## <http://www.gnu.org/licenses/>.

## -*- texinfo -*-
## @deftypefn  {} {} javachk (@var{feature})
## @deftypefnx {} {} javachk (@var{feature}, @var{component})
## @deftypefnx {} {@var{msg} =} javachk (@dots{})
## Check for the presence of the Java @var{feature} in the current session
## and print or return an error message if it is not.
##
## Possible features are:
##
## @table @asis
## @item @qcode{"awt"}
## Abstract Window Toolkit for GUIs.
##
## @item @qcode{"desktop"}
## Interactive desktop is running.
##
## @item @qcode{"jvm"}
## Java Virtual Machine.
##
## @item @qcode{"swing"}
## Swing components for lightweight GUIs.
## @end table
##
## If @var{feature} is supported and
##
## @itemize @bullet
## @item
## no output argument is requested:
##
## Return an empty string
##
## @item
## an output argument is requested:
##
## Return a struct with fields @qcode{"feature"} and @qcode{"identifier"}
## both empty
## @end itemize
##
## If @var{feature} is not supported and
##
## @itemize @bullet
## @item
## no output argument is requested:
##
## Emit an error message
##
## @item
## an output argument is requested:
##
## Return a struct with field @qcode{"feature"} set to @var{feature} and field
## @qcode{"identifier"} set to @var{component}
## @end itemize
##
## The optional input @var{component} will be used in place of @var{feature}
## in any error messages for greater specificity.
##
## @code{javachk} determines if specific Java features are available in an
## Octave session.  This function is provided for scripts which may alter
## their behavior based on the availability of Java.  The feature
## @qcode{"desktop"} is never available as Octave has no Java-based desktop.
## Other features may be available if Octave was compiled with the Java
## Interface and Java is installed.
##
## @seealso{usejava, error}
## @end deftypefn

## Author: Philip Nienhuis <prnienhuis at users.sf.net>
## Created: 2014-04-19

function msg = javachk (feature, component = "")

  msg = "";
  chk = false;
  switch (feature)
    ## For each feature, try methods() on a Java class of a feature
    case "awt"
      try
        dum = methods ("java.awt.Frame");
        chk = true;
      end_try_catch
    case "desktop"
      ## Octave has no Java based GUI/desktop, leave chk = false
    case "jvm"
      try
        dum = methods ("java.lang.Runtime");
        chk = true;
      end_try_catch
    case "swing"
      try
        dum = methods ("javax.swing.Popup");
        chk = true;
      end_try_catch
    otherwise
      error ("javachk: unrecognized FEATURE '%s', can be one of 'awt'|'desktop'|'jvm'|'swing'\n", feature);
  endswitch

  if (! chk)
    ## Desired feature not present
    if (nargout >= 1)
      msg.message = sprintf ("javachk: %s is not supported", feature);
      msg.identifier = component;
    else
      if (! isempty (component))
        err = sprintf ("javachk: %s is not supported\n", component);
      else
        err = sprintf ("javachk: %s is not supported\n", feature);
      endif
      error (err);
    endif
  endif

endfunction


%!error <javachk: desktop is not supported> javachk ("desktop")
%!error <Java DESKTOP is not supported> javachk ("desktop", "Java DESKTOP")
%!test
%! msg = javachk ("desktop");
%! assert (msg.message, "javachk: desktop is not supported");
%! assert (msg.identifier, "");
%!test
%! msg = javachk ("desktop", "Java DESKTOP");
%! assert (msg.message, "javachk: desktop is not supported");
%! assert (msg.identifier, "Java DESKTOP");

%!testif HAVE_JAVA
%! if (! usejava ("jvm"))
%!   return;
%! endif
%! assert (javachk ("jvm"), "");

## Test input validation
<<<<<<< HEAD
%!error <javachk: unrecognized FEATURE 'foobar'> javachk ("foobar")
=======
%!error <javachk: unrecognized feature 'foobar'> javachk ("foobar")
>>>>>>> 0b8d3ea4
<|MERGE_RESOLUTION|>--- conflicted
+++ resolved
@@ -148,8 +148,4 @@
 %! assert (javachk ("jvm"), "");
 
 ## Test input validation
-<<<<<<< HEAD
-%!error <javachk: unrecognized FEATURE 'foobar'> javachk ("foobar")
-=======
-%!error <javachk: unrecognized feature 'foobar'> javachk ("foobar")
->>>>>>> 0b8d3ea4
+%!error <javachk: unrecognized FEATURE 'foobar'> javachk ("foobar")