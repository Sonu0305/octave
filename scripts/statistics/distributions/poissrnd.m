--- conflicted
+++ resolved
@@ -93,7 +93,6 @@
 
 endfunction
 
-<<<<<<< HEAD
 
 %!assert (size (poissrnd (2)), [1, 1])
 %!assert (size (poissrnd (ones (2,1))), [2, 1])
@@ -101,14 +100,6 @@
 %!assert (size (poissrnd (1, 3)), [3, 3])
 %!assert (size (poissrnd (1, [4 1])), [4, 1])
 %!assert (size (poissrnd (1, 4, 1)), [4, 1])
-=======
-%!assert(size (poissrnd (2)), [1, 1]);
-%!assert(size (poissrnd (ones(2,1))), [2, 1]);
-%!assert(size (poissrnd (ones(2,2))), [2, 2]);
-%!assert(size (poissrnd (1, 3)), [3, 3]);
-%!assert(size (poissrnd (1, [4 1])), [4, 1]);
-%!assert(size (poissrnd (1, 4, 1)), [4, 1]);
->>>>>>> 79e1c00c
 
 %% Test class of input preserved
 %!assert (class (poissrnd (2)), "double")
@@ -123,15 +114,9 @@
 %!error poissrnd (i)
 %!error poissrnd (1, 2, -1)
 %!error poissrnd (1, [2 -1 2])
-<<<<<<< HEAD
 %!error poissrnd (ones (2,2), 3)
 %!error poissrnd (ones (2,2), [3, 2])
 %!error poissrnd (ones (2,2), 2, 3)
-=======
-%!error poissrnd (ones(2,2), 3)
-%!error poissrnd (ones(2,2), [3, 2])
-%!error poissrnd (ones(2,2), 2, 3)
 
 %!assert (poissrnd (0, 1, 1), 0)
 %!assert (poissrnd ([0, 0, 0], [1, 3]), [0 0 0])
->>>>>>> 79e1c00c
