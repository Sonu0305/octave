########################################################################
##
## Copyright (C) 1995-2023 The Octave Project Developers
##
## See the file COPYRIGHT.md in the top-level directory of this
## distribution or <https://octave.org/copyright/>.
##
## This file is part of Octave.
##
## Octave is free software: you can redistribute it and/or modify it
## under the terms of the GNU General Public License as published by
## the Free Software Foundation, either version 3 of the License, or
## (at your option) any later version.
##
## Octave is distributed in the hope that it will be useful, but
## WITHOUT ANY WARRANTY; without even the implied warranty of
## MERCHANTABILITY or FITNESS FOR A PARTICULAR PURPOSE.  See the
## GNU General Public License for more details.
##
## You should have received a copy of the GNU General Public License
## along with Octave; see the file COPYING.  If not, see
## <https://www.gnu.org/licenses/>.
##
########################################################################

## -*- texinfo -*-
## @deftypefn  {} {@var{m} =} mean (@var{x})
## @deftypefnx {} {@var{m} =} mean (@var{x}, @var{dim})
## @deftypefnx {} {@var{m} =} mean (@var{x}, @var{vecdim})
## @deftypefnx {} {@var{m} =} mean (@var{x}, "all")
## @deftypefnx {} {@var{m} =} mean (@dots{}, @var{nanflag})
## @deftypefnx {} {@var{m} =} mean (@dots{}, @var{outtype})
## Compute the mean of the elements of @var{x}.
##
## If @var{x} is a vector, then @code{mean (@var{x})} returns the mean of the
## elements in @var{x} defined as
## @tex
## $$ {\rm mean}(x) = \bar{x} = {1\over N} \sum_{i=1}^N x_i $$
## where $N$ is the number of elements of @var{x}.
## @end tex
## @ifnottex
##
## @example
## mean (@var{x}) = SUM_i @var{x}(i) / N
## @end example
##
## @noindent
## where @math{N} is the number of elements in @var{x}.
##
## @end ifnottex
##
## If @var{x} is an array, then @code{mean(@var{x})} computes the mean along
## the first nonsingleton dimension of @var{x}.
##
## The optional variable @var{dim} forces @code{mean} to operate over the
## specified dimension, which must be a positive integer-valued number.
## Specifying any singleton dimension in @var{x}, including any dimension
## exceeding @code{ndims (@var{x})}, will result in a mean equal to @var{x}.
##
## Specifying the dimensions as  @var{vecdim}, a vector of non-repeating
## dimensions, will return the mean over the array slice defined by
## @var{vecdim}.  If @var{vecdim} indexes all dimensions of @var{x}, then it is
## equivalent to the option @qcode{"all"}.  Any dimension in @var{vecdim}
## greater than @code{ndims (@var{x})} is ignored.
##
## Specifying the dimension as @qcode{"all"} will force @code{mean} to operate
## on all elements of @var{x}, and is equivalent to @code{mean (@var{x}(:))}.
##
## The optional input @var{outtype} specifies the data type that is returned.
## @var{outtype} can take the following values:
##
## @table @asis
## @item @qcode{'default'} : Output is of type double, unless the input is
## single in which case the output is of type single.
##
## @item @qcode{'double'} : Output is of type double.
##
## @item @qcode{'native'} : Output is of the same type as the input as reported
## by (@code{class (@var{x})}), unless the input is logical in which case the
## output is of type double.
## @end table
##
## The optional variable @var{nanflag} specifies whether to include or exclude
## NaN values from the calculation using any of the previously specified input
## argument combinations.  The default value for @var{nanflag} is
## @qcode{"includenan"} which keeps NaN values in the calculation.  To exclude
## NaN values set the value of @var{nanflag} to @qcode{"omitnan"}.  The output
## will still contain NaN values if @var{x} consists of all NaN values in the
## operating dimension.
##
## @seealso{median, mode, movmean}
## @end deftypefn

function m = mean (x, varargin)

  if (nargin < 1 || nargin > 4)
    print_usage ();
  endif

  ## Set initial conditions
  all_flag = false;
  omitnan  = false;
  out_flag = false;

  nvarg = numel (varargin);
  varg_chars = cellfun ("ischar", varargin);
  outtype = "default";
  szx = size (x);
  ndx = ndims (x);

  if (nvarg > 1 && ! varg_chars(2:end))
    ## Only first varargin can be numeric
    print_usage ();
  endif

  ## Process any other char arguments.
  if (any (varg_chars))
    for argin = varargin(varg_chars)
      switch (lower (argin{:}))
        case "all"
          all_flag = true;

        case "omitnan"
          omitnan = true;

        case "includenan"
          omitnan = false;

        case "default"
          if (out_flag)
            error ("mean: only one OUTTYPE can be specified");
          endif
          if (isa (x, "single"))
            outtype = "single";
          else
            outtype = "double";
          endif
          out_flag = true;

        case "native"
          outtype = class (x);
          if (out_flag)
            error ("mean: only one OUTTYPE can be specified");
          elseif (strcmp (outtype, "logical"))
            outtype = "double";
          elseif (strcmp (outtype, "char"))
            error ("mean: OUTTYPE 'native' cannot be used with char inputs");
          endif
          out_flag = true;

        case "double"
          if (out_flag)
            error ("mean: only one OUTTYPE can be specified");
          endif
          outtype = "double";
          out_flag = true;

        otherwise
          print_usage ();
      endswitch
    endfor
    varargin(varg_chars) = [];
    nvarg = numel (varargin);
  endif

  if (strcmp (outtype, "default"))
    if (isa (x, "single"))
      outtype = "single";
    else
      outtype = "double";
    endif
  endif

  if (nvarg > 1 || (nvarg == 1 && ! isnumeric (varargin{1})))
    ## After trimming char inputs can only be one varargin left, must be numeric
    print_usage ();
  endif

  if (! (isnumeric (x) || islogical (x) || ischar (x)))
    error ("mean: X must be either a numeric, boolean, or character array");
  endif

  ## Process special cases of input/output sizes.
  if (nvarg == 0)
    ## Single numeric input argument, no dimensions given.

    if (all_flag)
      x = x(:);

      if (omitnan)
        x = x(! isnan (x));
      endif

      if (any (isa (x, {"int64", "uint64"})))
        m = int64_mean (x, 1, numel (x), outtype);
      else
        m = sum (x, "double") ./ numel (x);
      endif
<<<<<<< HEAD

=======
      y = sum (x(:), 1, "double") ./ n;
>>>>>>> c3010f3e
    else
      ## Find the first non-singleton dimension.
      (dim = find (szx != 1, 1)) || (dim = 1);
      n = szx(dim);
      if (omitnan)
        idx = isnan (x);
        n = sum (! idx, dim);
        x(idx) = 0;
      endif
<<<<<<< HEAD

      if (any (isa (x, {"int64", "uint64"})))
        m = int64_mean (x, dim, n, outtype);
      else
        m = sum (x, dim, "double") ./ n;
      endif

=======
      y = sum (x, dim, "double") ./ n;
>>>>>>> c3010f3e
    endif

  else

    ## Two numeric input arguments, dimensions given.  Note scalar is vector!
    vecdim = varargin{1};
    if (isempty (vecdim) || ! (isvector (vecdim) && all (vecdim > 0))
        || any (rem (vecdim, 1)))
      error ("mean: DIM must be a positive integer scalar or vector");
    endif

    if (ndx == 2 && isempty (x) && szx == [0,0])
      ## FIXME: This special case handling could be removed once sum
      ##        compatibly handles all sizes of empty inputs.
      sz_out = szx;
      sz_out (vecdim(vecdim <= ndx)) = 1;
      m = NaN (sz_out);
    else

<<<<<<< HEAD
      if (isscalar (vecdim))
        if (vecdim > ndx)
          m = x;
        else
          n = szx(vecdim);
          if (omitnan)
            nanx = isnan (x);
            n = sum (! nanx, vecdim);
            x(nanx) = 0;
          endif
=======
      n = size (x, dim);
      if (omitnan)
        idx = isnan (x);
        n = sum (! idx, dim);
        x(idx) = 0;
      endif
      y = sum (x, dim, "double") ./ n;
>>>>>>> c3010f3e

          if (any (isa (x, {"int64", "uint64"})))
            m = int64_mean (x, vecdim, n, outtype);
          else
            m = sum (x, vecdim, "double") ./ n;
          endif

        endif

      else
        vecdim = sort (vecdim);
        if (! all (diff (vecdim)))
           error ("mean: VECDIM must contain non-repeating positive integers");
        endif
        ## Ignore dimensions in VECDIM larger than actual array.
        vecdim(vecdim > ndims (x)) = [];

<<<<<<< HEAD
        if (isempty (vecdim))
          m = x;
        else

          ## Calculate permutation vector
          remdims = 1 : ndx;     # All dimensions
          remdims(vecdim) = [];  # Delete dimensions specified by vecdim
          nremd = numel (remdims);

          ## If all dimensions are given, it is equivalent to 'all' flag
          if (nremd == 0)
            x = x(:);
=======
      switch (numel (misdim))
        ## if all dimensions are given, compute x(:)
        case 0
          n = numel (x(:));
          if (omitnan)
            idx = isnan (x);
            n -= sum (idx(:));
            x(idx) = 0;
          endif
          y = sum (x(:), 1, "double") ./ n;

        ## for 1 dimension left, return column vector
        case 1
          x = permute (x, [misdim, dim]);
          y = zeros (size (x, 1), 1, "like", x);
          for i = 1:size (x, 1)
            x_vec = x(i,:)(:);
>>>>>>> c3010f3e
            if (omitnan)
              x = x(! isnan (x));
            endif
<<<<<<< HEAD

            if (any (isa (x, {"int64", "uint64"})))
              m = int64_mean (x, 1, numel (x), outtype);
            else
              m = sum (x, "double") ./ numel (x);
            endif

          else
            ## Permute to push vecdims to back
            perm = [remdims, vecdim];
            x = permute (x, perm);

            ## Reshape to squash all vecdims in final dimension
            sznew = [szx(remdims), prod(szx(vecdim))];
            x = reshape (x, sznew);

            ## Calculate mean on final dimension
            dim = nremd + 1;
            if (omitnan)
              nanx = isnan (x);
              x(nanx) = 0;
              n = sum (! nanx, dim);
            else
              n = sznew(dim);
            endif

            if (any (isa (x, {"int64", "uint64"})))
              m = int64_mean (x, dim, n, outtype);
            else
              m = sum (x, dim, "double") ./ n;
            endif

            ## Inverse permute back to correct dimensions
            m = ipermute (m, perm);
          endif
        endif
      endif
=======
            y(i) = sum (x_vec, 1, "double") ./ numel (x_vec);
          endfor
          y = ipermute (y, [misdim, dim]);

        ## for 2 dimensions left, return matrix
        case 2
          x = permute (x, [misdim, dim]);
          y = zeros (size (x, 1), size (x, 2), "like", x);
          for i = 1:size (x, 1)
            for j = 1:size (x, 2)
              x_vec = x(i,j,:)(:);
              if (omitnan)
                x_vec = x_vec(! isnan (x_vec));
              endif
              y(i,j) = sum (x_vec, 1, "double") ./ numel (x_vec);
            endfor
          endfor
          y = ipermute (y, [misdim, dim]);

        ## for more than 2 dimensions left, throw error
        otherwise
          error ("DIM must index at least N-2 dimensions of X");
      endswitch
>>>>>>> c3010f3e
    endif
  endif

  ## Convert output if necessary
  if (! strcmp (class (m), outtype))
    if (! islogical (x))
      m = feval (outtype, m);
    endif
  endif

<<<<<<< HEAD
endfunction

function m = int64_mean (x, dim, n, outtype)
    ## Avoid int overflow in large ints.  Smaller ints processed as double
    ## avoids overflow but large int64 values have floating pt error as double.
    ## Use integer math and manual remainder correction to avoid this.
    if (any (abs (x(:)) >= flintmax / n))
      rmdr = double (rem (x, n)) / n;
      rmdr_hilo = logical (int8 (rmdr)); # Integer rounding direction indicator

      ## Do 'native' int summation to prevent double precision error,
      ## then add back in lost round-up/down remainders.

      m = sum (x/n, dim, "native");

      ## rmdr.*!rmdr_hilo = remainders that were rounded down in abs val
      ## signs retained, can be summed and added back.
      ## rmdr.*rmdr_hilo = remainders that were rounded up in abs val.
      ## need to add back difference between 1 and rmdr, retaining sign.

      rmdr = sum (rmdr .* !rmdr_hilo, dim) - ...
                sum ((1 - abs (rmdr)) .* rmdr_hilo .* sign (rmdr), dim);

      if (any (abs (m(:)) >= flintmax))
        ## Avoid float errors when combining for large m.
        ## FIXME: may also need to include checking rmdr for large numel (x),
        ##        as its value could be on the order of numel (x).
        if (any (strcmp (outtype, {"int64", "uint64"})))
          m += rmdr;
        else
          m = double (m) + rmdr;
        endif

      else
        m = double(m) + rmdr;
        switch (outtype)
          case "int64"
            m = int64 (m);
          case "uint64"
            m = uint64 (m);
        endswitch
      endif
    else
      m = double (sum (x, dim, "native")) ./ n;
    endif
=======
  ## Convert output if requested
  switch (outtype)
    case "default"
      if isa(x, "single")
        y = single (y);
      endif
    case "double"
      y = double (y);
    case "native"
      if (! islogical (x))
        y = feval (class (x), y);
      endif
  endswitch
>>>>>>> c3010f3e

endfunction


%!test
%! x = -10:10;
%! y = x';
%! z = [y, y+10];
%! assert (mean (x), 0);
%! assert (mean (y), 0);
%! assert (mean (z), [0, 10]);

%!assert (mean (magic (3), 1), [5, 5, 5])
%!assert (mean (magic (3), 2), [5; 5; 5])
%!assert (mean (logical ([1 0 1 1])), 0.75)
%!assert (mean (single ([1 0 1 1])), single (0.75))
%!assert (mean ([1 2], 3), [1 2])

## Test outtype option
%!test
%! in = [1 2 3];
%! out = 2;
%! assert (mean (in, "default"), mean (in));
%! assert (mean (in, "default"), out);
%! assert (mean (in, "double"), out);
%! assert (mean (in, "native"), out);

%!test
%! in = single ([1 2 3]);
%! out = 2;
%! assert (mean (in, "default"), mean (in));
%! assert (mean (in, "default"), single (out));
%! assert (mean (in, "double"), out);
%! assert (mean (in, "native"), single (out));

%!test
%! in = logical ([1 0 1]);
%! out = 2/3;
%! assert (mean (in, "default"), mean (in), eps);
%! assert (mean (in, "default"), out, eps);
%! assert (mean (in, "double"), out, eps);
%! assert (mean (in, "native"), out, eps);

%!test
%! in = char ("ab");
%! out = 97.5;
%! assert (mean (in, "default"), mean (in), eps);
%! assert (mean (in, "default"), out, eps);
%! assert (mean (in, "double"), out, eps);

%!test
%! in = uint8 ([1 2 3]);
%! out = 2;
%! assert (mean (in, "default"), mean (in));
%! assert (mean (in, "default"), out);
%! assert (mean (in, "double"), out);
%! assert (mean (in, "native"), uint8 (out));

%!test
%! in = uint8 ([0 1 2 3]);
%! out = 1.5;
%! out_u8 = 2;
%! assert (mean (in, "default"), mean (in), eps);
%! assert (mean (in, "default"), out, eps);
%! assert (mean (in, "double"), out, eps);
%! assert (mean (in, "native"), uint8 (out_u8));
%! assert (class (mean (in, "native")), "uint8");

%!test # internal sum exceeding intmax
%! in = uint8 ([3 141 141 255]);
%! out = 135;
%! assert (mean (in, "default"), mean (in));
%! assert (mean (in, "default"), out);
%! assert (mean (in, "double"), out);
%! assert (mean (in, "native"), uint8 (out));
%! assert (class (mean (in, "native")), "uint8");

%!test # fractional answer with internal sum exceeding intmax
%! in = uint8 ([1 141 141 255]);
%! out = 134.5;
%! out_u8 = 135;
%! assert (mean (in, "default"), mean (in));
%! assert (mean (in, "default"), out);
%! assert (mean (in, "double"), out);
%! assert (mean (in, "native"), uint8 (out_u8));
%! assert (class (mean (in, "native")), "uint8");

%!test <54567> # large int64 sum exceeding intmax and double precision limit
%! in_same = uint64 ([intmax("uint64") intmax("uint64")-2]);
%! out_same = intmax ("uint64")-1;
%! in_opp = int64 ([intmin("int64"), intmax("int64")-1]);
%! out_opp = -1;
%! in_neg = int64 ([intmin("int64") intmin("int64")+2]);
%! out_neg = intmin ("int64")+1;
%!
%! ## both positive
%! assert (mean (in_same, "default"), mean (in_same));
%! assert (mean (in_same, "default"), double (out_same));
%! assert (mean (in_same, "double"), double (out_same));
%! assert (mean (in_same, "native"), uint64 (out_same));
%! assert (class (mean (in_same, "native")), "uint64");
%!
%! ## opposite signs
%! assert (mean (in_opp, "default"), mean (in_opp));
%! assert (mean (in_opp, "default"), double (out_opp));
%! assert (mean (in_opp, "double"), double (out_opp));
%! assert (mean (in_opp, "native"), int64 (out_opp));
%! assert (class (mean (in_opp, "native")), "int64");
%!
%! ## both negative
%! assert (mean (in_neg, "default"), mean (in_neg));
%! assert (mean (in_neg, "default"), double(out_neg));
%! assert (mean (in_neg, "double"), double(out_neg));
%! assert (mean (in_neg, "native"), int64(out_neg));
%! assert (class (mean (in_neg, "native")), "int64");

## Additional tests int64 and double precision limits
%!test <54567>
%! in = [(intmin('int64')+5), (intmax('int64'))-5];
%! assert (mean (in, "native"), int64(-1));
%! assert (class (mean (in, "native")), "int64");
%! assert (mean (double(in)), double(0) );
%! assert (mean (in), double(-0.5) );
%! assert (mean (in, "default"), double(-0.5) );
%! assert (mean (in, "double"), double(-0.5) );
%! assert (mean (in, "all", "native"), int64(-1));
%! assert (mean (in, 2, "native"), int64(-1));
%! assert (mean (in, [1 2], "native"), int64(-1));
%! assert (mean (in, [2 3], "native"), int64(-1));
%! assert (mean ([intmin("int64"), in, intmax("int64")]), double(-0.5))
%! assert (mean ([in; int64([1 3])], 2, "native"), int64([-1; 2]));

## Test input and optional arguments "all", DIM, "omitnan".
%!test
%! x = [-10:10];
%! y = [x;x+5;x-5];
%! assert (mean (x), 0);
%! assert (mean (y, 2), [0, 5, -5]');
%! assert (mean (y, "all"), 0);
%! y(2,4) = NaN;
%! assert (mean (y', "omitnan"), [0 5.35 -5]);
%! z = y + 20;
%! assert (mean (z, "all"), NaN);
%! assert (mean (z, "all", "includenan"), NaN);
%! assert (mean (z, "all", "omitnan"), 20.03225806451613, 4e-14);
%! m = [20 NaN 15];
%! assert (mean (z'), m);
%! assert (mean (z', "includenan"), m);
%! m = [20 25.35 15];
%! assert (mean (z', "omitnan"), m);
%! assert (mean (z, 2, "omitnan"), m');
%! assert (mean (z, 2, "native", "omitnan"), m');
%! assert (mean (z, 2, "omitnan", "native"), m');

## Test boolean input
%!test
%! assert (mean (true, "all"), 1);
%! assert (mean (false), 0);
%! assert (mean ([true false true]), 2/3, 4e-14);
%! assert (mean ([true false true], 1), [1 0 1]);
%! assert (mean ([true false NaN], 1), [1 0 NaN]);
%! assert (mean ([true false NaN], 2), NaN);
%! assert (mean ([true false NaN], 2, "omitnan"), 0.5);
%! assert (mean ([true false NaN], 2, "omitnan", "native"), 0.5);

## Test char inputs
%!assert (mean ("abc"), double (98))
%!assert (mean ("ab"), double (97.5), eps)
%!assert (mean ("abc", "double"), double (98))
%!assert (mean ("abc", "default"), double (98))

## Test NaN inputs
%!test
%! x = magic (4);
%! x([2, 9:12]) = NaN;
%! assert (mean (x), [NaN 8.5, NaN, 8.5], eps);
%! assert (mean (x,1), [NaN 8.5, NaN, 8.5], eps);
%! assert (mean (x,2), NaN(4,1), eps);
%! assert (mean (x,3), x, eps);
%! assert (mean (x, 'omitnan'), [29/3, 8.5, NaN, 8.5], eps);
%! assert (mean (x, 1, 'omitnan'), [29/3, 8.5, NaN, 8.5], eps);
%! assert (mean (x, 2, 'omitnan'), [31/3; 9.5; 28/3; 19/3], eps);
%! assert (mean (x, 3, 'omitnan'), x, eps);

## Test empty inputs
%!assert (mean ([]), NaN(1,1))
%!assert (mean (single([])), NaN(1,1,"single"))
%!assert (mean ([], 1), NaN(1,0))
%!assert (mean ([], 2), NaN(0,1))
%!assert (mean ([], 3), NaN(0,0))
%!assert (mean (ones(1,0)), NaN(1,1))
%!assert (mean (ones(1,0), 1), NaN(1,0))
%!assert (mean (ones(1,0), 2), NaN(1,1))
%!assert (mean (ones(1,0), 3), NaN(1,0))
%!assert (mean (ones(0,1)), NaN(1,1))
%!assert (mean (ones(0,1), 1), NaN(1,1))
%!assert (mean (ones(0,1), 2), NaN(0,1))
%!assert (mean (ones(0,1), 3), NaN(0,1))
%!assert (mean (ones(0,1,0)), NaN(1,1,0))
%!assert (mean (ones(0,1,0), 1), NaN(1,1,0))
%!assert (mean (ones(0,1,0), 2), NaN(0,1,0))
%!assert (mean (ones(0,1,0), 3), NaN(0,1,1))
%!assert (mean (ones(0,0,1,0)), NaN(1,0,1,0))
%!assert (mean (ones(0,0,1,0), 1), NaN(1,0,1,0))
%!assert (mean (ones(0,0,1,0), 2), NaN(0,1,1,0))
%!assert (mean (ones(0,0,1,0), 3), NaN(0,0,1,0))

## Test dimension indexing with vecdim in N-dimensional arrays
%!test
%! x = repmat ([1:20;6:25], [5 2 6 3]);
%! assert (size (mean (x, [3 2])), [10 1 1 3]);
%! assert (size (mean (x, [1 2])), [1 1 6 3]);
%! assert (size (mean (x, [1 2 4])), [1 1 6]);
%! assert (size (mean (x, [1 4 3])), [1 40]);
%! assert (size (mean (x, [1 2 3 4])), [1 1]);

## Test exceeding dimensions
%!assert (mean (ones (2,2), 3), ones (2,2))
%!assert (mean (ones (2,2,2), 99), ones (2,2,2))
%!assert (mean (magic (3), 3), magic (3))
%!assert (mean (magic (3), [1 3]), [5, 5, 5])
%!assert (mean (magic (3), [1 99]), [5, 5, 5])

## Test results with vecdim in n-dimensional arrays and "omitnan"
%!test
%! x = repmat ([1:20;6:25], [5 2 6 3]);
%! m = repmat ([10.5;15.5], [5 1 1 3]);
%! assert (mean (x, [3 2]), m, 4e-14);
%! x(2,5,6,3) = NaN;
%! m(2,1,1,3) = NaN;
%! assert (mean (x, [3 2]), m, 4e-14);
%! m(2,1,1,3) = 15.52301255230125;
%! assert (mean (x, [3 2], "omitnan"), m, 4e-14);

<<<<<<< HEAD
## Test input case insensitivity
%!assert (mean ([1 2 3], "aLL"), 2)
%!assert (mean ([1 2 3], "OmitNan"), 2)
%!assert (mean ([1 2 3], "DOUBle"), 2)

=======
>>>>>>> c3010f3e
## Test limits of single precision summation limits on each code path
%!assert <*63848> (mean (ones (80e6, 1, "single")), 1, eps)
%!assert <*63848> (mean (ones (80e6, 1, "single"), "all"), 1, eps)
%!assert <*63848> (mean (ones (80e6, 1, "single"), 1), 1, eps)
%!assert <*63848> (mean (ones (80e6, 1, "single"), [1 2]), 1, eps)
%!assert <*63848> (mean (ones (80e6, 1, "single"), [1 3]), 1, eps)
<<<<<<< HEAD
%!assert <*63848> (mean (ones (80e6, 1, "single")), 1, eps)
=======
>>>>>>> c3010f3e

## Test limits of double precision summation
%!assert <63848> (mean ([flintmax("double"), ones(1, 2^8-1, "double")]), ...
%!                               35184372088833-1/(2^8), eps(35184372088833))

## Test input validation
%!error <Invalid call to mean.  Correct usage is> mean ()
%!error <Invalid call to mean.  Correct usage is> mean (1, 2, 3)
%!error <Invalid call to mean.  Correct usage is> mean (1, 2, 3, 4)
%!error <Invalid call to mean.  Correct usage is> mean (1, "all", 3)
%!error <Invalid call to mean.  Correct usage is> mean (1, "b")
%!error <Invalid call to mean.  Correct usage is> mean (1, 1, "foo")
%!error <OUTTYPE 'native' cannot be used with char> mean ("abc", "native")
%!error <X must be either a numeric, boolean, or character> mean ({1:5})
%!error <DIM must be a positive integer> mean (1, ones (2,2))
%!error <DIM must be a positive integer> mean (1, 1.5)
%!error <DIM must be a positive integer> mean (1, 0)
%!error <DIM must be a positive integer> mean (1, [])
%!error <DIM must be a positive integer> mean (repmat ([1:20;6:25], [5 2]), -1)
%!error <DIM must be a positive integer> mean (repmat ([1:5;5:9], [5 2]), [1 -1])
%!error <DIM must be a positive integer> mean (1, ones(1,0))
%!error <VECDIM must contain non-repeating> mean (1, [2 2])<|MERGE_RESOLUTION|>--- conflicted
+++ resolved
@@ -196,11 +196,7 @@
       else
         m = sum (x, "double") ./ numel (x);
       endif
-<<<<<<< HEAD
-
-=======
-      y = sum (x(:), 1, "double") ./ n;
->>>>>>> c3010f3e
+
     else
       ## Find the first non-singleton dimension.
       (dim = find (szx != 1, 1)) || (dim = 1);
@@ -210,7 +206,6 @@
         n = sum (! idx, dim);
         x(idx) = 0;
       endif
-<<<<<<< HEAD
 
       if (any (isa (x, {"int64", "uint64"})))
         m = int64_mean (x, dim, n, outtype);
@@ -218,9 +213,6 @@
         m = sum (x, dim, "double") ./ n;
       endif
 
-=======
-      y = sum (x, dim, "double") ./ n;
->>>>>>> c3010f3e
     endif
 
   else
@@ -240,7 +232,6 @@
       m = NaN (sz_out);
     else
 
-<<<<<<< HEAD
       if (isscalar (vecdim))
         if (vecdim > ndx)
           m = x;
@@ -251,15 +242,6 @@
             n = sum (! nanx, vecdim);
             x(nanx) = 0;
           endif
-=======
-      n = size (x, dim);
-      if (omitnan)
-        idx = isnan (x);
-        n = sum (! idx, dim);
-        x(idx) = 0;
-      endif
-      y = sum (x, dim, "double") ./ n;
->>>>>>> c3010f3e
 
           if (any (isa (x, {"int64", "uint64"})))
             m = int64_mean (x, vecdim, n, outtype);
@@ -277,7 +259,6 @@
         ## Ignore dimensions in VECDIM larger than actual array.
         vecdim(vecdim > ndims (x)) = [];
 
-<<<<<<< HEAD
         if (isempty (vecdim))
           m = x;
         else
@@ -290,29 +271,9 @@
           ## If all dimensions are given, it is equivalent to 'all' flag
           if (nremd == 0)
             x = x(:);
-=======
-      switch (numel (misdim))
-        ## if all dimensions are given, compute x(:)
-        case 0
-          n = numel (x(:));
-          if (omitnan)
-            idx = isnan (x);
-            n -= sum (idx(:));
-            x(idx) = 0;
-          endif
-          y = sum (x(:), 1, "double") ./ n;
-
-        ## for 1 dimension left, return column vector
-        case 1
-          x = permute (x, [misdim, dim]);
-          y = zeros (size (x, 1), 1, "like", x);
-          for i = 1:size (x, 1)
-            x_vec = x(i,:)(:);
->>>>>>> c3010f3e
             if (omitnan)
               x = x(! isnan (x));
             endif
-<<<<<<< HEAD
 
             if (any (isa (x, {"int64", "uint64"})))
               m = int64_mean (x, 1, numel (x), outtype);
@@ -350,31 +311,6 @@
           endif
         endif
       endif
-=======
-            y(i) = sum (x_vec, 1, "double") ./ numel (x_vec);
-          endfor
-          y = ipermute (y, [misdim, dim]);
-
-        ## for 2 dimensions left, return matrix
-        case 2
-          x = permute (x, [misdim, dim]);
-          y = zeros (size (x, 1), size (x, 2), "like", x);
-          for i = 1:size (x, 1)
-            for j = 1:size (x, 2)
-              x_vec = x(i,j,:)(:);
-              if (omitnan)
-                x_vec = x_vec(! isnan (x_vec));
-              endif
-              y(i,j) = sum (x_vec, 1, "double") ./ numel (x_vec);
-            endfor
-          endfor
-          y = ipermute (y, [misdim, dim]);
-
-        ## for more than 2 dimensions left, throw error
-        otherwise
-          error ("DIM must index at least N-2 dimensions of X");
-      endswitch
->>>>>>> c3010f3e
     endif
   endif
 
@@ -385,7 +321,6 @@
     endif
   endif
 
-<<<<<<< HEAD
 endfunction
 
 function m = int64_mean (x, dim, n, outtype)
@@ -431,21 +366,6 @@
     else
       m = double (sum (x, dim, "native")) ./ n;
     endif
-=======
-  ## Convert output if requested
-  switch (outtype)
-    case "default"
-      if isa(x, "single")
-        y = single (y);
-      endif
-    case "double"
-      y = double (y);
-    case "native"
-      if (! islogical (x))
-        y = feval (class (x), y);
-      endif
-  endswitch
->>>>>>> c3010f3e
 
 endfunction
 
@@ -680,24 +600,17 @@
 %! m(2,1,1,3) = 15.52301255230125;
 %! assert (mean (x, [3 2], "omitnan"), m, 4e-14);
 
-<<<<<<< HEAD
 ## Test input case insensitivity
 %!assert (mean ([1 2 3], "aLL"), 2)
 %!assert (mean ([1 2 3], "OmitNan"), 2)
 %!assert (mean ([1 2 3], "DOUBle"), 2)
 
-=======
->>>>>>> c3010f3e
 ## Test limits of single precision summation limits on each code path
 %!assert <*63848> (mean (ones (80e6, 1, "single")), 1, eps)
 %!assert <*63848> (mean (ones (80e6, 1, "single"), "all"), 1, eps)
 %!assert <*63848> (mean (ones (80e6, 1, "single"), 1), 1, eps)
 %!assert <*63848> (mean (ones (80e6, 1, "single"), [1 2]), 1, eps)
 %!assert <*63848> (mean (ones (80e6, 1, "single"), [1 3]), 1, eps)
-<<<<<<< HEAD
-%!assert <*63848> (mean (ones (80e6, 1, "single")), 1, eps)
-=======
->>>>>>> c3010f3e
 
 ## Test limits of double precision summation
 %!assert <63848> (mean ([flintmax("double"), ones(1, 2^8-1, "double")]), ...
