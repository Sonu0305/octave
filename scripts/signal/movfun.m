########################################################################
##
## Copyright (C) 2018-2024 The Octave Project Developers
##
## See the file COPYRIGHT.md in the top-level directory of this
## distribution or <https://octave.org/copyright/>.
##
## This file is part of Octave.
##
## Octave is free software: you can redistribute it and/or modify it
## under the terms of the GNU General Public License as published by
## the Free Software Foundation, either version 3 of the License, or
## (at your option) any later version.
##
## Octave is distributed in the hope that it will be useful, but
## WITHOUT ANY WARRANTY; without even the implied warranty of
## MERCHANTABILITY or FITNESS FOR A PARTICULAR PURPOSE.  See the
## GNU General Public License for more details.
##
## You should have received a copy of the GNU General Public License
## along with Octave; see the file COPYING.  If not, see
## <https://www.gnu.org/licenses/>.
##
########################################################################

## -*- texinfo -*-
## @deftypefn  {} {@var{y} =} movfun (@var{fcn}, @var{x}, @var{wlen})
## @deftypefnx {} {@var{y} =} movfun (@var{fcn}, @var{x}, [@var{nb}, @var{na}])
## @deftypefnx {} {@var{y} =} movfun (@dots{}, "@var{property}", @var{value})
##
## Apply function @var{fcn} to a moving window of length @var{wlen} on data
## @var{x}.
##
<<<<<<< HEAD
## The moving window length input @var{wlen} can either be a numeric scalar
## or a 2-element numeric array @w{@qcode{[@var{nb}, @var{na}]}}.  The elements
## included in the moving window depend on the size and value of @var{wlen}
## as well as whether the @qcode{"SamplePoints"} option has been specified.
## For full details of element inclusion,
## @pxref{XREFmovslice,,@code{movslice}}.
=======
## If @var{wlen} is a scalar, the function @var{fcn} is applied to a moving
## window of length @var{wlen}.  When @var{wlen} is an odd number the window is
## symmetric and includes @w{@code{(@var{wlen} - 1) / 2}}@ elements on either
## side of the central element.  For example, when calculating the output at
## index 5 with a window length of 3, @code{movfun} uses data elements
## @w{@code{[4, 5, 6]}}.  If @var{wlen} is an even number, the window is
## asymmetric and has @w{@code{@var{wlen}/2}}@ elements to the left of the
## central element and @w{@code{@var{wlen}/2 - 1}}@ elements to the right of
## the central element.  For example, when calculating the output at index 5
## with a window length of 4, @code{movfun} uses data elements
## @w{@code{[3, 4, 5, 6]}}.
##
## If @var{wlen} is an array with two elements @w{@code{[@var{nb}, @var{na}]}},
## the function is applied to a moving window @code{-@var{nb}:@var{na}}.  This
## window includes @var{nb} number of elements @emph{before} the current
## element and @var{na} number of elements @emph{after} the current element.
## The current element is always included.  For example, given
## @w{@code{@var{wlen} = [3, 0]}}, the data used to calculate index 5 is
## @w{@code{[2, 3, 4, 5]}}.
>>>>>>> 9ac06ca2
##
## During calculations the data input @var{x} is reshaped into a 2-dimensional
## @var{wlen}-by-@var{N} matrix and @var{fcn} is called on this new matrix.
## Therefore, @var{fcn} must accept an array input argument and apply the
## computation along dimension 1, i.e., down the columns of the array.
##
## When applied to an array (possibly multi-dimensional) with @var{n} columns,
## @var{fcn} may return a result in either of two formats: @w{Format 1)}@ an
## array of size 1-by-@var{n}-by-@var{dim3}-by-@dots{}-by-@var{dimN}.  This
## is the typical output format from Octave core functions.  Type
## @code{demo ("movfun", 5)} for an example of this use case.
## @w{Format 2)}@ a row vector of length
## @code{@var{n} * @var{numel_higher_dims}} where @var{numel_higher_dims} is
## @w{@code{prod (size (@var{x})(3:end))}}.  The output of @var{fcn} for the
## i-th input column must be found in the output at indices
## @w{@code{i:@var{n}:(@var{n}*@var{numel_higher_dims})}}.
## This format is useful when concatenating functions into arrays, or when
## using @code{nthargout}.  Type @code{demo ("movfun", 6)} for an example of
## this case.
##
## The calculation can be controlled by specifying @var{property}/@var{value}
## pairs.  Valid properties are
##
## @table @asis
##
## @item @qcode{"dim"}
## Operate along the dimension specified, rather than the default of the first
## non-singleton dimension.
##
## @item @qcode{"SamplePoints"}
##
## This property specifies a sorted, numeric vector of unique coordinate
## positions of the data points in @var{x}.  The default value is the vector
## @w{@qcode{[1 : @var{numel (x)}]}}.  When a non-default SamplePoints vector
## is specified, the moving window length @var{wlen} is measured
## against the SamplePoints positions to determine which points are
## included in each window slice.  SamplePoints need not be uniformly spaced.
## This can result in window slices containing different numbers of points.
##
## @item @qcode{"Endpoints"}
##
## This property controls how results are calculated at the boundaries
## (@w{endpoints}) of the window.  Possible values are:
##
## @table @asis
## @item @qcode{"shrink"} (default)
## The window is truncated at the beginning and end of the array to exclude
## elements for which there is no source data.  For example, with a window of
## length 3, @code{@var{y}(1) = @var{fcn} (@var{x}(1:2))}, and
## @code{@var{y}(end) = @var{fcn} (@var{x}(end-1:end))}.
##
## @item @qcode{"discard"}
## Any @var{y} values that use a window extending beyond the original
## data array are deleted.  For example, with a 10-element data vector and a
## window of length 3, the output will contain only 8 elements.  The first
## element would require calculating the function over indices
## @w{@code{[0, 1, 2]}}@ and is therefore discarded.  The last element would
## require calculating the function over indices @w{@code{[9, 10, 11]}}@ and is
## therefore discarded.
##
## @item @qcode{"fill"}
## Any window elements outside the data array are replaced by @code{NaN}.  For
## example, with a window of length 3,
## @code{@var{y}(1) = @var{fcn} ([NaN, @var{x}(1:2)])}, and
## @code{@var{y}(end) = @var{fcn} ([@var{x}(end-1:end), NaN])}.
## This option usually results in @var{y} having @code{NaN} values at the
## boundaries, although it is influenced by how @var{fcn} handles @code{NaN},
## and also by the property @qcode{"nancond"}.
##
## @item @var{user_value}
## Any window elements outside the data array are replaced by the specified
## value @var{user_value} which must be a numeric scalar.  For example, with a
## window of length 3,
## @code{@var{y}(1) = @var{fcn} ([@var{user_value}, @var{x}(1:2)])}, and
## @code{@var{y}(end) = @var{fcn} ([@var{x}(end-1:end), @var{user_value}])}.
## A common choice for @var{user_value} is 0.
##
## @item @qcode{"same"}
## Any window elements outside the data array are replaced by the value of
## @var{x} at the boundary.  For example, with a window of length 3,
## @code{@var{y}(1) = @var{fcn} ([@var{x}(1), @var{x}(1:2)])}, and
## @code{@var{y}(end) = @var{fcn} ([@var{x}(end-1:end), @var{x}(end)])}.
##
## @item @qcode{"periodic"}
## The window is wrapped so that any missing data elements are taken from
## the other side of the data.  For example, with a window of length 3,
## @code{@var{y}(1) = @var{fcn} ([@var{x}(end), @var{x}(1:2)])}, and
## @code{@var{y}(end) = @var{fcn} ([@var{x}(end-1:end), @var{x}(1)])}.
##
## @end table
##
## Note 1:  For non-uniform SamplePoint spacing, the only permitted value for
## @qcode{"EndPoints"} is @qcode{"shrink"}.
##
## Note 2:  For some @qcode{"Endpoints"} options, the window size at the
## boundaries may not be the same as for the central part, and @var{fcn} must
## work in these cases.
##
## @item @qcode{"nancond"}
## Controls haw @code{NaN} and @code{NA} values affect the output of
## @qcode{"movfun"}.  The value @qcode{"includenan"} (default) causes
## @code{NaN} and @code{NA} values to be included in the moving window, and any
## window slice containing @code{NaN} or @code{NA} values will return @code{NaN}
## for that element.  The value @qcode{"omitnan"} causes @qcode{"movfun"} to
## ignore any @code{NaN} or @code{NA} values resulting in fewer elements being
## used to calculate the result for that window slice.  If @qcode{"omitnan"} is
## specified and a window slice contains all @code{NaN} or @code{NA} values,
## @qcode{"movfun"} returns the value specified by the @qcode{"nanval"} property
## for that element.  The values @qcode{"includemissing"} and
## @qcode{"omitmissing"} may be used synonymously with @qcode{"includenan"} and
## @qcode{"omitnan"}, respectively.
##
## @item @qcode{"nanval"}
## Specifies the value to return when @qcode{"nancond"} is set to
## @qcode{"omitnan"} or @qcode{"omitmissing"} and all elements in a window
## are @code{NaN} or @code{NA}.  @qcode{"nanval"} must be a numeric scalar
## value or @code{NaN} (default).
##
## @item @qcode{"outdim"}
## A row vector that selects which dimensions of the calculation will appear
## in the output @var{y}.  This is only useful when @var{fcn} returns an
## N-dimensional array in @w{Format 1}.  The default is to return all output
## dimensions.
##
## @end table
##
## Programming Note: The property @qcode{"outdim"} can be used to save memory
## when the output of @var{fcn} has many dimensions, or when a wrapper to the
## base function that selects the desired outputs is too costly.  When memory
## is not an issue, the easiest way to select output dimensions is to first
## calculate the complete result with @code{movfun} and then filter that
## result with indexing.  If code complexity is not an issue then a wrapper
## can be created using anonymous functions.  For example, if @code{basefcn}
## is a function returning a @var{K}-dimensional row output, and only
## dimension @var{D} is desired, then the following wrapper could be used.
##
## @example
## @group
## @var{fcn} = @@(x) basefcn (x)(:,columns(x) * (@var{D}-1) + (1:columns(x)));
## @var{y} = movfun (@@fcn, @dots{});
## @end group
## @end example
##
## @seealso{movslice, prepad, postpad, permute, reshape}
## @end deftypefn

function y = movfun (fcn, x, wlen, varargin)

  ## FIXME: "Samplepoints", "omitnan", and some "EndPoints" options create
  ## unequally sized windows/slices that don't vectorize easily, and
  ## preprocessing to enable some vectorization in blocks and reduce looping is
  ## expensive.  This function could see significant performance gains from
  ## placing certain routines into a .oct file, especially sections dealing
  ## with "omitnan" that will be only entered for specific, known floating
  ## point object types.

  if (nargin < 3)
    print_usage ();
  endif

  valid_bc = {"shrink", "discard", "fill", "same", "periodic"};
  valid_nancond = {"includenan", "includemissing", "omitnan", "omitmissing"};

  ## Parse required input arguments.
  ## Allow fcn to perform any x validation.
  ## Most wlen validation will be done by movslice.

  if (! is_function_handle (fcn))
    error ("movfun: FCN must be a valid function handle");
  endif

  if (! isnumeric (wlen))
    error ("movfun: WLEN must be numeric");
  endif

  ## Parse optional arguments
  dim = [];
  nancond = "includenan";
  omitnan = false;
  nanval = NaN;
  outdim = [];
  sp.samplepoints = [];
  bc = "shrink";

  if nargin > 3
    if (mod (numel (varargin), 2))
      error ("movfun: Each PROPERTY must have a VALUE");
    endif

    vargidx = 1;
    while (vargidx < nargin - 3)
      prop = varargin{vargidx};
      if (! (ischar (prop) && isrow (prop)))
        error ("movfun: PROPERTY name must be a valid string");
      endif

      switch (lower (prop))
        case "dim"
          dim = varargin{++vargidx};
          if (! (isempty (dim)
                 || (isnumeric (dim) && isscalar (dim) && isindex (dim))))
            error ("movfun: DIM must be a positive integer");
          endif

        case "endpoints"
          bc = varargin{++vargidx};

          if (! (isnumeric (bc) && isscalar (bc)
                 || (ischar (bc) && isrow (bc) && any (strcmpi (bc, valid_bc)))
                 || (isscalar (bc) && strcmp (class (x), class (bc)))))
            error ("movfun: ENDPOINTS must be a numeric scalar, a scalar the same class as X, or a valid Endpoint method");
          endif

        case "nancond"
          nancond = varargin{++vargidx};
          if (! (ischar (nancond) && isrow (nancond)
                 && (any (strcmpi (nancond, valid_nancond)))))
            error ("movfun: NANCOND must be 'includenan', 'includemissing', 'omitnan', or 'omitmissing'");
          endif
          omitnan = any (strcmpi (nancond, {"omitnan", "omitmissing"}));

        case "nanval"
          nanval = varargin{++vargidx};
          if (! (isscalar (nanval) && isnumeric (nanval)))
            error ("movfun: NANVAL must be a numeric scalar or NaN");
          endif

        case "outdim"
          outdim = varargin{++vargidx};
          if (! (isnumeric (outdim) && isvector (outdim) && isindex (outdim)))
            error ("movfun: OUTDIM must be a numeric, positive, integer-valued scalar or vector");
          endif

        case "samplepoints"
          sp.samplepoints = varargin{++vargidx};
          if (! (isnumeric (sp.samplepoints) && isvector (sp.samplepoints)
                 && issorted (sp.samplepoints)
                 && all (diff (sp.samplepoints) != 0)))
            error ("movfun: SAMPLEPOINTS must be a sorted, non-repeating, numeric vector");
          endif
          sp.samplepoints = sp.samplepoints(:);

        otherwise
          error ("movfun: unknown PROPERTY '%s'", prop);

      endswitch

      vargidx++;

   endwhile
  endif

  if (isempty (x))
    ## Nothing to do.  Return immediately with empty output the same shape and
    ## class as x.
    clsx = class (x);
    if (isnumeric (x) || islogical (x))
      y = zeros (size (x), clsx);
    else
      try
       y = cast (zeros (size (x)), clsx);
      catch err
        err_msg = ["cast: type conversion to '", clsx, "' is not supported"];
        if (strcmp (err.message, err_msg))
          y = zeros (size (x));
        else
          rethrow (err);
        endif
      end_try_catch
    endif

    return;

  endif

  ## Finish optional parameter processing.

  ## If dim was not provided find the first non-singleton dimension.
  szx = size (x);
  nd = length (szx);
  if (isempty (dim))
    (dim = find (szx > 1, 1)) || (dim = 1);
  elseif (dim > nd)
    szx = [szx, ones(1, dim - nd)];
    nd = dim;
  endif
  N = szx(dim);

  ## Perform remaining samplepoints validation or set defaults.
  sp.uniform = true;
  sp.standard = true;
  sp.spacing = 1;

  sp.apply = ! isempty (sp.samplepoints);

  if (sp.apply)
    if (numel (sp.samplepoints) != N)
      error ("movfun: SamplePoints must be the same size as x in operating dimension");
    endif

    sp.spacing = diff (sp.samplepoints, 1, 1);
    sp.uniform = all (sp.spacing == sp.spacing(1));

    if (all (sp.spacing == 1))
      sp.standard = true;
      sp.apply = false;
    else
      sp.standard = false;
    endif

    if (sp.uniform)
      sp.spacing = sp.spacing(1);
    endif

    if (! sp.uniform && ! strcmpi (bc, "shrink"))
      error ("movfun: when SamplePoints are not uniformly spaced the only valid EndPoints option is 'shrink'");
    endif
  endif

  ## Calculate slicing indices.  This call also validates WLEN input.
  ## wlen returned in [nb, na] form for subfunction processing.
  ## wlen integer-scalar state for inclusive/exclusive endpoint limit behavior
  ## returned by movslice, used by endpoints depending on win and not slcidx,
  ## which already includes the inclusive/exclusive behavior.
  ## slc and win forms will depend on whether samplpoints is default of 1:N.
  if (sp.standard)
    [slc, C, Cpre, Cpos, win, wlen] = movslice (N, wlen);
  else
    [slc, C, Cpre, Cpos, win, wlen, sp.scalar_wlen] = ...
                                       movslice (N, wlen, sp.samplepoints);
    ## Note that for non-standard sp, slc points already adjusted for
    ## scalar_wlen.  win is always inclusive showing full window extents.
  endif

  ## Move the desired DIM to dim 1 (fcn operates on 1st non-singleton dim)
  nd    = length (szx);                 # number of dimensions
  dperm = [dim, 1:(dim-1), (dim+1):nd]; # permutation of dimensions
  x     = permute (x, dperm);           # permute dims to first dimension
  ncols = prod (szx(dperm(2:end)));     # other dimensions as single column
  x     = reshape (x, N, ncols);        # reshape input

  ## Obtain function for boundary conditions.
  if (isnumeric (bc) || (isscalar (bc) && strcmp (class (bc), class (x))))
    bcfcn = @replaceval_bc;
    bcfcn (true, bc);  # initialize replaceval function with value.

  else
    switch (lower (bc))
      case "shrink"
        bcfcn = @shrink_bc;

      case "discard"
        ## Only called if samplepoints are uniform.  Convert slcidx back
        ## into standard form by trimming end cols and expanding center for
        ## all elements.
        bcfcn = [];
        C -= length (Cpre);

        if (sp.apply && sp.uniform)
          slc(:, [Cpre, Cpos]) = [];
          if (isempty (C))
            y = NaN (1, 0);
            return;
          else
            slc = slc(1,C) + (0: diff (slc(:, C(1)), 1, 1)).';
          endif
          sp.apply = false;
        endif

        Cpre = Cpos = [];
        N = length (C);
        szx(dperm(1)) = N;

      case "fill"
        bcfcn = @replaceval_bc;
        bcfcn (true, NaN);

      case "same"
        bcfcn = @same_bc;

      case "periodic"
        bcfcn = @periodic_bc;

    endswitch
  endif

  ## Validate that outdim makes sense.
  ## Check fcn ouptut for data sampled from x.  See bug #55984.
  if (! sp.apply)
    fout = fcn (x(1 : min (length (win), N))(:));
  else
    fout = fcn (x(1 : min (max (diff (slc, 1, 1)) + 1, N))(:));
  endif

  yclass = class (fout);              # record class of fcn output
  noutdim = length (fout);            # number of output columns
  if (! isempty (outdim))
    if (max (outdim) > noutdim)
      error ("Octave:invalid-input-arg", ...
             ["movfun: output dimension OUTDIM (%d) is larger than ", ...
              "largest available dimension (%d)"], ...
             max (outdim), noutdim);
    endif
  else
    outdim = 1:noutdim;
  endif
  soutdim = length (outdim);  # length of selected output dimensions

  ## If noutdim is not one then modify function to handle multiple outputs.
  if (noutdim > 1)
    fcn_ = @(x) reshape (fcn (x), columns (x), noutdim)(:, outdim);
  else
    fcn_ = fcn;
  endif

  ## Initialize output array to appropriate size and class.
  try
    y = zeros (N, ncols, soutdim, yclass);
  catch err
    if (! strcmp (err.message, "zeros: invalid class name"))
      rethrow (err);
    endif
    y = cast (zeros (N, ncols, soutdim), yclass);
  end_try_catch

  ## Apply processing to each column.
  parfor i = 1:ncols
    y(:,i,:) = movfun_oncol (fcn_, yclass, x(:,i), wlen, bcfcn, ...
                             slc, C, Cpre, Cpos, win, soutdim, sp, ...
                             omitnan, nanval);
  endparfor

  ## Restore shape
  y = reshape (y, [szx(dperm), soutdim]);
  y = ipermute (y, [dperm, nd+1]);
  if (! isempty (y))
    y = squeeze (y);
  endif

endfunction


function y = movfun_oncol (fcn, yclass, x, wlen, bcfcn, slcidx, C, Cpre,
                           Cpos, win, odim, sp, omitnan, nanval)

  nan_x = isnan (x);
  if (all (nan_x))
    ## Shortcut path if all NaN and nothing to do.
    if (! omitnan || isnan (nanval))
      ## includenan always returns NaN for all-NaN window.  omitnan will return
      ## nanval in same case.
      y = NaN (length (x), odim, yclass);  # isnan true -> yclass is a float
    else
      y = nanval(ones (length (x), odim));
    endif
    return;
  endif

  any_nans = any (nan_x);
  nan_x_idx = find (nan_x);
  if (! any_nans)
    ## If no NaNs, turn off slower NaN handling path for this data.
    omitnan = false;
  endif

  ## Process center of data

  ## Note: for wlen = 1 or [0, 0] with standard samplepoints, or just small
  ## enough that window never reaches adjacent points for non-standard sp,
  ## slcidx will be a row vector.  Passing this for vectorized processing to
  ## some fcn will cause handling as a single vector (one slice) returning
  ## only one value rather than handling in a columnwise fashion.  This is
  ## handled throughout movfun by checking isrow then forcing elementwise
  ## processing with arrayfun.  This may be slow, but it avoids needing to
  ## place other restrictions on fcn.  Hopefully most functions will handle
  ## as trivial or at least with low-computational overhead for N = 1.
  ## FIXME: This could be sidestepped for most internal functions by
  ##        specifying the operating dimension.  E.g., sum (x(slcidx), 2).
  ##        That would require establishing separate code paths for built-in
  ##        and general movfun calls.

  if (! isempty (C))
    N = length ([Cpre, C, Cpos]);

    try
      y = zeros (N, odim, yclass);
    catch err
      if (! strcmp (err.message, "zeros: invalid class name"))
        rethrow (err);
      endif
      y = cast (zeros (N, odim), yclass);
    end_try_catch

    if (! omitnan)
      ## With includenan any slice with a NaN returns NaN whether or not fcn
      ## handles NaN differently.  Handle those before passing to other
      ## subfunctions.

      if (! sp.apply)
        ## Neither omitnan or samplepoints
        if (any_nans)

          if (isrow (slcidx))
            nancols = any (nan_x(slcidx), 2).';
          else
            nancols = any (nan_x(slcidx), 1);
          endif
          y(C(nancols), :) = NaN;

          ## Process remaining cols.
          if (! all (nancols))
            C = C(! nancols);
            y(C, :) = yeval_safe (y(C, :), fcn, x, slcidx(:, ! nancols));
          endif

        else
          y(C,:) = yeval_safe (y(C,:), fcn, x, slcidx);
        endif

      else
        ## samplepoints, not omitnan

        ## Trim out nan-containing slices.
        if (any_nans)
          nan_cols = any ((slcidx(1,C) <= nan_x_idx) &
                          (slcidx(2,C) >= nan_x_idx), 1);
          y(C(nan_cols), :) = NaN;
          C = C(! nan_cols);
        endif

        if (! isempty (C))
          if (sp.uniform)
            ## Uniform samplepoints, equal slice sizes.
            num_elems = diff (slcidx(:, C(1)), 1, 1);
            y(C, :) = yeval_safe (y(C,:), fcn, x, slcidx(1,C), num_elems);

          else
            ## Non-uniform samplepoints, possible varying slice sizes.

            [elem_cnt_grp_idx, unq_cnts] = form_idx_groups (
                                     diff (slcidx(:,C), 1, 1));

            for ii = 1 : rows (elem_cnt_grp_idx)
              grp_cols = C(elem_cnt_grp_idx(ii,:));
              y(grp_cols,:) = yeval_safe (y(grp_cols,:), fcn, x,
                                          slcidx(1, grp_cols), unq_cnts(ii));
            endfor
          endif
        endif
      endif

    else
      ## omitnan - need to remove NaN elements before passing to fcn.

      if (! sp.apply)

        ## omitnan but not samplepoints
        if (isrow (slcidx))
          y(slcidx(nan_x),:) = nanval;
          y(slcidx(! nan_x),:) = arrayfun (fcn, x(slcidx(! nan_x)));

        else

          ## omitnan may create columns/slices with uneven number of elements.
          has_nan = any (nan_x(slcidx));
          all_nan = all (nan_x(slcidx));
          no_nan = ! has_nan;

          ## First process all-nan columns.
          if (any (all_nan))
            y(C(all_nan)) = nanval;
          endif

          ## Then process no-nan columns as a block.
          if (any (no_nan))
              y(C(no_nan),:) = yeval_safe (y(C(no_nan),:), fcn, x,
                                           slcidx(:, no_nan));
          endif

          ## Step through remaining columns with some NaNs creating unequal
          ## element-count columns.
          ## Group into equal element-count blocks.
          has_nan &= ! all_nan;
          if (any (has_nan))

            nan_locs = nan_x(slcidx(:, has_nan));
            [elem_cnt_grp_idx, unq_cnts] = ...
                                         form_idx_groups (sum (! nan_locs, 1));

            for ii = 1 : rows (elem_cnt_grp_idx)
              cols_in_group = elem_cnt_grp_idx(ii,:);
              grp_cols = C(has_nan)(cols_in_group);
              slc_grp = slcidx(:, has_nan)(:, cols_in_group);
              slc_grp(nan_locs(:, cols_in_group)) = [];
              slc_grp = reshape (slc_grp, unq_cnts(ii), []);

              y(grp_cols,:) = yeval_safe (y(grp_cols,:), fcn, x, slc_grp);

            endfor
          endif
        endif
      else
        ## Both samplepoints and omitnan
        elem_cnt_grp_idx = form_idx_groups (diff (slcidx(:, C), 1, 1));
        for ii = 1: rows (elem_cnt_grp_idx)
          y(C(elem_cnt_grp_idx(ii,:)), :) = proc_uniform_block_omitnan (
                                    y(C(elem_cnt_grp_idx(ii,:)), :),
                                    fcn, x, nan_x, nanval,
                                    slcidx(:, C(elem_cnt_grp_idx(ii,:))));
        endfor
      endif
    endif

  else  # empty C
    ## Large windows may create Cpre/Cpos overlap and empty C.
    N = length (unique_endpoints (Cpre, Cpos));
    try
      y = zeros (N, odim, yclass);
    catch err
      if (! strcmp (err.message, "zeros: invalid class name"))
        rethrow (err);
      endif
      y = cast (zeros (N, odim), yclass);
    end_try_catch
  endif

  ## Process boundaries
  if (! (isempty ([Cpre, Cpos])))
    if (! omitnan && any_nans)
      ## With includenan any NaN-containing windows return NaN.

      if (sp.apply)
        ## slcidx form for sp contains enough info to directly find
        ## NaN-containing slices.
        ## Handle pre and pos separately because there could be overlap.

        nan_Cpre = any ((slcidx(1,Cpre) <= nan_x_idx)
                        & (slcidx(2,Cpre) >= nan_x_idx), 1);

        nan_Cpos = any ((slcidx(1,Cpos) <= nan_x_idx)
                        & (slcidx(2,Cpos) >= nan_x_idx), 1);

      else
        ## Expand slcidx from win.
        slctmp = Cpre + win;
        slctmp(slctmp > 0) = nan_x(slctmp(slctmp > 0));
        slctmp(slctmp < 0) = 0;
        nan_Cpre = any (slctmp);

        slctmp = Cpos + win;
        slctmp(slctmp <= N) = nan_x(slctmp(slctmp <= N));
        slctmp(slctmp > N) = 0;
        nan_Cpos = any (slctmp);

      endif
      y([Cpre(nan_Cpre), Cpos(nan_Cpos)], :) = NaN;

      Cpre = Cpre(! nan_Cpre);
      Cpos = Cpos(! nan_Cpos);
    endif

    if (! (isempty ([Cpre,Cpos]))) # Recheck after possible trimming.
      Cbc = unique_endpoints (Cpre, Cpos);
      y(Cbc,:) = bcfcn (fcn, x, Cpre, Cpos, win, wlen, odim,
                        slcidx, sp, omitnan, nanval, nan_x);
    endif
  endif

endfunction


## Process uniform index block removing nan elements, idx is in 2-row
## samplepoints form trimmed to C columns.
function y = proc_uniform_block_omitnan (y, fcn, x, nan_x, nanval, slcidx)

  ## expand slice index.
  elem_cnt = diff (slcidx(:, 1), 1, 1);
  slcidx = slcidx(1,:) + (0:elem_cnt).';

  if (isrow (slcidx))
    nan_locs = nan_x(slcidx)(:).';
  else
    nan_locs = nan_x(slcidx);
  endif

  has_nan = any (nan_locs, 1);
  all_nan = all (nan_locs, 1);
  no_nan = ! has_nan;

  ## First process all-nan columns.
  if (any (all_nan))
    y(all_nan, :) = nanval;
  endif

  ## Then process no-nan columns as a block.
  if (any (no_nan))
    y(no_nan, :) = yeval_safe (y(no_nan,:), fcn, x, slcidx(:, no_nan));
  endif

  ## Step through remaining columns with some NaNs creating unequal
  ## element-count columns.  Use similar approach as for samplepoints
  ## to group into equal element-count blocks.

  has_nan &= ! all_nan;
  if (any (has_nan))
    nan_locs = nan_locs(:, has_nan);
    slcidx = slcidx(:, has_nan);

    [elem_cnt_grp_idx, unq_cnts] = form_idx_groups (sum (! nan_locs, 1));

    for ii = 1 : numel (unq_cnts)
      grp_cols = elem_cnt_grp_idx(ii,:);
      y_idx = find(has_nan)(grp_cols);
      slc_grp = slcidx(:, grp_cols);
      slc_grp(nan_locs(:, grp_cols)) = [];
      slc_grp = reshape (slc_grp, unq_cnts(ii), []);

      y(y_idx,:) = yeval_safe (y(y_idx,:), fcn, x, slc_grp);
    endfor
  endif

endfunction


## Utility function to take a row vector of whole numbers and split them
## into groups that can be used for block processing.  Will return a logical
## array.  Each row corresponds to one a (sorted ascending) value in the input
## vector and the column indexes identify the location of the members of that
## group.  Optional return is a row vector with the sorted unique values of
## the input vector.  (Avoids overhead of calling unique.)
function [v_grp_idx, unq_v] = form_idx_groups (v)
  v_srt = sort (v);          # Sorted counts to build groups
  unq_v_idx = logical ([1, diff(v_srt)]);  # Location of first of each value
  unq_v = v_srt(unq_v_idx);  # List of unique elements, sorted
  v_grp_idx = v == unq_v.';  # Logical group index by row
endfunction


## Utility function with try-catch on y = fcn(x(slc)) to catch possible
## memory overflow on type conversion or broadcast expansion.  If caught,
## divide into blocks then reprocess.  If 5th input "counts" is passed, it
## expects slc to be a row vecor of first elements in the full slc array, and
## performs the slc expansion with "counts" elements inside try-catch block.
## Both paths check for the full slc to be a row vector and if so passes the
## eval through arrayfun to ensure columnwise processing.
function y = yeval_safe (y, fcn, x, slc, counts);

  if (nargin < 5)
    try
      if (isrow (slc))
        y = arrayfun (fcn, x(slc));
      else
        y(:,:) = fcn (x(slc));
      endif

    catch err
      ## Operation failed, likely due to out-of-memory error for x(slcidx)
      if (! strcmp (err.identifier, "Octave:bad-alloc"))
        rethrow (err);
      endif

      ## Try divide and conquer approach with smaller slices of data.
      N_SLICES = 8;  # configurable
      idx = fix (linspace (1, columns (slc), N_SLICES));
      if (isrow (slc))
        for ii = 1 : N_SLICES-1
          y(idx(ii):idx(ii + 1), :) = ...
                                 arrayfun (fcn, x(slc(:, idx(ii):idx(ii + 1))));
        endfor
      else
        for ii = 1 : N_SLICES-1
          y(idx(ii):idx(ii + 1), :) = ...
                                 fcn (x(slc(:, idx(ii):idx(ii + 1))));
        endfor
      endif

    end_try_catch

  else
    ## slc_full expansion also in try/catch, split into blocks
    try
      slc_full = slc + (0:counts).';
      if (isrow (slc_full))
        y = arrayfun (fcn, x(slc_full));
      else
        y(:,:) = fcn (x(slc_full));
      endif

    catch err
      ## Operation failed, likely due to out-of-memory error on idx expansion.
      if (! strcmp (err.identifier, "Octave:bad-alloc"))
        rethrow (err);
      endif

      ## Try divide and conquer approach with smaller slices of data.
      N_SLICES = 8; ## configurable
      idx = fix (linspace (1, columns (slc), N_SLICES));
      if (counts == 0)
        for ii = 1: N_SLICES-1
          slc_part = slc(idx(ii):idx(ii+1)) + (0 : counts).';
          y(idx(ii):idx(ii + 1), :) = arrayfun (fcn, x(slc_part));
        endfor
      else
        for ii = 1 : N_SLICES-1
          slc_part = slc(idx(ii):idx(ii + 1)) + (0 : counts).';
          y(idx(ii):idx(ii + 1), :) = fcn (x(slc_part));
        endfor
      endif
    end_try_catch
  endif

endfunction


## Apply "shrink" boundary conditions
## Function is not applied to any window elements outside the original data.
function y = shrink_bc (fcn, x, Cpre, Cpos, win, ~, odim, idx, sp,
                        omitnan, nanval, nan_x);
  Cp_unique = unique_endpoints (Cpre, Cpos);
  N = length (x);
  n = length (Cp_unique);
  y = zeros (n, odim);

  if (! omitnan)
    if (! sp.apply)
      ## Neither samplepoints nor omitnan
      idx = Cp_unique + win;
      tf  = (idx > 0) & (idx <= N);  # find idx inside boundaries

      ## FIXME: This nested for loop accounts for 70% of running time.
      ##        Given that "shrink" is the default Endpoint value this
      ##        code needs to be reworked.
      ##
      ##        Some built-in functions like sum, min, max, etc., already use
      ##        specific fill values in place of "shrink" to allow vectorized
      ##        processing (e.g., replacing "shrink" with
      ##        "'endpoints', 0" for @sum or "'endpoints',-Inf" for @max), but
      ##        such assumptions can't be made for movfun with arbitrary fcn.
      ##
      ##        Note 20-Aug-2024: The effort to find and extract indices for
      ##        grouped processing looks likely to take more computation
      ##        time than the simple loop below, and it is unlikely for the
      ##        cost per iteration to be much less to create a useful
      ##        breakeven point.
      for ii = 1:n
        k = idx(tf(:,ii), ii);
        y(ii,:) = fcn (x(k));
      endfor

    else
      ## Just samplepoints not omitnan

      ## idx from movslice already contains "tf-trimmed" windows.
      [elem_cnt_grp_idx, unq_cnts] = form_idx_groups (
                                             diff (idx(:, Cp_unique), 1, 1));
      for ii = 1 : rows (elem_cnt_grp_idx)
        col_grp_idx = elem_cnt_grp_idx(ii,:);
        k = idx(1, Cp_unique(col_grp_idx)) + (0 : unq_cnts(ii)).';
        if (isrow (k))
          y(col_grp_idx,:) = arrayfun (fcn, x(k));
        else
          y(col_grp_idx,:) = fcn (x(k));
        endif
      endfor
    endif

  else

    if (sp.apply)
      ## samplepoints and omitnan

      elem_cnt_grp_idx = form_idx_groups (diff (idx(:, Cp_unique), 1, 1));
      for ii = 1 : rows (elem_cnt_grp_idx)
        col_grp_idx = elem_cnt_grp_idx(ii,:);
        y(col_grp_idx,:) = ...
                 proc_uniform_block_omitnan (y(col_grp_idx,:),
                                             fcn, x, nan_x, nanval,
                                             idx(:, Cp_unique(col_grp_idx)));
      endfor

    else
      ## no samplepoints just omitnan
      idx = Cp_unique + win;
      tf  = (idx > 0) & (idx <= N);  # find idx inside boundaries
      nan_idx = idx;
      nan_idx(! tf) = 0;
      nan_idx(tf) = nan_x(idx(tf));

      tf = tf & ! nan_idx;
      all_nan = all (! tf);

      y(all_nan) = nanval;
      for ii = find (! all_nan)
        k = idx(tf(:,ii), ii);
        y(ii,:) = fcn (x(k));
      endfor

    endif
  endif

endfunction


## Apply replacement value boundary conditions
## Window is padded at beginning and end with user-specified value.
function y = replaceval_bc (fcn, x, Cpre, Cpos, win, wlen, odim, idx,
                            sp, omitnan, nanval, nan_x)

  persistent substitute;

  ## In-band method to initialize substitute value
  if (islogical (fcn))
    substitute = x;
    return;
  endif

  Cp_unique = unique_endpoints (Cpre, Cpos);
  sz = size (x);
  if (! sp.apply)
    idx = Cp_unique + win;

    if (idx(1) < 1)
      ## pre-pad window, check if also post-pad
      sz(1) = 1 - idx(1);
      x = [substitute(ones (sz)); x];
      if (omitnan)
        nan_x = [false(sz); nan_x];
      endif
      idx = idx + wlen(1);
    endif

    N = numel (x);
    if (idx(end) > N)
      ## post-pad window
      sz(1) = idx(end) - N;
      x = [x; substitute(ones (sz))];
      if (omitnan)
        nan_x = [nan_x; false(sz)];
      endif
    endif

  else

    if (! isempty (Cpre))
      sz(1) = numel ([sp.samplepoints(1) : -sp.spacing : win(1)]) - 1;
      x = [substitute(ones (sz)); x];
      if (omitnan)
        nan_x = [false(sz); nan_x];
      endif

      idx += sz(1);
      idx(1, Cpre) -= sz(1) + 1 - Cpre;
    endif

    if (! isempty (Cpos))
      ## only post-pad window
      pts = [sp.samplepoints(end) : sp.spacing : win(end)];
      exclude_endpoint = pts(end) == sp.samplepoints(end) + wlen(2);
      sz(1) = numel (pts) - 1 - (sp.scalar_wlen && exclude_endpoint);
      idx(2, Cpos) += sz(1) + 1 - (numel (Cpos) : -1 : 1);
      x = [x; substitute(ones (sz))];
      if (omitnan)
        nan_x = [nan_x; false(sz)];
      endif
    endif

    elems = diff (idx(:, Cp_unique(1)), 1, 1);
    idx = idx(1, Cp_unique) + (0:elems).';
  endif

  if (! omitnan)
    y = fcn (x(idx));
  else
    y = proc_uniform_block_omitnan (zeros (columns (idx), odim), fcn, x,
                                    nan_x, nanval, idx([1,end],:));
  endif

endfunction


## Apply "same" boundary conditions
## 'y' values outside window are replaced by value of 'x' at the window
## boundary.
function y = same_bc (fcn, x, Cpre, Cpos, win, wlen, odim, idx, sp,
                      omitnan, nanval, nan_x)

  N = length (x);

  if (! sp.apply)
    idx = unique_endpoints (Cpre, Cpos) + win;

  else
    sz_pre = numel ([sp.samplepoints(1) : -sp.spacing : win(1)]) - 1;

    pts_post = [sp.samplepoints(end) : sp.spacing : win(end)];
    exclude_endpoint = pts_post(end) == sp.samplepoints(end) + wlen(2);
    sz_post = numel (pts_post) - 1 - (sp.scalar_wlen && exclude_endpoint);

    idx(2, Cpos) += sz_post - (numel (Cpos) - 1 : -1 : 0);
    idx = double (idx(:, unique_endpoints (Cpre, Cpos)));  # Allow neg values
    idx(1, Cpre) -= sz_pre - (0 : numel (Cpre) - 1);

    elems = diff (idx(:, 1), 1, 1);
    idx = idx(1,:) + (0:elems).';
  endif

  if (! omitnan)
    idx(idx < 1) = 1;
    idx(idx > N) = N;
    y = fcn (x(idx));

  else
    npre = 1 - idx(1);
    npos = idx(end) - N;
    szx = size (x);
    szpre = [npre, szx(2:end)];
    szpos = [npos, szx(2:end)];

    x = [x(1)(ones (szpre)); x; x(end)(ones (szpos))];
    nan_x = [nan_x(1)(ones (szpre)); nan_x; nan_x(end)(ones (szpos))];

    idx = idx + npre;
    y = proc_uniform_block_omitnan (zeros (columns (idx), odim), fcn, x,
                                    nan_x, nanval, idx([1,end],:));
  endif

endfunction


## Apply "periodic" boundary conditions
## Window wraps around.  Window values outside data array are replaced with
## data from the other end of the array.
function y = periodic_bc (fcn, x, Cpre, Cpos, win, wlen, odim, idx, sp,
                          omitnan, nanval, nan_x)

  N = length (x);

  if (! sp.apply)
    idx = unique_endpoints (Cpre, Cpos) + win;

  else
    sz_pre = numel ([sp.samplepoints(1) : -sp.spacing : win(1)]) - 1;

    pts_post = [sp.samplepoints(end) : sp.spacing : win(end)];
    exclude_endpoint = pts_post(end) == sp.samplepoints(end) + wlen(2);
    sz_post = numel (pts_post) - 1 - (sp.scalar_wlen && exclude_endpoint);

    idx(2, Cpos) += sz_post + 1 - (numel (Cpos) : -1 : 1);
    idx = double (idx(:, unique_endpoints (Cpre, Cpos)));
    idx(1, Cpre) -= sz_pre + 1 - Cpre;

    elems = diff(idx(:, 1), 1, 1);
    idx = idx(1,:) + (0:elems).';
  endif

  if (! omitnan)
    tfpre = idx < 1;
    tfpos = idx > N;

    premult = ceil ((1 - idx(tfpre)) / N);
    postmult = floor ((N - idx(tfpos)) / N);

    idx(tfpre) += N * premult;
    idx(tfpos) += N * postmult;

    y = fcn (x(idx));

  else
    npre = 1 - idx(1);
    npos = idx(end) - N;
    szx = size (x);

    x_idx_pre = idx(1:npre).';
    x_idx_pos = idx((end - npos + 1) : end).';

    premult = ceil ((1 - x_idx_pre) / N);
    postmult = floor ((N - x_idx_pos) / N);

    x_idx_pre += N * premult;
    x_idx_pos += N * postmult;

    x = [x(x_idx_pre, :); x; x(x_idx_pos, :)];
    nan_x = [nan_x(x_idx_pre, :); nan_x; nan_x(x_idx_pos, :)];

    idx = idx + npre;
    y = proc_uniform_block_omitnan (zeros (columns (idx), odim), fcn, x,
                                    nan_x, nanval, idx([1,end],:));
  endif


endfunction


## Faster unique routine to remove potential overlapping endpoint indices.
## Assumes a and b are vectors of valid, sorted linear indices.  Either may be
## empty.  a will have the form [1:M], b will have the form [N:P].  M must be
## no larger than P, and N must be no smaller than 1.
function c = unique_endpoints (a, b)
  if (isempty (a))
    c = b;
  else
    notshared = cummax (b == a(end));
    if (any (notshared))
      c = [a(1:end-1), b(notshared)];
    else
      c = [a, b];
    endif
  endif
endfunction


%!demo
%! clf;
%! t  = 2 * pi * linspace (0,1,100).';
%! x  = sin (3 * t);
%! xn = x + 0.1 * randn (size (x));
%! x_s = movfun (@mean, xn, 5, "Endpoints", "shrink");
%! x_p = movfun (@mean, xn, 5, "Endpoints", "periodic");
%! x_m = movfun (@mean, xn, 5, "Endpoints", "same");
%! x_z = movfun (@mean, xn, 5, "Endpoints", 0);
%! x_f = movfun (@mean, xn, 5, "Endpoints", "fill");
%!
%! h = plot (t, xn, "o;noisy signal;",
%!           t, x, "-;true;",
%!           t, x_s, "-;shrink;",
%!           t, x_p, "-;periodic;",
%!           t, x_m, "-;same;",
%!           t, x_z, "-;zero;",
%!           t, x_f, "-;fill;");
%! set (h(1), "markerfacecolor", "auto");
%! set (h(2:end), "linewidth", 3);
%! axis tight
%! xlabel ("time");
%! ylabel ("signal");
%! title ("moving mean with different boundary conditions");
%! #-----------------------------------------------------------------
%! # Moving mean of noisy sinusoidal function with different boundary
%! # conditions.

%!demo
%! clf;
%! t  = 2 * pi * linspace (0,1,100).';
%! x  = sin (3 * t);
%! xn = x + 0.1 * randn (size (x));
%! nwin = 5;
%! x_ = zeros (rows (x), nwin);
%! wlen = 3 + (1:nwin) * 4;
%! for i = 1:nwin
%!   x_(:,i) = movfun (@mean, xn, wlen(i), "Endpoints", "periodic");
%! endfor
%!
%! h = plot (t, xn, "o",
%!           t, x, "-",
%!           t, x_, "-");
%! set (h(1), "markerfacecolor", "auto");
%! set (h(2:end), "linewidth", 3);
%! axis tight
%! xlabel ("time");
%! ylabel ("signal");
%! title ({'moving mean with "periodic" boundary conditions',
%!         "and windows of different lengths"});
%! legend (h, {"noisy", "true", strsplit(num2str(wlen)){:}});
%! #-----------------------------------------------------------------
%! # Moving mean of noisy sinusoidal function with periodic boundary conditions
%! # using windows of different lengths.

%!demo
%! clf;
%! t  = linspace (0,1,100).';
%! x  = exp (-(t - [0.1:0.3:1]).^2/2/0.1^2);
%! y  = movfun (@max, x, 15);
%!
%! h = plot (t, x, "-",
%!           t, y, "--");
%! axis tight
%! xlabel ("time");
%! ylabel ("signal");
%! title ("moving max of several Gaussian functions");
%! #-----------------------------------------------------------------
%! # Moving max of different Gaussian functions.
%! # Illustrates the application of movfun() to inputs with several columns.

%!demo
%! clf;
%! t  = linspace (0,1-1e-2,100).';
%! w  = 2 * pi * 3;
%! x  = sin (w * t);
%! y  = cos (w * t);
%! y_  = movfun (@diff, x, [1 0], "Endpoints", "periodic");
%! ## Is the same as y_ = x(2:end) - x(1:end-1);
%! dt = t(2) - t(1);
%! y_  = y_ / w / dt;
%!
%! h = plot (t, x, "-",
%!           t, y, "-",
%!           t, y_, ":");
%! set (h, "linewidth", 3);
%! axis tight
%! xlabel ("time");
%! ylabel ("signal");
%! title ("movfun with periodic boundary conditions and asymmetric window");
%! legend (h, {"sin", "cos", "[nb, na]"});
%! #-----------------------------------------------------------------
%! # Backward diff() of sinusoidal function with periodic boundary conditions.
%! # Illustrates the use of asymmetric windows.

%!demo
%! clf;
%! N    = 1e3;
%! wlen = 99;
%! x  = linspace (-1, 1, N).';
%! pp = [-2 0 1 0];
%! y  = polyval (pp, x);
%! yn = y + 0.1 * (abs (y) + 0.5) .* exp (randn (N, 1));
%!
%! st = movfun (@(y) (statistics (y)).', yn, wlen);
%!
%! h = plot (x, y, "-",
%!           x, yn, ".",
%!           x, st(:,[3 6]), "-",
%!           x, st(:,6) + [-1 1].*st(:,7), "-",
%!           x, st(:,[1 2 4 5]), "-");
%! set (h([1 3:4]), "linewidth", 3);  # mean
%! set (h(5:end), "color", "k");
%! axis tight
%! xlabel ("x")
%! ylabel ("y")
%! title ("movfun() with Format 1 output data");
%! legend (h, {"noiseless", "noisy", "mean", "median"})
%! #-----------------------------------------------------------------
%! # Moving window statistics.  The plot highlights mean and median.
%! # Black lines how minimum, first quartile, third quartile, and maximum.
%! # Demo illustrates the use of functions with multidimensional output.

%!demo
%! clf;
%! N    = 1e2;
%! wlen = 9;
%! x  = linspace (-1, 1, N).';
%! pp = [-2 0 1 0];
%! y  = polyval (pp, x);
%! y(:,2) = y + 0.1 * (abs (y) + 0.5) .* exp (randn (N, 1));
%! y(:,1) = -y(:,1) + 0.1 * randn (N, 1);
%!
%! fcn = @(y) [min(y), max(y)];
%! st = movfun (fcn, y, wlen);
%!
%! h = plot (x, y, "o",
%!           x, squeeze (st(:,1,:)), "-",
%!           x, squeeze (st(:,2,:)), "-");
%! axis tight
%! set (h(3:4), "color", get (h(1), "color"));
%! set (h(5:6), "color", get (h(2), "color"));
%! xlabel ("x")
%! ylabel ("y")
%! title ("movfun() with Format 2 output data");
%! legend (h(1:2), {"data1", "data2"})
%! #-----------------------------------------------------------------
%! # Moving min() and max() on the same window.
%! # Demo illustrates the use of functions with flat multidimensional output.


%!test
%! x = (1:10).' + [-3, 0, 4];
%! ctrfun = @(x) x(2,:);
%! valid_bc = {"periodic", 0, "fill", "same"};
%! for bc = valid_bc
%!   assert (movfun (ctrfun, x, 3, "Endpoints", bc{1}), x);
%! endfor
%! x_ = x; x_([1 end],:) = x([2 end],:);
%! assert (movfun (ctrfun, x, 3, "Endpoints", "shrink"), x_);

%!test
%! ## dim == 2, same as transpose
%! x = randi (10, 3);
%! ctrfun = @(x) x(2,:);
%! valid_bc = {"periodic", 0, "fill", "same"};
%! for bc = valid_bc
%!   assert (movfun (ctrfun, x.', 3, "Endpoints", bc{1}, "dim", 2), x.');
%! endfor
%! x_ = x; x_([1 end],:) = x([2 end],:);
%! assert (movfun (ctrfun, x.', 3, "Endpoints", "shrink", "dim", 2), x_.');

%!test
%! x = randi (10, 3, 10, 2);
%! y = movfun (@(x) x(2,:), x, 3, "Endpoints", "same", "dim", 2);
%! assert (x, y);

%!test
%! ## bad zero_bc
%! x = ones (10, 1);
%! y = x; y(1:2) = y([end end-1]) = [0.6;0.8];
%! assert (movfun (@mean, x, 5, "Endpoints", 0), y);

## Asymmetric windows
%!shared x, wlen, wlen02, wlen20, ctrfun, UNO
%! x = (1:10).' + [-3, 0, 4];
%! wlen = [2, 1];
%! wlen02 = [0, 2];
%! wlen20 = [2, 0];
%! ctrfun = @(x) x(wlen(1)+1,:);
%! UNO = ones (7,1);

%!assert (movfun (ctrfun, x, wlen, "Endpoints", "periodic"), x)
%!assert (movfun (ctrfun, x, wlen, "Endpoints", 0), x)
%!assert (movfun (ctrfun, x, wlen, "Endpoints", "fill"), x)
%!assert (movfun (ctrfun, x, wlen, "Endpoints", "same"), x)
## for shorter x, indexing fails
%!error movfun (ctrfun, x, wlen, "Endpoints", "shrink")

%!assert (movfun (@min, UNO, wlen, "Endpoints", "shrink"), UNO)
%!assert (movfun (@min, UNO, wlen02, "Endpoints", "shrink"), UNO)
%!assert (movfun (@min, UNO, wlen20, "Endpoints", "shrink"), UNO)

%!assert (movfun (@min, UNO, wlen02, "Endpoints", "periodic"), UNO)
%!assert (movfun (@min, UNO, wlen20, "Endpoints", "periodic"), UNO)

%!assert (movfun (@max, UNO, wlen02, "Endpoints", 0), UNO)
%!assert (movfun (@max, UNO, wlen20, "Endpoints", 0), UNO)

%!assert (movfun (@min, UNO, wlen02, "Endpoints", "fill"), UNO)
%!assert (movfun (@min, UNO, wlen20, "Endpoints", "fill"), UNO)

%!assert (movfun (@min, UNO, wlen02, "Endpoints", "same"), UNO)
%!assert (movfun (@min, UNO, wlen20, "Endpoints", "same"), UNO)

## Multi-dimensional output
%!assert (size (movfun (@(x) [min(x), max(x)], (1:10).', 3)), [10 2])
%!assert (size (movfun (@(x) [min(x), max(x)], cumsum (ones (10,5),2), 3)),
%!        [10 5 2])
## outdim > dim
%!error movfun (@(x) [min(x), max(x)], (1:10).', 3, "Outdim", 3)

## Clear shared variables for remaining tests to reduce clutter on failure.
%!shared

## Test for correct return class based on output of function.
%!test <*63802>
%! x = single (1:10);
%! y = movfun (@mean, x, 3);
%! assert (class (y), 'single');
%! y = movfun (@mean, uint8 (x), 3);
%! assert (class (y), 'double');

## Test calculation along empty dimension
%!assert <*63802> (movfun (@mean, zeros (2, 0, 3, "single"), 3, 'dim', 2),
%!                 zeros (2,0,3, "single"))
%!assert <*66025> (movfun (@mean, zeros (2, 0, 3, "double"), 3, 'dim', 2),
%!                 zeros (2,0,3, "double"))
%!assert <*66025> (movfun (@mean, zeros (2, 0, 3, "uint8"), 3, 'dim', 2),
%!                 zeros (2,0,3, "uint8"))
%!assert <*66025> (movfun (@mean, zeros (2, 0, 3, "logical"), 3, 'dim', 2),
%!                 zeros (2,0,3, "logical"))
%!assert <*66025> (movfun (@mean, cell (2, 0, 3), 3, 'dim', 2),
%!                 zeros (2,0,3, "double"))
%!assert <*66025> (movfun (@mean, "", 3, 'dim', 2), "")
%!assert <*66025> (movfun (@mean, '', 3, 'dim', 2), '')

## Test for correct output shape for dim > 2 and ndims > 2
%!test <*65927>
%! a = reshape (1:30, 5, 3, 2);
%! b1 = cat (3, [1, 6, 11], [16, 21, 26]) + [0, 0.5, 1.5, 2.5, 3.5].';
%! b2 = cat (3, [1:5].', [16:20].') + [0, 2.5, 7.5];
%! b3 = cat (3, [1:5].', [8.5:1:12.5].') + [0, 5, 10];
%! assert (movfun (@mean, a, 2), b1, eps);
%! assert (movfun (@mean, a, 2, 'dim', 1), b1, eps);
%! assert (movfun (@mean, a, 2, 'dim', 2), b2, eps);
%! assert (movfun (@mean, a, 2, 'dim', 3), b3, eps);
%!
%! a2 = repmat (a, 1, 1, 1, 4);
%! assert (size (movfun (@mean, a2, 2)), [5, 3, 2, 4]);
%! assert (size (movfun (@mean, a2, 2, 'dim', 1)), [5, 3, 2, 4]);
%! assert (size (movfun (@mean, a2, 2, 'dim', 2)), [5, 3, 2, 4]);
%! assert (size (movfun (@mean, a2, 2, 'dim', 3)), [5, 3, 2, 4]);
%! assert (size (movfun (@mean, a2, 2, 'dim', 4)), [5, 3, 2, 4]);

## Test for wlen = 1 or window length > size (x, dim)
%!assert <*65928> (movfun (@sum, 1:10, 1), 1:10)
%!assert <*65928> (movfun (@sum, 1:10, [0, 0]), 1:10)
%!assert <*65928> (movfun (@sum, 1:10, 10), ...
%!                 [15, 21, 28, 36, 45, 55, 54, 52, 49, 45])
%!assert <*65928> (movfun (@sum, 1:10, 11),
%!                 [21, 28, 36, 45, 55, 55, 54, 52, 49, 45])
%!assert <*65928> (movfun (@sum, 1:10, 12),
%!                 [21, 28, 36, 45, 55, 55, 55, 54, 52, 49])
%!assert <*65928> (movfun (@sum, 1:10, 99), 55(ones (1, 10)))
%!assert <*65928> (movfun (@sum, 1:10, [9, 8]), [45, 55(ones (1, 9))])

## Test different values of dim
%!assert (movfun (@sum, 1:5, 3), [3, 6, 9, 12, 9])
%!assert (movfun (@sum, 1:5, 3, "dim", 2), [3, 6, 9, 12, 9])
%!assert <*65928> (movfun (@sum, 1:5, 3, "dim", 1), 1:5)
%!assert <*65928> (movfun (@sum, 1:5, 3, "dim", 3), 1:5)

%!assert (movfun (@sum, magic (3), 3), [11, 6, 13; 15, 15, 15; 7, 14, 9])
%!assert (movfun (@sum, magic (3), 3, "dim", 1), [11, 6, 13; 15, 15, 15; 7, 14, 9])
%!assert (movfun (@sum, magic (3), 3, "dim", 2), [9, 15, 7; 8, 15, 12; 13, 15, 11])
%!assert <*65928> (movfun (@sum, magic (3), 3, "dim", 3), magic (3))

## Test endpoint options with window lengths exceeding size (x, dim)
%!assert <*65928> (movfun (@sum, 1:5, 20, "endpoints", "shrink"), 15(ones (1, 5)))
%!assert <*65928> (movfun (@sum, 1:5, 3, "endpoints", "shrink", "dim", 1), 1:5)
%!assert <*65928> (movfun (@sum, 1:5, 3, "endpoints", "shrink", "dim", 3), 1:5)
%!assert <*65928> (movfun (@sum, 1:5, 20, "endpoints", "same"), 50:4:66)
%!assert <*65928> (movfun (@sum, 1:5, 3, "endpoints", "same", "dim", 1), 3:3:15)
%!assert <*65928> (movfun (@sum, 1:5, 3, "endpoints", "same", "dim", 3), 3:3:15)
%!assert <*65928> (movfun (@sum, 1:5, 20, "endpoints", "periodic"), 60(ones (1, 5)))
%!assert <*65928> (movfun (@sum, 1:5, 3, "endpoints", "periodic", "dim", 1), 3:3:15)
%!assert <*65928> (movfun (@sum, 1:5, 3, "endpoints", "periodic", "dim", 3), 3:3:15)
%!assert <*65928> (movfun (@sum, 1:5, 20, "endpoints", 1), 30(ones (1, 5)))
%!assert <*65928> (movfun (@sum, 1:5, 3, "endpoints", 1, "dim", 1), 3:7)
%!assert <*65928> (movfun (@sum, 1:5, 3, "endpoints", 1, "dim", 3), 3:7)
%!assert <*65928> (movfun (@sum, 1:5, 20, "endpoints", "discard"), NaN (1, 0))
%!assert <*65928> (movfun (@sum, 1:5, 3, "endpoints", "discard", "dim", 1), NaN (0, 5))
%!assert <*65928> (movfun (@sum, 1:5, 3, "endpoints", "discard", "dim", 3), NaN (1, 5, 0))
%!assert <*65928> (movfun (@sum, 1:5, 20, "endpoints", "fill"), NaN (1, 5))
%!assert <*65928> (movfun (@sum, 1:5, 3, "endpoints", "fill", "dim", 1), NaN (1, 5))
%!assert <*65928> (movfun (@sum, 1:5, 3, "endpoints", "fill", "dim", 3), NaN (1, 5))

## Samplepoint tests
## standard spacing
%!assert <*66025> (movfun (@sum, 1:10, 4, "samplepoints", 1:10), movfun (@sum, 1:10, 4))
%!assert <*66025> (movfun (@sum, 1:10, 5, "samplepoints", 1:10), movfun (@sum, 1:10, 5))
%!assert <*66025> (movfun (@sum, 1:10, 4.1, "samplepoints", 1:10), movfun (@sum, 1:10, 4.1))
%!assert <*66025> (movfun (@sum, 1:10, [2, 3], "samplepoints", 1:10), movfun (@sum, 1:10, [2, 3]))
%!assert <*66025> (movfun (@sum, 1:10, 60, "samplepoints", 1:10), movfun (@sum, 1:10, 60))
%!assert <*66025> (movfun (@sum, 1:10, [30, 30], "samplepoints", 1:10), movfun (@sum, 1:10, [30, 30]))

## nonstandard, uniform spacing
%!assert <*66025> (movfun (@sum, 1:10, 4, "samplepoints", 0.5:0.5:5), [10, 15, 21, 28, 36, 44, 52, 49, 45, 40])
%!assert <*66025> (movfun (@sum, 1:10, 5, "samplepoints", 0.5:0.5:5), [15, 21, 28, 36, 45, 55, 54, 52, 49, 45])
%!assert <*66025> (movfun (@sum, 1:10, 4.1, "samplepoints", 0.5:0.5:5), [15, 21, 28, 36, 45, 54, 52, 49, 45, 40])
%!assert <*66025> (movfun (@sum, 1:10, [2, 2], "samplepoints", 0.5:0.5:5), [15, 21, 28, 36, 45, 54, 52, 49, 45, 40])
%!assert <*66025> (movfun (@sum, 1:10, 2.5, "samplepoints", 0.25:0.25:2.5), [15, 21, 28, 36, 45, 55, 54, 52, 49, 45])
%!assert <*66025> (movfun (@sum, 1:10, [1.25, 1.25], "samplepoints", 0.25:0.25:2.5), [21, 28, 36, 45, 55, 55, 54, 52, 49, 45])
%!assert <*66025> (movfun (@sum, 1:10, 60, "samplepoints", 0.5:0.5:5), 55(ones(1, 10)))
%!assert <*66025> (movfun (@sum, 1:10, [30, 30], "samplepoints", 0.5:0.5:5), 55(ones(1, 10)))

%!assert <*66025> (movfun (@sum, 1:10, 3, "samplepoints", 2:2:20), 1:10)
%!assert <*66025> (movfun (@sum, 1:10, 4, "samplepoints", 2:2:20), 1:2:19)


## nonstandard, nonuniform spacing
%!assert <*66025> (movfun (@sum, 1:10, 4, "samplepoints", [1:9, 11]), [3, 6, 10, 14, 18, 22, 26, 30, 24, 19])
%!assert <*66025> (movfun (@sum, 1:10, 5, "samplepoints", [1:9, 11]), [6, 10, 15, 20, 25, 30, 35, 30, 34, 19])
%!assert <*66025> (movfun (@sum, 1:10, 4.1, "samplepoints", [1:9, 11]), [6, 10, 15, 20, 25, 30, 35, 30, 34, 19])
%!assert <*66025> (movfun (@sum, 1:10, [2, 2], "samplepoints", [1:9, 11]), [6, 10, 15, 20, 25, 30, 35, 30, 34, 19])
%!assert <*66025> (movfun (@sum, 1:10, 60, "samplepoints", [1:9, 11]), 55(ones(1, 10)))
%!assert <*66025> (movfun (@sum, 1:10, [30, 30], "samplepoints", [1:9, 11]), 55(ones(1, 10)))

## endpoints other than "shrink"
## constant
%!assert <*66025> (movfun (@sum, 10:10:100, 4, "samplepoints", 0.5:0.5:5, "endpoints", 1), [104, 153, 212, 281, 360, 440, 520, 491, 452, 403])
%!assert <*66025> (movfun (@sum, 10:10:100, 5, "samplepoints", 0.5:0.5:5, "endpoints", 1), [155, 214, 283, 362, 451, 550, 541, 522, 493, 454])
%!assert <*66025> (movfun (@sum, 10:10:100, 5, "samplepoints", 2:2:20, "endpoints", 1), [31, 60:30:270, 191])
%!assert <*66025> (movfun (@sum, 10:10:100, [2, 2], "samplepoints", 0.5:0.5:5, "endpoints", 1), [154, 213, 282, 361, 450, 540, 521, 492, 453, 404])
%!assert <*66025> (movfun (@sum, 10:10:100, [0, 2.5], "samplepoints", 2:2:20, "endpoints", 1), [30:20:190, 101])
%!assert <*66025> (movfun (@sum, 10:10:100, 40, "samplepoints", 0.5:0.5:5, "endpoints", 1), 620(ones (1, 10)))
%!assert <*66025> (movfun (@sum, 10:10:100, [20, 20], "samplepoints", 0.5:0.5:5, "endpoints", 1), 621(ones (1, 10)))

## fill
%!assert <*66025> (movfun (@sum, 1:10, 4, "samplepoints", 0.5:0.5:5, "endpoints", "fill"), [NaN(1, 4), 36, 44, 52, NaN(1, 3)])
%!assert <*66025> (movfun (@sum, 1:10, 5, "samplepoints", 0.5:0.5:5, "endpoints", "fill"), [NaN(1, 5), 55, NaN(1, 4)])
%!assert <*66025> (movfun (@sum, 1:10, 5, "samplepoints", 2:2:20, "endpoints", "fill"), [NaN, 6:3:27,NaN])
%!assert <*66025> (movfun (@sum, 1:10, [2, 2], "samplepoints", 0.5:0.5:5, "endpoints", "fill"), [NaN(1, 4), 45, 54, NaN(1, 4)])
%!assert <*66025> (movfun (@sum, 1:10, [0, 2.5], "samplepoints", 2:2:20, "endpoints", "fill"), [3:2:19, NaN])
%!assert <*66025> (movfun (@sum, 1:10, 40, "samplepoints", 0.5:0.5:5, "endpoints", "fill"), NaN(1, 10))
%!assert <*66025> (movfun (@sum, 1:10, [20, 20], "samplepoints", 0.5:0.5:5, "endpoints", "fill"), NaN(1, 10))

## discard
%!assert <*66025> (movfun (@sum, 1:10, 4,'samplepoints', 0.5:0.5:5, 'endpoints', 'discard'), [36, 44, 52])
%!assert <*66025> (movfun (@sum, 1:10, 5,'samplepoints', 0.5:0.5:5, 'endpoints', 'discard'), 55)
%!assert <*66025> (movfun (@sum, 1:10, [2, 2],'samplepoints', 0.5:0.5:5, 'endpoints', 'discard'), [45, 54])
%!assert <*66025> (movfun (@sum, 1:10, 40,'samplepoints', 0.5:0.5:5, 'endpoints', 'discard'), NaN(1, 0))
%!assert <*66025> (movfun (@sum, 1:10, [20, 20],'samplepoints', 0.5:0.5:5, 'endpoints', 'discard'), NaN(1, 0))

## same
%!assert <*66025> (movfun (@sum, 1:10, 4,'samplepoints', 0.5:0.5:5, 'endpoints', 'same'), [14, 18, 23, 29, 36, 44, 52, 59, 65, 70])
%!assert <*66025> (movfun (@sum, 1:10, 5,'samplepoints', 0.5:0.5:5, 'endpoints', 'same'), [20, 25, 31, 38, 46, 55, 64, 72, 79, 85])
%!assert <*66025> (movfun (@sum, 1:10, 5,'samplepoints', 2:2:20, 'endpoints', 'same'), [4, 6:3:27, 29])
%!assert <*66025> (movfun (@sum, 1:10, [2, 2],'samplepoints', 0.5:0.5:5, 'endpoints', 'same'), [19, 24, 30, 37, 45, 54, 62, 69, 75, 80])
%!assert <*66025> (movfun (@sum, 1:10, [0, 2.5],'samplepoints', 2:2:20, 'endpoints', 'same'), [3:2:19, 20])
%!assert <*66025> (movfun (@sum, 1:10, 40,'samplepoints', 0.5:0.5:5, 'endpoints', 'same'), [395, 404, 413, 422, 431, 440, 449, 458, 467, 476])
%!assert <*66025> (movfun (@sum, 1:10, [20, 20],'samplepoints', 0.5:0.5:5, 'endpoints', 'same'), [405, 414, 423, 432, 441, 450, 459, 468, 477, 486])

## periodic
%!assert <*66025> (movfun (@sum, 1:10, 4,'samplepoints', 0.5:0.5:5, 'endpoints', 'periodic'), [44, 42, 40, 38, 36, 44, 52, 50, 48, 46])
%!assert <*66025> (movfun (@sum, 1:10, 5,'samplepoints', 0.5:0.5:5, 'endpoints', 'periodic'), 55(ones (1, 10)))
%!assert <*66025> (movfun (@sum, 1:10, 5,'samplepoints', 2:2:20, 'endpoints', 'periodic'), [13, 6:3:27, 20])
%!assert <*66025> (movfun (@sum, 1:10, [2, 2],'samplepoints', 0.5:0.5:5, 'endpoints', 'periodic'), [49, 48, 47, 46, 45, 54, 53, 52, 51, 50])
%!assert <*66025> (movfun (@sum, 1:10, [0, 2.5],'samplepoints', 2:2:20, 'endpoints', 'periodic'), [3:2:19,11])
%!assert <*66025> (movfun (@sum, 1:10, 40,'samplepoints', 0.5:0.5:5, 'endpoints', 'periodic'), 440(ones (1, 10)))
%!assert <*66025> (movfun (@sum, 1:10, [20, 20],'samplepoints', 0.5:0.5:5, 'endpoints', 'periodic'), 441:450)

## endpoints with multicolumn fcn output
%!shared fcn
%! fcn = @(y) [sum(y), max(y)];

%!assert <*66025> (movfun (fcn, 1:10, 5), [6, 10:5:40, 34, 27; 3:10, 10, 10].')
%!assert <*66025> (movfun (fcn, 1:10, 5, "endpoints", "shrink"), [6, 10:5:40, 34, 27; 3:10, 10, 10].')
%!assert <*66025> (movfun (fcn, 1:10, 5, "endpoints", "discard"), [15:5:40; 5:10].')
%!assert <*66025> (movfun (fcn, 1:10, 5, "endpoints", "fill"), [NaN, NaN, 15:5:40, NaN, NaN; 3:10, 10, 10].')
%!assert <*66025> (movfun (fcn, 1:10, 5, "endpoints", 5), [16, 15, 15:5:40, 39, 37; 5, 5, 5:10, 10, 10].')
%!assert <*66025> (movfun (fcn, 1:10, 5, "endpoints", "same"), [8, 11, 15:5:40, 44, 47; 3:10, 10, 10].')
%!assert <*66025> (movfun (fcn, 1:10, 5, "endpoints", "periodic"), [25, 20, 15:5:40, 35, 30; 10, 10, 5:10, 10, 10].')

## uniform samplepoints
%!assert <*66025> (movfun (fcn, 1:10, 5, "endpoints", "shrink", "samplepoints", 2:2:20), [3:3:27, 19; 2:10, 10].')
%!assert <*66025> (movfun (fcn, 1:10, 5, "endpoints", "discard", "samplepoints", 2:2:20), [6:3:27; 3:10].')
%!assert <*66025> (movfun (fcn, 1:10, 5, "endpoints", "fill", "samplepoints", 2:2:20), [NaN, 6:3:27, NaN; 2:10, 10].')
%!assert <*66025> (movfun (fcn, 1:10, 5, "endpoints", 5, "samplepoints", 2:2:20), [8, 6:3:27, 24; 5, 3:10, 10].')
%!assert <*66025> (movfun (fcn, 1:10, 5, "endpoints", "same", "samplepoints", 2:2:20), [4, 6:3:27, 29; 2:10, 10].')
%!assert <*66025> (movfun (fcn, 1:10, 5, "endpoints", "periodic", "samplepoints", 2:2:20), [13, 6:3:27, 20; 10, 3:10, 10].')

## non-uniform samplepoints
%!assert <*66025> (movfun (fcn, 1:10, 5, "samplepoints", [1:9, 11]), [6, 10:5:35, 30, 34, 19; 3:9, 9, 10, 10].')
%!assert <*66025> (movfun (fcn, 1:10, 5, "endpoints", "shrink", "samplepoints", [1:9, 11]), [6, 10:5:35, 30, 34, 19; 3:9, 9, 10, 10].')

## Clear shared variables for remaining tests to reduce clutter on failure.
%!shared

## verify includenan and includemissing process on no-NaN cases without error.
%!assert <*66025> (movfun (@sum, 1:10, 5, "nancond", "includenan"), movfun (@sum, 1:10, 5))
%!assert <*66025> (movfun (@sum, 1:10, 5, "nancond", "includemissing"), movfun (@sum, 1:10, 5))

## Verify proper function with empty dim input
%!assert <*66025> (movfun (@sum, 1:10, 5, "dim", []), movfun (@sum, 1:10, 5))

## Test valid nonnumeric inputs
%!assert <*66025> (movfun (@(x) x(end,:), "abcdefghij", 5), "cdefghijjj")
%!assert <*66025> (movfun (@(x) x(end,:), "abcdefghij", 5, "endpoints", "y"), "cdefghijyy")
%!assert <*66025> (movfun (@(x) x(end,:), "abcdefghij", 5, "endpoints", "discard"), "efghij")
%!assert <*66025> (movfun (@(x) x(end,:), "abcdefghij", 5, "endpoints", "same"), "cdefghijjj")
%!assert <*66025> (movfun (@(x) x(end,:), "abcdefghij", 5, "endpoints", "periodic"), "cdefghijab")
%!assert <*66025> (movfun (@(x) [x(1,:) x(end,:)], "abcdefghij", 5), ["aaabcdefgh";"cdefghijjj"].')
%!assert <*66025> (movfun (@(x) x(end,:), "abcdefghij", 5, "samplepoints", 2:2:20), "bcdefghijj")
%!assert <*66025> (movfun (@(x) x(end,:), "abcdefghij", 5, "samplepoints", 2:2:20, "endpoints", "y"), "bcdefghijy")
%!assert <*66025> (movfun (@(x) x(end,:), "abcdefghij", 5, "samplepoints", 2:2:20, "endpoints", "discard"), "cdefghij")
%!assert <*66025> (movfun (@(x) x(end,:), "abcdefghij", 5, "samplepoints", 2:2:20, "endpoints", "same"), "bcdefghijj")
%!assert <*66025> (movfun (@(x) x(end,:), "abcdefghij", 5, "samplepoints", 2:2:20, "endpoints", "periodic"), "bcdefghija")
%!assert <*66025> (movfun (@(x) x(1,:), char(101:110), 100), "eeeeeeeeee")
%!assert <*66025> (movfun (@(x) x(end,:), "abcdefghij", 5, "samplepoints", [2:2:18,21]), "bcdefghiij")


## Suppress implicit type conversion warnings for char tests.
%!test <*66025>
%! fcn = @(x) x(end,:);
%! x = "abcdefghij";
%! w = 5;
%! sp = 2:2:20;
%! warnstate = warning ("query", "Octave:num-to-str");
%! unwind_protect
%!   warning ("off", "Octave:num-to-str");
%!   assert (movfun (fcn, x, w, "endpoints", 121), "cdefghijyy");
%!   assert (double (movfun (fcn, x, w, "endpoints", "fill")), [99:106, 0, 0])
%!   assert (movfun (fcn, x, w, "samplepoints", sp, "endpoints", 121), "bcdefghijy")
%!   assert (double (movfun (fcn, x, w, "samplepoints", sp, "endpoints", "fill")), [98:106, 0])
%! unwind_protect_cleanup
%!   warning (warnstate);
%! end_unwind_protect

%!assert <*66025> (movfun (@all, logical ([1,1,1,0,0,0,0,1,1,1]), 5), logical ([1, zeros(1,8), 1]))
%!assert <*66025> (movfun (@all, logical ([1,1,1,0,0,0,0,1,1,1]), 5, "samplepoints", 2:2:20), logical ([1, 1, zeros(1,6), 1, 1]))

## Test include/omitnan
## No-change tests
%!assert <66156> (movfun (@sum, 1:10, 5), [6, 10:5:40, 34, 27])
%!assert <66156> (movfun (@sum, 1:10, 5, "nancond", "omitnan"), movfun (@sum, 1:10, 5))
%!assert <66156> (movfun (@sum, 1:10, 5, "nancond", "includenan"), movfun (@sum, 1:10, 5))
%!assert <66156> (movfun (@sum, 1:10, 5, "nancond", "omitnan", "samplepoints", 1:10), movfun (@sum, 1:10, 5))
%!assert <66156> (movfun (@sum, 1:10, 5, "nancond", "includenan", "samplepoints", 1:10), movfun (@sum, 1:10, 5))

## Shortcut returns
%!assert <66156> (movfun (@sum, NaN(1, 10), 5), NaN(1, 10))
%!assert <66156> (movfun (@sum, NaN(1, 10), 5, "nancond", "includenan"), NaN(1, 10))
%!assert <66156> (movfun (@sum, NaN(1, 10), 5, "nancond", "omitnan"), NaN(1, 10))
%!assert <66156> (movfun (@sum, NaN(1, 10), 5, "nancond", "includenan", "nanval", 3), NaN(1, 10))
%!assert <66156> (movfun (@sum, NaN(1, 10), 5, "nancond", "omitnan", "nanval", 3), 3(ones(1, 10)))
%!assert <66156> (movfun (@sum, [ones(4), NaN(4, 1)], 5, "nancond", "includenan"), [3;4;4;3].*[1, 1, 1, 1, NaN])
%!assert <66156> (movfun (@sum, [ones(4), NaN(4, 1)], 5, "nancond", "omitnan"), [3;4;4;3].*[1, 1, 1, 1, NaN])

## Standard calls - includenan.  Any NaN in window should return NaN even if
## fcn would return a value.  Note that unlike others, movmin and movmax will
## default to 'omitnan'.  movfun defaults to 'includenan' for all fcn unless
## otherwise specified.
%!assert <66156> (movfun (@min, [1:4, NaN(1,5), 10], 3), [1, 1, 2, NaN(1, 7)])
%!assert <66156> (movfun (@min, [1:4, NaN(1,5), 10], 3, "nancond", "includenan"), [1, 1, 2, NaN(1, 7)])
%!assert <66156> (movfun (@min, single ([1:4, NaN(1,5), 10]), 3), single ([1, 1, 2, NaN(1, 7)]))
%!assert <66156> (movfun (@min, single ([1:4, NaN(1,5), 10]), 3, "nancond", "includenan"), single ([1, 1, 2, NaN(1, 7)]))
%!assert <66156> (movfun (@min, [1:4, NaN(1,5), 10], 1, "nancond", "includenan"), [1:4, NaN(1,5), 10])
%!assert <66156> (movfun (@min, [1:4, NaN(1,5), 10], 3, "samplepoints", [2:2:20]), [1:4, NaN(1,5), 10])
%!assert <66156> (movfun (@min, [1:4, NaN(1,5), 10], 3, "samplepoints", [2:2:18, 21]), [1:4, NaN(1,5), 10])

%!assert <66156> (movfun (@min, [1:10], 3), [1,1:9])
%!assert <66156> (movfun (@min, [NaN,2:9,NaN], 3, "endpoints", "shrink"), [NaN, NaN, 2:7, NaN, NaN])
%!assert <66156> (movfun (@min, [NaN,2:9,NaN], 3, "endpoints", "discard"), [NaN, 2:7, NaN])
%!assert <66156> (movfun (@min, [NaN,2:9,NaN], 3, "endpoints", "fill"), [NaN, NaN, 2:7, NaN, NaN])
%!assert <66156> (movfun (@min, [NaN,2:9,NaN], 3, "endpoints", -1), [NaN, NaN, 2:7, NaN, NaN])
%!assert <66156> (movfun (@min, [NaN,2:9,NaN], 3, "endpoints", "periodic"), [NaN, NaN, 2:7, NaN, NaN])
%!assert <66156> (movfun (@min, [NaN,2:9,NaN], 3, "endpoints", "same"), [NaN, NaN, 2:7, NaN, NaN])

%!assert <66156> (movfun (@min, [NaN,2:9,NaN], 1, "endpoints", "shrink"), [NaN, 2:9, NaN])
%!assert <66156> (movfun (@min, [NaN,2:9,NaN], 1, "endpoints", "discard"), [NaN, 2:9, NaN])
%!assert <66156> (movfun (@min, [NaN,2:9,NaN], 1, "endpoints", "fill"), [NaN, 2:9, NaN])
%!assert <66156> (movfun (@min, [NaN,2:9,NaN], 1, "endpoints", -1), [NaN, 2:9, NaN])
%!assert <66156> (movfun (@min, [NaN,2:9,NaN], 1, "endpoints", "periodic"), [NaN, 2:9, NaN])
%!assert <66156> (movfun (@min, [NaN,2:9,NaN], 1, "endpoints", "same"), [NaN, 2:9, NaN])

%!assert <66156> (movfun (@min, [NaN,2:9,NaN], 3, "samplepoints", 2:2:20), [NaN, 2:9, NaN])
%!assert <66156> (movfun (@min, [NaN,2:9,NaN], 3, "endpoints", "shrink", "samplepoints", 2:2:20), [NaN, 2:9, NaN])
%!assert <66156> (movfun (@min, [NaN,2:9,NaN], 3, "endpoints", "discard", "samplepoints", 2:2:20), [NaN, 2:9, NaN])
%!assert <66156> (movfun (@min, [NaN,2:9,NaN], 3, "endpoints", "fill", "samplepoints", 2:2:20), [NaN, 2:9, NaN])
%!assert <66156> (movfun (@min, [NaN,2:9,NaN], 3, "endpoints", -1, "samplepoints", 2:2:20), [NaN, 2:9, NaN])
%!assert <66156> (movfun (@min, [NaN,2:9,NaN], 3, "endpoints", "periodic", "samplepoints", 2:2:20), [NaN, 2:9, NaN])
%!assert <66156> (movfun (@min, [NaN,2:9,NaN], 3, "endpoints", "same", "samplepoints", 2:2:20), [NaN, 2:9, NaN])

%!assert <66156> (movfun (@min, [NaN,2:9,NaN], 5, "samplepoints", 2:2:20), [NaN, NaN, 2:7, NaN, NaN])
%!assert <66156> (movfun (@min, [NaN,2:9,NaN], 5, "endpoints", "shrink", "samplepoints", 2:2:20), [NaN, NaN, 2:7, NaN, NaN])
%!assert <66156> (movfun (@min, [NaN,2:9,NaN], 5, "endpoints", "discard", "samplepoints", 2:2:20), [NaN, 2:7, NaN])
%!assert <66156> (movfun (@min, [NaN,2:9,NaN], 5, "endpoints", "fill", "samplepoints", 2:2:20), [NaN, NaN, 2:7, NaN, NaN])
%!assert <66156> (movfun (@min, [NaN,2:9,NaN], 5, "endpoints", -1, "samplepoints", 2:2:20), [NaN, NaN, 2:7, NaN, NaN])
%!assert <66156> (movfun (@min, [NaN,2:9,NaN], 5, "endpoints", "periodic", "samplepoints", 2:2:20), [NaN, NaN, 2:7, NaN, NaN])
%!assert <66156> (movfun (@min, [NaN,2:9,NaN], 5, "endpoints", "same", "samplepoints", 2:2:20), [NaN, NaN, 2:7, NaN, NaN])

%!assert <66156> (movfun (@min, [NaN,2:9,NaN], 1, "samplepoints", [0, 2:9, 11]), [NaN, 2:9, NaN])
%!assert <66156> (movfun (@min, [NaN,2:9,NaN], 3, "samplepoints", [0, 2:9, 11]), [NaN, 2,2:8, NaN])
%!assert <66156> (movfun (@min, [NaN,2:9,NaN], 5, "samplepoints", [0, 2:9, 11]), [NaN(1,2), 2, 2:6, NaN(1,2)])

## Standard calls - omitnan
%!assert <66156> (movfun (@sum, [1, NaN, 3:6, NaN, NaN, 9, 10], 3), [NaN(1,3), 12, 15, NaN(1,4), 19])
%!assert <66156> (movfun (@sum, single ([1, NaN, 3:6, NaN, NaN, 9, 10]), 3), single ([NaN(1,3), 12, 15, NaN(1,4), 19]))
%!assert <66156> (movfun (@sum, [1, NaN, 3:6, NaN, NaN, 9, 10], 3, "nancond", "omitnan"), [1, 4, 7, 12, 15, 11, 6, 9, 19, 19])
%!assert <66156> (movfun (@sum, single ([1, NaN, 3:6, NaN, NaN, 9, 10]), 3, "nancond", "omitnan"), single ([1, 4, 7, 12, 15, 11, 6, 9, 19, 19]))
%!assert <66156> (movfun (@sum, [1, NaN, 3:6, NaN, NaN, 9, 10], 30, "nancond", "omitnan"), 38(ones(1,10)))

## EndPoints, no samplepoints
%!assert <66156> (movfun (@sum, [1, NaN, 3:6, NaN, NaN, 9, 10], 3, "nancond", "omitnan", "endpoints", "shrink"), [1, 4, 7, 12, 15, 11, 6, 9, 19, 19])
%!assert <66156> (movfun (@sum, [1, NaN, 3:6, NaN, NaN, 9, 10], 3, "nancond", "omitnan", "endpoints", "discard"), [4, 7, 12, 15, 11, 6, 9, 19])
%!assert <66156> (movfun (@sum, [1, NaN, 3:6, NaN, NaN, 9, 10], 3, "nancond", "omitnan", "endpoints", "fill"), [NaN, 4, 7, 12, 15, 11, 6, 9, 19, NaN])
%!assert <66156> (movfun (@sum, [1, NaN, 3:6, NaN, NaN, 9, 10], 3, "nancond", "omitnan", "endpoints", 3), [4, 4, 7, 12, 15, 11, 6, 9, 19, 22])
%!assert <66156> (movfun (@sum, [1, NaN, 3:6, NaN, NaN, 9, 10], 3, "nancond", "omitnan", "endpoints", "same"), [2, 4, 7, 12, 15, 11, 6, 9, 19, 29])
%!assert <66156> (movfun (@sum, [1, NaN, 3:6, NaN, NaN, 9, 10], 3, "nancond", "omitnan", "endpoints", "periodic"), [11, 4, 7, 12, 15, 11, 6, 9, 19, 20])
%!assert <66156> (movfun (@sum, [1:9,NaN], [0, 2], "nancond", "omitnan", "endpoints", -10), [6:3:24, 17, -1, -20])

## EndPoints, uniform samplepoints, wlen too small
%!assert <66156> (movfun (@sum, [1, NaN, 3:6, NaN, NaN, 9, 10], 3, "nancond", "omitnan", "endpoints", "shrink", "samplepoints", 2:2:20), [1, NaN, 3:6, NaN, NaN, 9, 10])
%!assert <66156> (movfun (@sum, [1, NaN, 3:6, NaN, NaN, 9, 10], 3, "nancond", "omitnan", "endpoints", "discard", "samplepoints", 2:2:20), [1, NaN, 3:6, NaN, NaN, 9, 10])
%!assert <66156> (movfun (@sum, [1, NaN, 3:6, NaN, NaN, 9, 10], 3, "nancond", "omitnan", "endpoints", "fill", "samplepoints", 2:2:20), [1, NaN, 3:6, NaN, NaN, 9, 10])
%!assert <66156> (movfun (@sum, [1, NaN, 3:6, NaN, NaN, 9, 10], 3, "nancond", "omitnan", "endpoints", 3, "samplepoints", 2:2:20), [1, NaN, 3:6, NaN, NaN, 9, 10])
%!assert <66156> (movfun (@sum, [1, NaN, 3:6, NaN, NaN, 9, 10], 3, "nancond", "omitnan", "endpoints", "same", "samplepoints", 2:2:20), [1, NaN, 3:6, NaN, NaN, 9, 10])
%!assert <66156> (movfun (@sum, [1, NaN, 3:6, NaN, NaN, 9, 10], 3, "nancond", "omitnan", "endpoints", "periodic", "samplepoints", 2:2:20), [1, NaN, 3:6, NaN, NaN, 9, 10])

## EndPoints, uniform samplepoints
%!assert <66156> (movfun (@sum, [1, NaN, 3:6, NaN, NaN, 9, 10], 5, "nancond", "omitnan", "endpoints", "shrink", "samplepoints", 2:2:20), [1, 4, 7, 12, 15, 11, 6, 9, 19, 19])
%!assert <66156> (movfun (@sum, [1, NaN, 3:6, NaN, NaN, 9, 10], 5, "nancond", "omitnan", "endpoints", "discard", "samplepoints", 2:2:20), [4, 7, 12, 15, 11, 6, 9, 19])
%!assert <66156> (movfun (@sum, [1, NaN, 3:6, NaN, NaN, 9, 10], 5, "nancond", "omitnan", "endpoints", "fill", "samplepoints", 2:2:20), [NaN, 4, 7, 12, 15, 11, 6, 9, 19, NaN])
%!assert <66156> (movfun (@sum, [1, NaN, 3:6, NaN, NaN, 9, 10], 5, "nancond", "omitnan", "endpoints", 3, "samplepoints", 2:2:20), [4, 4, 7, 12, 15, 11, 6, 9, 19, 22])
%!assert <66156> (movfun (@sum, [1, NaN, 3:6, NaN, NaN, 9, 10], 5, "nancond", "omitnan", "endpoints", "same", "samplepoints", 2:2:20), [2, 4, 7, 12, 15, 11, 6, 9, 19, 29])
%!assert <66156> (movfun (@sum, [1, NaN, 3:6, NaN, NaN, 9, 10], 5, "nancond", "omitnan", "endpoints", "periodic", "samplepoints", 2:2:20), [11, 4, 7, 12, 15, 11, 6, 9, 19, 20])
%!assert <66156> (movfun (@sum, [1, NaN, 3:6, NaN, NaN, 9, 10], 50, "nancond", "omitnan", "endpoints", "periodic", "samplepoints", 2:2:20), [99, 94, 89, 94, 94, 91, 96, 101, 96, 96])
%!assert <66156> (movfun (@sum, [1:9,NaN], [0, 4], "nancond", "omitnan", "endpoints", -10, "samplepoints", 2:2:20), [6:3:24, 17, -1, -20])

## EndPoints, nonuniform samplepoints
%!assert <66156> (movfun (@sum, [1, NaN, 3:6, NaN, NaN, 9, 10], 3, "nancond", "omitnan", "endpoints", "shrink", "samplepoints", [0, 2:9, 11]), [1, 3, 7, 12, 15, 11, 6, 9, 9, 10])
%!assert <66156> (movfun (@sum, [1, NaN, 3:6, NaN, NaN, 9, 10], 5, "nancond", "omitnan", "endpoints", "shrink", "samplepoints", [0, 2:9, 11]), [1, 8, 12, 18, 18, 15, 20, 15, 19, 19])

## Test samplepoint and omitnan calls that create 1-element deep blocks requiring arrayfun
%!assert <66156> (movfun (@sum, 1:10, 5, "samplepoints", [1:3, 9, 14, 17, 20, 28:30]), [6, 6, 6, 4, 5, 6, 7, 27, 27, 27])


## Test input validation
%!error <Invalid call> movfun ()
%!error <Invalid call> movfun (@min)
%!error <Invalid call> movfun (@min, 1:5)
%!error <FCN must be a valid function handle> movfun (1, 1:10, 3)
%!error <FCN must be a valid function handle> movfun (true, 1:10, 3)
%!error <FCN must be a valid function handle> movfun ({"foo"}, 1:10, 3)
%!error <FCN must be a valid function handle> movfun (struct("a", "b"), 1:10, 3)
%!error <WLEN must be numeric> movfun (@sum, 1:10, 'f')
%!error <WLEN must be numeric> movfun (@sum, 1:10, {1, 2})
%!error <Each PROPERTY must have a VALUE> movfun (@sum, 1:10, 3, "EndPoints")
%!error <Each PROPERTY must have a VALUE> movfun (@sum, 1:10, 3, "EndPoints", 3, "dim")
%!error <Each PROPERTY must have a VALUE> movfun (@sum, 1:10, 3, "EndPoints", "dim", 2)
%!error <PROPERTY name must be> movfun (@sum, 1:10, 3, 123, 3)
%!error <PROPERTY name must be> movfun (@sum, 1:10, 3, true, 3)
%!error <PROPERTY name must be> movfun (@sum, 1:10, 3, {"foo"}, 3)
%!error <PROPERTY name must be> movfun (@sum, 1:10, 3, struct (), 3)
%!error <PROPERTY name must be> movfun (@sum, 1:10, 3, ["foo"; "bar"], 3)
%!error <unknown PROPERTY 'foo'> movfun (@sum, 1:10, 3, "foo", 3)
%!error <DIM must be a > movfun (@sum, 1:10, 3, "dim", -1)
%!error <DIM must be a > movfun (@sum, 1:10, 3, "dim", 0)
%!error <DIM must be a > movfun (@sum, 1:10, 3, "dim", 1.5)
%!error <DIM must be a > movfun (@sum, 1:10, 3, "dim", {1})
%!error <DIM must be a > movfun (@sum, 1:10, 3, "dim", true)
%!error <DIM must be a > movfun (@sum, 1:10, 3, "dim", "c")
%!error <DIM must be a > movfun (@sum, 1:10, 3, "dim", [1, 2])
%!error <ENDPOINTS must be a > movfun (@sum, 1:10, 3, "endpoints", [1 2])
%!error <ENDPOINTS must be a > movfun (@sum, 1:10, 3, "endpoints", {1})
%!error <ENDPOINTS must be a > movfun (@sum, 1:10, 3, "endpoints", true)
%!error <ENDPOINTS must be a > movfun (@sum, 1:10, 3, "endpoints", "foo")
%!error <ENDPOINTS must be a > movfun (@sum, 1:10, 3, "endpoints", "b")
%!error <ENDPOINTS must be a > movfun (@sum, 1:10, 3, "endpoints", {"shrink"})
%!error <ENDPOINTS must be a > movfun (@sum, "abcde", 3, "endpoints", true)
%!error <ENDPOINTS must be a > movfun (@sum, "abcde", 3, "endpoints", "ab")
%!error <NANCOND must be> movfun (@sum, 1:10, 3, "nancond", 3)
%!error <NANCOND must be> movfun (@sum, 1:10, 3, "nancond", "foo")
%!error <NANCOND must be> movfun (@sum, 1:10, 3, "nancond", {"includenan"})
%!error <NANVAL must be a> movfun (@sum, 1:10, 3, "nancond", "omitnan", "nanval", "a")
%!error <NANVAL must be a> movfun (@sum, 1:10, 3, "nancond", "omitnan", "nanval", true)
%!error <NANVAL must be a> movfun (@sum, 1:10, 3, "nancond", "omitnan", "nanval", [1 2])
%!error <NANVAL must be a> movfun (@sum, 1:10, 3, "nancond", "omitnan", "nanval", NaN(2))
%!error <OUTDIM must be a> movfun (@sum, 1:10, 3, "outdim", -1)
%!error <OUTDIM must be a> movfun (@sum, 1:10, 3, "outdim", 0)
%!error <OUTDIM must be a> movfun (@sum, 1:10, 3, "outdim", [1 -1])
%!error <OUTDIM must be a> movfun (@sum, 1:10, 3, "outdim", 1.5)
%!error <OUTDIM must be a> movfun (@sum, 1:10, 3, "outdim", "a")
%!error <OUTDIM must be a> movfun (@sum, 1:10, 3, "outdim", {1})
%!error <OUTDIM must be a> movfun (@sum, 1:10, 3, "outdim", true)
%!error <SAMPLEPOINTS must be a> movfun (@sum, [1, 2, 3], 3, "samplepoints", "foo")
%!error <SAMPLEPOINTS must be a> movfun (@sum, [1, 2, 3], 3, "samplepoints", [1, 1, 3])
%!error <SAMPLEPOINTS must be a> movfun (@sum, [1, 2, 3], 3, "samplepoints", [1, 3, 2])
%!error <SAMPLEPOINTS must be a> movfun (@sum, [1, 2, 3], 3, "samplepoints", {1, 2, 3})
%!error <SAMPLEPOINTS must be a> movfun (@sum, [1, 2, 3, 4], 3, "samplepoints", [1 3; 2 4])
%!error <when SamplePoints are not uniformly spaced> movfun (@sum, 1:5, 3, "SamplePoints", [1:4, 4.5], "EndPoints", "fill")
%!error <when SamplePoints are not uniformly spaced> movfun (@sum, 1:5, 3, "SamplePoints", [1:4, 4.5], "EndPoints", 2)
%!error <SamplePoints must be the same size as x> movfun (@sum, 1:5, 3, "SamplePoints", 1:4)
%!error <SamplePoints must be the same size as x> movfun (@sum, magic (4), 3, "dim", 2, "SamplePoints", [1, 2])
%!error <WLEN must be numeric> movfun (@min, 1:3, "nancond", "omitnan")
## FIXME: This test is commented out until OUTDIM validation is clarified.
%!#error <OUTDIM \(5\) is larger than largest available dimension \(3\)>
%! movfun (@min, ones (6,3,4), 3, "outdim", 5)
<|MERGE_RESOLUTION|>--- conflicted
+++ resolved
@@ -31,34 +31,12 @@
 ## Apply function @var{fcn} to a moving window of length @var{wlen} on data
 ## @var{x}.
 ##
-<<<<<<< HEAD
 ## The moving window length input @var{wlen} can either be a numeric scalar
 ## or a 2-element numeric array @w{@qcode{[@var{nb}, @var{na}]}}.  The elements
 ## included in the moving window depend on the size and value of @var{wlen}
 ## as well as whether the @qcode{"SamplePoints"} option has been specified.
 ## For full details of element inclusion,
 ## @pxref{XREFmovslice,,@code{movslice}}.
-=======
-## If @var{wlen} is a scalar, the function @var{fcn} is applied to a moving
-## window of length @var{wlen}.  When @var{wlen} is an odd number the window is
-## symmetric and includes @w{@code{(@var{wlen} - 1) / 2}}@ elements on either
-## side of the central element.  For example, when calculating the output at
-## index 5 with a window length of 3, @code{movfun} uses data elements
-## @w{@code{[4, 5, 6]}}.  If @var{wlen} is an even number, the window is
-## asymmetric and has @w{@code{@var{wlen}/2}}@ elements to the left of the
-## central element and @w{@code{@var{wlen}/2 - 1}}@ elements to the right of
-## the central element.  For example, when calculating the output at index 5
-## with a window length of 4, @code{movfun} uses data elements
-## @w{@code{[3, 4, 5, 6]}}.
-##
-## If @var{wlen} is an array with two elements @w{@code{[@var{nb}, @var{na}]}},
-## the function is applied to a moving window @code{-@var{nb}:@var{na}}.  This
-## window includes @var{nb} number of elements @emph{before} the current
-## element and @var{na} number of elements @emph{after} the current element.
-## The current element is always included.  For example, given
-## @w{@code{@var{wlen} = [3, 0]}}, the data used to calculate index 5 is
-## @w{@code{[2, 3, 4, 5]}}.
->>>>>>> 9ac06ca2
 ##
 ## During calculations the data input @var{x} is reshaped into a 2-dimensional
 ## @var{wlen}-by-@var{N} matrix and @var{fcn} is called on this new matrix.
