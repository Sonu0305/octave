## Copyright (C) 2004-2013 Piotr Krzyzanowski
##
## This file is part of Octave.
##
## Octave is free software; you can redistribute it and/or modify it
## under the terms of the GNU General Public License as published by
## the Free Software Foundation; either version 3 of the License, or (at
## your option) any later version.
##
## Octave is distributed in the hope that it will be useful, but
## WITHOUT ANY WARRANTY; without even the implied warranty of
## MERCHANTABILITY or FITNESS FOR A PARTICULAR PURPOSE.  See the GNU
## General Public License for more details.
##
## You should have received a copy of the GNU General Public License
## along with Octave; see the file COPYING.  If not, see
## <http://www.gnu.org/licenses/>.

## -*- texinfo -*-
## @deftypefn  {Function File} {@var{x} =} pcg (@var{A}, @var{b}, @var{tol}, @var{maxit}, @var{m1}, @var{m2}, @var{x0}, @dots{})
## @deftypefnx {Function File} {[@var{x}, @var{flag}, @var{relres}, @var{iter}, @var{resvec}, @var{eigest}] =} pcg (@dots{})
##
## Solve the linear system of equations @w{@code{@var{A} * @var{x} = @var{b}}}
## by means of the Preconditioned Conjugate Gradient iterative method.  The
## input arguments are
##
## @itemize
## @item
## @var{A} can be either a square (preferably sparse) matrix or a function
## handle, inline function or string containing the name of a function which
## computes @w{@code{@var{A} * @var{x}}}.  In principle, @var{A} should be
## symmetric and positive definite; if @code{pcg} finds @var{A} not to be
## positive definite, a warning is printed and the @var{flag} output will be
## set.
##
## @item
## @var{b} is the right-hand side vector.
##
## @item
## @var{tol} is the required relative tolerance for the residual error,
## @w{@code{@var{b} - @var{A} * @var{x}}}.  The iteration stops if
## @w{@code{norm (@var{b} - @var{A} * @var{x})} @leq{}
## @w{@var{tol} * norm (@var{b})}}.
## If @var{tol} is omitted or empty then a tolerance of 1e-6 is used.
##
## @item
## @var{maxit} is the maximum allowable number of iterations; if @var{maxit}
## is omitted or empty then a value of 20 is used.
##
## @item
## @var{m} = @var{m1} * @var{m2} is the (left) preconditioning matrix, so that
## the iteration is (theoretically) equivalent to solving by @code{pcg}
## @w{@code{@var{P} * @var{x} = @var{m} \ @var{b}}}, with
## @w{@code{@var{P} = @var{m} \ @var{A}}}.
## Note that a proper choice of the preconditioner may dramatically
## improve the overall performance of the method.  Instead of matrices
## @var{m1} and @var{m2}, the user may pass two functions which return
## the results of applying the inverse of @var{m1} and @var{m2} to
## a vector (usually this is the preferred way of using the preconditioner).
## If @var{m1} is omitted or empty @code{[]} then no preconditioning is
## applied.  If @var{m2} is omitted, @var{m} = @var{m1} will be used as
## a preconditioner.
##
## @item
## @var{x0} is the initial guess.  If @var{x0} is omitted or empty then the
## function sets @var{x0} to a zero vector by default.
## @end itemize
##
## The arguments which follow @var{x0} are treated as parameters, and passed in
## a proper way to any of the functions (@var{A} or @var{m}) which are passed
## to @code{pcg}.  See the examples below for further details.  The output
## arguments are
##
## @itemize
## @item
## @var{x} is the computed approximation to the solution of
## @w{@code{@var{A} * @var{x} = @var{b}}}.
##
## @item
## @var{flag} reports on the convergence.  A value of 0 means the solution
## converged and the tolerance criterion given by @var{tol} is satisfied.
## A value of 1 means that the @var{maxit} limit for the iteration count was
## reached.  A value of 3 indicates that the (preconditioned) matrix was found
## not to be positive definite.
##
## @item
## @var{relres} is the ratio of the final residual to its initial value,
## measured in the Euclidean norm.
##
## @item
## @var{iter} is the actual number of iterations performed.
##
## @item
## @var{resvec} describes the convergence history of the method.
## @code{@var{resvec}(i,1)} is the Euclidean norm of the residual, and
## @code{@var{resvec}(i,2)} is the preconditioned residual norm, after the
## (@var{i}-1)-th iteration, @code{@var{i} = 1, 2, @dots{}, @var{iter}+1}.
## The preconditioned residual norm is defined as
## @code{norm (@var{r}) ^ 2 = @var{r}' * (@var{m} \ @var{r})} where
## @code{@var{r} = @var{b} - @var{A} * @var{x}}, see also the
## description of @var{m}.  If @var{eigest} is not required, only
## @code{@var{resvec}(:,1)} is returned.
##
## @item
## @var{eigest} returns the estimate for the smallest @code{@var{eigest}(1)}
## and largest @code{@var{eigest}(2)} eigenvalues of the preconditioned matrix
## @w{@code{@var{P} = @var{m} \ @var{A}}}.  In particular, if no
## preconditioning is used, the estimates for the extreme eigenvalues of
## @var{A} are returned.  @code{@var{eigest}(1)} is an overestimate and
## @code{@var{eigest}(2)} is an underestimate, so that
## @code{@var{eigest}(2) / @var{eigest}(1)} is a lower bound for
## @code{cond (@var{P}, 2)}, which nevertheless in the limit should
## theoretically be equal to the actual value of the condition number.
## The method which computes @var{eigest} works only for symmetric positive
## definite @var{A} and @var{m}, and the user is responsible for verifying this
## assumption.
## @end itemize
##
## Let us consider a trivial problem with a diagonal matrix (we exploit the
## sparsity of A)
##
## @example
## @group
## n = 10;
## A = diag (sparse (1:n));
## b = rand (n, 1);
## [l, u, p] = ilu (A, struct ("droptol", 1.e-3));
## @end group
## @end example
##
## @sc{Example 1:} Simplest use of @code{pcg}
##
## @example
## x = pcg (A, b)
## @end example
##
## @sc{Example 2:} @code{pcg} with a function which computes
## @code{@var{A} * @var{x}}
##
## @example
## @group
## function y = apply_a (x)
##   y = [1:N]' .* x;
## endfunction
##
## x = pcg ("apply_a", b)
## @end group
## @end example
##
## @sc{Example 3:} @code{pcg} with a preconditioner: @var{l} * @var{u}
##
## @example
## x = pcg (A, b, 1.e-6, 500, l*u)
## @end example
##
## @sc{Example 4:} @code{pcg} with a preconditioner: @var{l} * @var{u}.
## Faster than @sc{Example 3} since lower and upper triangular matrices
## are easier to invert
##
## @example
## x = pcg (A, b, 1.e-6, 500, l, u)
## @end example
##
## @sc{Example 5:} Preconditioned iteration, with full diagnostics.  The
## preconditioner (quite strange, because even the original matrix
## @var{A} is trivial) is defined as a function
##
## @example
## @group
## function y = apply_m (x)
##   k = floor (length (x) - 2);
##   y = x;
##   y(1:k) = x(1:k) ./ [1:k]';
## endfunction
##
## [x, flag, relres, iter, resvec, eigest] = ...
##                    pcg (A, b, [], [], "apply_m");
## semilogy (1:iter+1, resvec);
## @end group
## @end example
##
## @sc{Example 6:} Finally, a preconditioner which depends on a
## parameter @var{k}.
##
## @example
## @group
## function y = apply_M (x, varargin)
##   K = varargin@{1@};
##   y = x;
##   y(1:K) = x(1:K) ./ [1:K]';
## endfunction
##
## [x, flag, relres, iter, resvec, eigest] = ...
##      pcg (A, b, [], [], "apply_m", [], [], 3)
## @end group
## @end example
##
## References:
##
## @enumerate
## @item
## C.T. Kelley, @cite{Iterative Methods for Linear and Nonlinear Equations},
## SIAM, 1995. (the base PCG algorithm)
##
## @item
<<<<<<< HEAD
## @nospell{Y. Saad}, @cite{Iterative Methods for Sparse Linear Systems}, 
=======
## Y. Saad, @cite{Iterative Methods for Sparse Linear Systems},
>>>>>>> 08e25cad
## @nospell{PWS} 1996. (condition number estimate from PCG)
## Revised version of this book is available online at
## @url{http://www-users.cs.umn.edu/~saad/books.html}
## @end enumerate
##
## @seealso{sparse, pcr}
## @end deftypefn

## Author: Piotr Krzyzanowski <piotr.krzyzanowski@mimuw.edu.pl>
## Modified by: Vittoria Rezzonico <vittoria.rezzonico@epfl.ch>
##  - Add the ability to provide the pre-conditioner as two separate matrices

function [x, flag, relres, iter, resvec, eigest] = pcg (A, b, tol, maxit, m1, m2, x0, varargin)

  ## M = M1*M2

  if (nargin < 7 || isempty (x0))
    x = zeros (size (b));
  else
    x = x0;
  endif

  if (nargin < 5 || isempty (m1))
     exist_m1 = 0;
  else
     exist_m1 = 1;
  endif

  if (nargin < 6 || isempty (m2))
     exist_m2 = 0;
  else
     exist_m2 = 1;
  endif

  if (nargin < 4 || isempty (maxit))
    maxit = min (rows (b), 20);
  endif

  maxit += 2;

  if (nargin < 3 || isempty (tol))
    tol = 1e-6;
  endif

  preconditioned_residual_out = false;
  if (nargout > 5)
    T = zeros (maxit, maxit);
    preconditioned_residual_out = true;
  endif

  ## Assume A is positive definite.
  matrix_positive_definite = true;

  p = zeros (size (b));
  oldtau = 1;
  if (isnumeric (A))
    ## A is a matrix.
    r = b - A*x;
  else
    ## A should be a function.
    r = b - feval (A, x, varargin{:});
  endif

  b_norm = norm (b);
  resvec(1,1) = norm (r);
  alpha = 1;
  iter = 2;

  while (resvec(iter-1,1) > tol * b_norm && iter < maxit)
    if (exist_m1)
      if (isnumeric (m1))
        y = m1 \ r;
      else
        y = feval (m1, r, varargin{:});
      endif
    else
      y = r;
    endif
    if (exist_m2)
      if (isnumeric (m2))
        z = m2 \ y;
      else
        z = feval (m2, y, varargin{:});
      endif
    else
      z = y;
    endif
    tau = z' * r;
    resvec(iter-1,2) = sqrt (tau);
    beta = tau / oldtau;
    oldtau = tau;
    p = z + beta * p;
    if (isnumeric (A))
      ## A is a matrix.
      w = A * p;
    else
      ## A should be a function.
      w = feval (A, p, varargin{:});
    endif
    ## Needed only for eigest.
    oldalpha = alpha;
    alpha = tau / (p'*w);
    if (alpha <= 0.0)
      ## Negative matrix.
      matrix_positive_definite = false;
    endif
    x += alpha * p;
    r -= alpha * w;
    if (nargout > 5 && iter > 2)
      T(iter-1:iter, iter-1:iter) = T(iter-1:iter, iter-1:iter) + ...
          [1 sqrt(beta); sqrt(beta) beta]./oldalpha;
      ## EVS = eig (T(2:iter-1,2:iter-1));
      ## fprintf (stderr,"PCG condest: %g (iteration: %d)\n", max (EVS)/min (EVS),iter);
    endif
    resvec(iter,1) = norm (r);
    iter++;
  endwhile

  if (nargout > 5)
    if (matrix_positive_definite)
      if (iter > 3)
        T = T(2:iter-2,2:iter-2);
        l = eig (T);
        eigest = [min(l), max(l)];
        ## fprintf (stderr, "pcg condest: %g\n", eigest(2)/eigest(1));
      else
        eigest = [NaN, NaN];
        warning ("pcg: eigenvalue estimate failed: iteration converged too fast");
      endif
    else
      eigest = [NaN, NaN];
    endif

    ## Apply the preconditioner once more and finish with the precond
    ## residual.
    if (exist_m1)
      if (isnumeric (m1))
        y = m1 \ r;
      else
        y = feval (m1, r, varargin{:});
      endif
    else
      y = r;
    endif
    if (exist_m2)
      if (isnumeric (m2))
        z = m2 \ y;
      else
        z = feval (m2, y, varargin{:});
      endif
    else
      z = y;
    endif

    resvec(iter-1,2) = sqrt (r' * z);
  else
    resvec = resvec(:,1);
  endif

  flag = 0;
  relres = resvec(iter-1,1) ./ resvec(1,1);
  iter -= 2;
  if (iter >= maxit - 2)
    flag = 1;
    if (nargout < 2)
      warning ("pcg: maximum number of iterations (%d) reached\n", iter);
      warning ("the initial residual norm was reduced %g times.\n", ...
               1.0 / relres);
    endif
  elseif (nargout < 2)
    fprintf (stderr, "pcg: converged in %d iterations. ", iter);
    fprintf (stderr, "the initial residual norm was reduced %g times.\n",...
             1.0/relres);
  endif

  if (! matrix_positive_definite)
    flag = 3;
    if (nargout < 2)
      warning ("pcg: matrix not positive definite?\n");
    endif
  endif
endfunction


%!demo
%! ## Simplest usage of pcg (see also 'help pcg')
%!
%! N = 10;
%! A = diag ([1:N]); b = rand (N, 1);
%! y = A \ b;  # y is the true solution
%! x = pcg (A, b);
%! printf ("The solution relative error is %g\n", norm (x - y) / norm (y));
%!
%! ## You shouldn't be afraid if pcg issues some warning messages in this
%! ## example: watch out in the second example, why it takes N iterations
%! ## of pcg to converge to (a very accurate, by the way) solution

%!demo
%! ## Full output from pcg, except for the eigenvalue estimates
%! ## We use this output to plot the convergence history
%!
%! N = 10;
%! A = diag ([1:N]); b = rand (N, 1);
%! X = A \ b;  # X is the true solution
%! [x, flag, relres, iter, resvec] = pcg (A, b);
%! printf ("The solution relative error is %g\n", norm (x - X) / norm (X));
%! title ("Convergence history");
%! semilogy ([0:iter], resvec / resvec(1), "o-g");
%! xlabel ("Iteration"); ylabel ("log(||b-Ax||/||b||)");
%! legend ("relative residual");

%!demo
%! ## Full output from pcg, including the eigenvalue estimates
%! ## Hilbert matrix is extremely ill-conditioned, so pcg WILL have problems
%!
%! N = 10;
%! A = hilb (N); b = rand (N, 1);
%! X = A \ b;  # X is the true solution
%! [x, flag, relres, iter, resvec, eigest] = pcg (A, b, [], 200);
%! printf ("The solution relative error is %g\n", norm (x - X) / norm (X));
%! printf ("Condition number estimate is %g\n", eigest(2) / eigest(1));
%! printf ("Actual condition number is   %g\n", cond (A));
%! title ("Convergence history");
%! semilogy ([0:iter], resvec, ["o-g";"+-r"]);
%! xlabel ("Iteration"); ylabel ("log(||b-Ax||)");
%! legend ("absolute residual", "absolute preconditioned residual");

%!demo
%! ## Full output from pcg, including the eigenvalue estimates
%! ## We use the 1-D Laplacian matrix for A, and cond(A) = O(N^2)
%! ## and that's the reason we need some preconditioner; here we take
%! ## a very simple and not powerful Jacobi preconditioner,
%! ## which is the diagonal of A.
%!
%! N = 100;
%! A = zeros (N, N);
%! for i = 1 : N - 1 # form 1-D Laplacian matrix
%!   A(i:i+1, i:i+1) = [2 -1; -1 2];
%! endfor
%! b = rand (N, 1);
%! X = A \ b;  # X is the true solution
%! maxit = 80;
%! printf ("System condition number is %g\n", cond (A));
%! ## No preconditioner: the convergence is very slow!
%!
%! [x, flag, relres, iter, resvec, eigest] = pcg (A, b, [], maxit);
%! printf ("System condition number estimate is %g\n", eigest(2) / eigest(1));
%! title ("Convergence history");
%! semilogy ([0:iter], resvec(:,1), "o-g");
%! xlabel ("Iteration"); ylabel ("log(||b-Ax||)");
%! legend ("NO preconditioning: absolute residual");
%!
%! pause (1);
%! ## Test Jacobi preconditioner: it will not help much!!!
%!
%! M = diag (diag (A)); # Jacobi preconditioner
%! [x, flag, relres, iter, resvec, eigest] = pcg (A, b, [], maxit, M);
%! printf ("JACOBI preconditioned system condition number estimate is %g\n", eigest(2) / eigest(1));
%! hold on;
%! semilogy ([0:iter], resvec(:,1), "o-r");
%! legend ("NO preconditioning: absolute residual", ...
%!         "JACOBI preconditioner: absolute residual");
%!
%! pause (1);
%! ## Test nonoverlapping block Jacobi preconditioner: it will help much!
%!
%! M = zeros (N, N); k = 4;
%! for i = 1 : k : N # form 1-D Laplacian matrix
%!   M(i:i+k-1, i:i+k-1) = A(i:i+k-1, i:i+k-1);
%! endfor
%! [x, flag, relres, iter, resvec, eigest] = pcg (A, b, [], maxit, M);
%! printf ("BLOCK JACOBI preconditioned system condition number estimate is %g\n", eigest(2) / eigest(1));
%! semilogy ([0:iter], resvec(:,1), "o-b");
%! legend ("NO preconditioning: absolute residual", ...
%!         "JACOBI preconditioner: absolute residual", ...
%!         "BLOCK JACOBI preconditioner: absolute residual");
%! hold off;

%!test
%! ## solve small diagonal system
%!
%! N = 10;
%! A = diag ([1:N]); b = rand (N, 1);
%! X = A \ b;  # X is the true solution
%! [x, flag] = pcg (A, b, [], N+1);
%! assert (norm (x - X) / norm (X), 0, 1e-10);
%! assert (flag, 0);

%!test
%! ## solve small indefinite diagonal system
%! ## despite A is indefinite, the iteration continues and converges
%! ## indefiniteness of A is detected
%!
%! N = 10;
%! A = diag([1:N] .* (-ones(1, N) .^ 2)); b = rand (N, 1);
%! X = A \ b;  # X is the true solution
%! [x, flag] = pcg (A, b, [], N+1);
%! assert (norm (x - X) / norm (X), 0, 1e-10);
%! assert (flag, 3);

%!test
%! ## solve tridiagonal system, do not converge in default 20 iterations
%!
%! N = 100;
%! A = zeros (N, N);
%! for i = 1 : N - 1 # form 1-D Laplacian matrix
%!   A(i:i+1, i:i+1) = [2 -1; -1 2];
%! endfor
%! b = ones (N, 1);
%! X = A \ b;  # X is the true solution
%! [x, flag, relres, iter, resvec, eigest] = pcg (A, b, 1e-12);
%! assert (flag);
%! assert (relres > 1.0);
%! assert (iter, 20); # should perform max allowable default number of iterations

%!test
%! ## solve tridiagonal system with 'perfect' preconditioner
%! ## which converges in one iteration, so the eigest does not
%! ## work and issues a warning
%!
%! N = 100;
%! A = zeros (N, N);
%! for i = 1 : N - 1 # form 1-D Laplacian matrix
%!         A (i:i+1, i:i+1) = [2 -1; -1 2];
%! endfor
%! b = ones (N, 1);
%! X = A \ b;  # X is the true solution
%! [x, flag, relres, iter, resvec, eigest] = pcg (A, b, [], [], A, [], b);
%! assert (norm (x - X) / norm (X), 0, 1e-6);
%! assert (flag, 0);
%! assert (iter, 1); # should converge in one iteration
%! assert (isnan (eigest), isnan ([NaN, NaN]));
<|MERGE_RESOLUTION|>--- conflicted
+++ resolved
@@ -203,11 +203,7 @@
 ## SIAM, 1995. (the base PCG algorithm)
 ##
 ## @item
-<<<<<<< HEAD
-## @nospell{Y. Saad}, @cite{Iterative Methods for Sparse Linear Systems}, 
-=======
-## Y. Saad, @cite{Iterative Methods for Sparse Linear Systems},
->>>>>>> 08e25cad
+## @nospell{Y. Saad}, @cite{Iterative Methods for Sparse Linear Systems},
 ## @nospell{PWS} 1996. (condition number estimate from PCG)
 ## Revised version of this book is available online at
 ## @url{http://www-users.cs.umn.edu/~saad/books.html}
