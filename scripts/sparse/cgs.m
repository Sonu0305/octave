## Copyright (C) 2008-2015 Radek Salac
## Copyright (C) 2012 Carlo de Falco
##
## This file is part of Octave.
##
## Octave is free software; you can redistribute it and/or modify it
## under the terms of the GNU General Public License as published by
## the Free Software Foundation; either version 3 of the License, or (at
## your option) any later version.
##
## Octave is distributed in the hope that it will be useful, but
## WITHOUT ANY WARRANTY; without even the implied warranty of
## MERCHANTABILITY or FITNESS FOR A PARTICULAR PURPOSE.  See the GNU
## General Public License for more details.
##
## You should have received a copy of the GNU General Public License
## along with Octave; see the file COPYING.  If not, see
## <http://www.gnu.org/licenses/>.

## -*- texinfo -*-
## @deftypefn  {} {@var{x} =} cgs (@var{A}, @var{b}, @var{rtol}, @var{maxit}, @var{M1}, @var{M2}, @var{x0})
## @deftypefnx {} {@var{x} =} cgs (@var{A}, @var{b}, @var{rtol}, @var{maxit}, @var{P})
## @deftypefnx {} {[@var{x}, @var{flag}, @var{relres}, @var{iter}, @var{resvec}] =} cgs (@var{A}, @var{b}, @dots{})
## Solve @code{A x = b}, where @var{A} is a square matrix, using the
## Conjugate Gradients Squared method.
##
## @itemize @minus
## @item @var{rtol} is the relative tolerance, if not given or set to [] the
## default value 1e-6 is used.
##
## @item @var{maxit} the maximum number of outer iterations, if not given or
## set to [] the default value @code{min (20, numel (b))} is used.
##
## @item @var{x0} the initial guess, if not given or set to [] the default
## value @code{zeros (size (b))} is used.
## @end itemize
##
## @var{A} can be passed as a matrix or as a function handle or inline
## function @code{f} such that @code{f(x) = A*x}.
##
## The preconditioner @var{P} is given as @code{P = M1 * M2}.  Both @var{M1}
## and @var{M2} can be passed as a matrix or as a function handle or inline
## function @code{g} such that @code{g(x) = M1 \ x} or @code{g(x) = M2 \ x}.
##
## If called with more than one output parameter
##
## @itemize @minus
## @item @var{flag} indicates the exit status:
##
## @itemize @minus
## @item 0: iteration converged to the within the chosen tolerance
##
## @item 1: the maximum number of iterations was reached before convergence
##
## @item 3: the algorithm reached stagnation
## @end itemize
##
## (the value 2 is unused but skipped for compatibility).
##
## @item @var{relres} is the final value of the relative residual.
##
## @item @var{iter} is the number of iterations performed.
##
## @item @var{resvec} is a vector containing the relative residual at
## each iteration.
## @end itemize
##
## @seealso{pcg, bicgstab, bicg, gmres, qmr}
## @end deftypefn

function [x, flag, relres, iter, resvec] = cgs (A, b, tol, maxit, M1, M2, x0)

  if (nargin >= 2 && nargin <= 7 && isvector (full (b)))

    if (ischar (A))
      A = str2func (A);
    elseif (isnumeric (A) && issquare (A))
      Ax = @(x) A * x;
    elseif (isa (A, "function_handle"))
      Ax = @(x) feval (A, x);
    else
<<<<<<< HEAD
      error ("cgs: A must be a square matrix or function");
=======
      error ("cgs: A must be a function or square matrix");
>>>>>>> acfb832a
    endif

    if (nargin < 3 || isempty (tol))
      tol = 1e-6;
    endif

    if (nargin < 4 || isempty (maxit))
      maxit = min (rows (b), 20);
    endif

    if (nargin < 5 || isempty (M1))
      M1m1x = @(x) x;
    elseif (ischar (M1))
      M1m1x = str2func (M1);
    elseif (isnumeric (M1) && ismatrix (M1))
      M1m1x = @(x) M1 \ x;
    elseif (isa (M1, "function_handle"))
      M1m1x = @(x) feval (M1, x);
    else
<<<<<<< HEAD
      error ("cgs: preconditioner must be a function or matrix");
=======
      error ("cgs: preconditioner M1 must be a function or matrix");
>>>>>>> acfb832a
    endif

    if (nargin < 6 || isempty (M2))
      M2m1x = @(x) x;
    elseif (ischar (M2))
      M2m1x = str2func (M2);
    elseif (isnumeric (M2) && ismatrix (M2))
      M2m1x = @(x) M2 \ x;
    elseif (isa (M2, "function_handle"))
      M2m1x = @(x) feval (M2, x);
    else
<<<<<<< HEAD
      error ("cgs: preconditioner must be a function or matrix");
=======
      error ("cgs: preconditioner M2 must be a function or matrix");
>>>>>>> acfb832a
    endif

    precon = @(x) M2m1x (M1m1x (x));

    if (nargin < 7 || isempty (x0))
      x0 = zeros (size (b));
    endif


    x = x0;

    res = b - Ax (x);
    norm_b = norm (b);
    ## Vector of the residual norms for each iteration.
    resvec = norm (res) / norm_b;
    ro = 0;
    ## Default behavior we don't reach tolerance tol within maxit iterations.
    flag = 1;
    for iter = 1:maxit

      z = precon (res);

      ## Cache.
      ro_old = ro;
      ro = res' * z;
      if (iter == 1)
        p = z;
      else
        beta = ro / ro_old;
        p = z + beta * p;
      endif
      ## Cache.
      q = Ax (p);
      alpha = ro / (p' * q);
      x += alpha * p;

      res -= alpha * q;
      relres = norm (res) / norm_b;
      resvec = [resvec; relres];

      if (relres <= tol)
        ## We reach tolerance tol within maxit iterations.
        flag = 0;
        break
      elseif (resvec(end) == resvec(end - 1))
        ## The method stagnates.
        flag = 3;
        break
      endif
    endfor

    if (nargout < 1)
      if (flag == 0)
        printf ("cgs converged at iteration %i to a solution with relative residual %e\n",
                iter, relres);
      elseif (flag == 3)
        printf (["cgs stopped at iteration %i without converging to the desired tolerance %e\n",
                 "because the method stagnated.\n",
                 "The iterate returned (number %i) has relative residual %e\n"],
                iter, tol, iter, relres);
      else
        printf (["cgs stopped at iteration %i without converging to the desired tolerance %e\n",
                 "because the maximum number of iterations was reached.\n",
                 "The iterate returned (number %i) has relative residual %e\n"],
                iter, tol, iter, relres);
      endif
    endif

  else
    print_usage ();
  endif

endfunction


%!demo
%! % Solve system of A*x=b
%! A = [5 -1 3;-1 2 -2;3 -2 3];
%! b = [7;-1;4];
%! [a,b,c,d,e] = cgs (A,b)

%!shared A, b, n, M
%!
%!test
%! n = 100;
%! A = spdiags ([-ones(n,1) 4*ones(n,1) -ones(n,1)], -1:1, n, n);
%! b = sum (A, 2);
%! tol = 1e-8;
%! maxit = 1000;
%! M = 4*eye (n);
%! [x, flag, relres, iter, resvec] = cgs (A, b, tol, maxit, M);
%! assert (x, ones (size (b)), 1e-7);
%!
%!test
%! tol = 1e-8;
%! maxit = 15;
%!
%! [x, flag, relres, iter, resvec] = cgs (@(x) A * x, b, tol, maxit, M);
%! assert (x, ones (size (b)), 1e-7);

%!test
%! n = 100;
%! tol = 1e-8;
%! a = sprand (n, n, .1);
%! A = a'*a + 100 * eye (n);
%! b = sum (A, 2);
%! [x, flag, relres, iter, resvec] = cgs (A, b, tol, [], diag (diag (A)));
%! assert (x, ones (size (b)), 1e-7);
<|MERGE_RESOLUTION|>--- conflicted
+++ resolved
@@ -79,11 +79,7 @@
     elseif (isa (A, "function_handle"))
       Ax = @(x) feval (A, x);
     else
-<<<<<<< HEAD
       error ("cgs: A must be a square matrix or function");
-=======
-      error ("cgs: A must be a function or square matrix");
->>>>>>> acfb832a
     endif
 
     if (nargin < 3 || isempty (tol))
@@ -103,11 +99,7 @@
     elseif (isa (M1, "function_handle"))
       M1m1x = @(x) feval (M1, x);
     else
-<<<<<<< HEAD
-      error ("cgs: preconditioner must be a function or matrix");
-=======
       error ("cgs: preconditioner M1 must be a function or matrix");
->>>>>>> acfb832a
     endif
 
     if (nargin < 6 || isempty (M2))
@@ -119,11 +111,7 @@
     elseif (isa (M2, "function_handle"))
       M2m1x = @(x) feval (M2, x);
     else
-<<<<<<< HEAD
-      error ("cgs: preconditioner must be a function or matrix");
-=======
       error ("cgs: preconditioner M2 must be a function or matrix");
->>>>>>> acfb832a
     endif
 
     precon = @(x) M2m1x (M1m1x (x));
