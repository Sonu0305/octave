--- conflicted
+++ resolved
@@ -37,15 +37,9 @@
 
 ## Author: Fotios Kasolis
 
-<<<<<<< HEAD
 function [z, v] = polyeig (varargin)
-  
+
   if (nargin < 1 || nargout > 2)
-=======
-function [ z, varargout ] = polyeig (varargin)
-
-  if ( nargout > 2 )
->>>>>>> 4e03c0c2
     print_usage ();
   endif
 
