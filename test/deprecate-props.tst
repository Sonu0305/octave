--- conflicted
+++ resolved
@@ -34,41 +34,7 @@
 %!  endif
 %!endfunction
 
-<<<<<<< HEAD
-## annotation rectangle "edgecolor" deprecated in 4.4, remove from 6.
-=======
-## patch/surface "normalmode" deprecated in 4.2, remove from version 5.
-%!test
-%! hf = figure ("visible", "off");
-%! unwind_protect
-%!   hp = patch ();
-%!   testprop (hp, "normalmode", "5.0");
-%! unwind_protect_cleanup
-%!   close (hf);
-%! end_unwind_protect
-
-%! hf = figure ("visible", "off");
-%! unwind_protect
-%!   hs = surface ();
-%!   testprop (hs, "normalmode", "5.0");
-%! unwind_protect_cleanup
-%!   close (hf);
-%! end_unwind_protect
-
-## axes, "zero" value for "x/yaxislocation" deprecated in 4.2, remove
-## from version 5.
-%!test
-%! hf = figure ("visible", "off");
-%! unwind_protect
-%!   ha = axes ();
-%!   testprop (ha, "xaxislocation", "5.0", "zero");
-%!   testprop (ha, "yaxislocation", "5.0", "zero");
-%! unwind_protect_cleanup
-%!   close (hf);
-%! end_unwind_protect
-
 ## annotation rectangle "edgecolor" deprecated in 4.4, remove from version 6.
->>>>>>> 90e6deed
 %!test
 %! hf = figure ("visible", "off");
 %! unwind_protect
@@ -79,11 +45,7 @@
 %! end_unwind_protect
 
 ## figure "doublebuffer, mincolormap, wvisual, wvisualmode, xdisplay,
-<<<<<<< HEAD
-## xvisual, xvisualmode" deprecated in 4.4, remove from 6.
-=======
 ## xvisual, xvisualmode" deprecated in 4.4, remove from version 6.
->>>>>>> 90e6deed
 %!test
 %! hf = figure ("visible", "off");
 %! unwind_protect
@@ -98,11 +60,7 @@
 %!   close (hf)
 %! end_unwind_protect
 
-<<<<<<< HEAD
-## axes "drawmode" deprecated in 4.4, remove from 6.
-=======
 ## axes "drawmode" deprecated in 4.4, remove from version 6.
->>>>>>> 90e6deed
 %!test
 %! hf = figure ("visible", "off");
 %! unwind_protect
@@ -113,11 +71,7 @@
 %! end_unwind_protect
 
 ## text/uicontrol/uipanel/uibuttongroup  "demi" and "light" values for
-<<<<<<< HEAD
-## "fontweight" property are deprecated in 4.4, remove from 6.
-=======
 ## "fontweight" property are deprecated in 4.4, remove from version 6:
->>>>>>> 90e6deed
 ##   * remove "demi" and "light" options in graphics.in.h,
 ##   QtHandlesUtils.cc and ft-text-renderer.cc
 ##   * remove warnings from update_fontweight in graphics.in.h
