--- conflicted
+++ resolved
@@ -1008,19 +1008,11 @@
 operands for the operator @samp{&}.
 
 @sc{matlab} has special behavior that allows the operators @samp{&} and
-<<<<<<< HEAD
-@samp{|} to short-circuit when used in the truth expression for @code{if} and 
+@samp{|} to short-circuit when used in the truth expression for @code{if} and
 @code{while} statements.  Octave also behaves the same way by default,
 though the use of the @samp{&} and @samp{|} operators in this way is
 strongly discouraged.  Instead, you should use the @samp{&&} and @samp{||}
 operators that always have short-circuit behavior.
-=======
-@samp{|} to short-circuit when used in the truth expression for @code{if} and
-@code{while} statements.  The Octave parser may be instructed to behave in the
-same manner, but its use is strongly discouraged.
-
-@DOCSTRING(do_braindead_shortcircuit_evaluation)
->>>>>>> 08e25cad
 
 Finally, the ternary operator (?:) is not supported in Octave.  If
 short-circuiting is not important, it can be replaced by the @code{ifelse}
