.\" Copyright (C) 2000-2012 Dirk Eddelbuettel
.\"
.\" This file is part of Octave.
.\"
.\" Octave is free software; you can redistribute it and/or modify it
.\" under the terms of the GNU General Public License as published by the
.\" Free Software Foundation; either version 3 of the License, or (at
.\" your option) any later version.
.\"
.\" Octave is distributed in the hope that it will be useful, but WITHOUT
.\" ANY WARRANTY; without even the implied warranty of MERCHANTABILITY or
.\" FITNESS FOR A PARTICULAR PURPOSE.  See the GNU General Public License
.\" for more details.
.\"
.\" You should have received a copy of the GNU General Public License
.\" along with Octave; see the file COPYING.  If not, see
.\" <http://www.gnu.org/licenses/>.
.\"
.\" This page was contributed by Dirk Eddelbuettel <edd@debian.org>
.\" This page was completely re-written by Rik <octave@nomad.inbox5.com>
.\" --------------------------------------------------------------------
.de Vb \" (V)erbatim (b)egin.  Use fixed width font and no justification
.ft CW
.nf
..
.de Ve \" (V)erbatim (e)nd.  Return to regular font and justification
.ft R
.fi
..
.\" --------------------------------------------------------------------
.TH MKOCTFILE 1 "4 February 2011" "GNU Octave"
.SH NAME
mkoctfile \- Compile dynamic-load modules for GNU Octave
.SH SYNOPSIS
\fBmkoctfile\fP [\fIOPTION\fP]... file...
.SH DESCRIPTION
\fBmkoctfile\fP is used to compile C, C++, or Fortran source code in
to a dynamically loadable \fI.oct\fP file for
.BR octave (1).
.SH OPTIONS
.TP 8
\fB\-h\fP, \fB\-?\fP, \fB\-\-help\fP
Print help message.
.TP
.B \-I\fIdir\fP
Add include directory \fIdir\fP to compile commands.
.TP
.B \-idirafter\fIdir\fP
Add include directory to second include search path after '\fB\-I\fP'.
.TP
.B \-D\fIdef\fP
Add definition \fIdef\fP to compiler command.
.TP
.B \-l\fIlib\fP
Add library \fIlib\fP to link command.
.TP
.B \-L\fIdir\fP
Add library directory \fIdir\fP to link command.
.TP
.B \-R\fIdir\fP
Pass \fB\-R\fP\fIdir\fP to link command.
.TP
.B \-g
Enable debugging option for all compilers.
.TP
.B \-pthread
Add \fB\-pthread\fP to link command.
.TP
.B \-W...
Pass flags to the compiler such as \fB\-Wa,\fP\fIOPTION\fP.
.TP
.B \-Wl,...
Pass flags to the linker such as \fB\-Wl,-rpath=...\fP
.TP
.B \-M\fR,\fB \-\-depend
Generate dependency files (.d) for C and C++ source files.
.TP
.B \-c
Compile but do not link.
.TP
.B \-\-link-stand-alone
Link a stand-alone executable file.
.TP
.B \-s\fR,\fB --strip
Strip the output file.
.TP
.B \-\-mex
Create a MEX file.  Set the default output extension to \fB.mex\fP.
.TP
.B \-o \fIfile\fP\fR,\fB \-\-output \fIfile\fP
Output file name.  Default extension is \fB.oct\fP (or \fB.mex\fP if \-\-mex is
specified) unless linking a stand-alone executable.
.TP
.B \-p \fIVAR\fP\fR,\fB \-\-print \fIVAR\fP
Print configuration variable \fIVAR\fP.  Recognized variables are:
.RS
.Vb
    ALL_CFLAGS                FFTW3F_LDFLAGS
    ALL_CXXFLAGS              FFTW3F_LIBS
    ALL_FFLAGS                FLIBS
    ALL_LDFLAGS               FPICFLAG
    AR                        INCFLAGS
    BLAS_LIBS                 LAPACK_LIBS
    CC                        LDFLAGS
    CFLAGS                    LD_CXX
    CPICFLAG                  LD_STATIC_FLAG
    CPPFLAGS                  LFLAGS
    CXX                       LIBOCTAVE
<<<<<<< HEAD
    CXXFLAGS                  LIBOCTINTERP    
    CXXPICFLAG                LIBS            
    DEPEND_EXTRA_SED_PATTERN  OCTAVE_LIBS     
    DEPEND_FLAGS              OCTAVE_LINK_DEPS
    DL_LD                     OCT_LINK_DEPS   
    DL_LDFLAGS                RDYNAMIC_FLAG   
    EXEEXT                    READLINE_LIBS   
    F77                       SED             
    F77_INTEGER_8_FLAG        XTRA_CFLAGS     
    FFLAGS                    XTRA_CXXFLAGS   
    FFTW3_LDFLAGS                             
    FFTW3_LIBS                                
    FFTW3F_LDFLAGS
=======
    CXXFLAGS                  LIBOCTINTERP
    CXXPICFLAG                LIBS
    DEPEND_EXTRA_SED_PATTERN  OCTAVE_LIBS
    DEPEND_FLAGS              OCTAVE_LINK_DEPS
    DL_LD                     OCT_LINK_DEPS
    DL_LDFLAGS                RANLIB
    EXEEXT                    RDYNAMIC_FLAG
    F77                       READLINE_LIBS
    F77_INTEGER_8_FLAG        SED
    FFLAGS                    XTRA_CFLAGS
    FFTW3_LDFLAGS             XTRA_CXXFLAGS
    FFTW3_LIBS
>>>>>>> 0ba2c73f
.Ve
.RE
.TP
.B \-v\fR,\fB --verbose
Echo commands as they are executed.
.TP
.B file
Compile or link file.  Recognized file types are
.RS
.Vb
   .c    C source
   .cc   C++ source
   .C    C++ source
   .cpp  C++ source
   .f    Fortran source (fixed form)
   .F    Fortran source (fixed form)
   .f90  Fortran source (free form)
   .F90  Fortran source (free form)
   .o    object file
   .a    library file
.Ve
.RE
.SH "SEE ALSO"
octave (1).
.SH AUTHOR
John W. Eaton <jwe@octave.org>

This manual page was contributed by Dirk Eddelbuettel
<edd@debian.org> for the Debian GNU/Linux distribution but
may be used by others.<|MERGE_RESOLUTION|>--- conflicted
+++ resolved
@@ -106,21 +106,6 @@
     CPICFLAG                  LD_STATIC_FLAG
     CPPFLAGS                  LFLAGS
     CXX                       LIBOCTAVE
-<<<<<<< HEAD
-    CXXFLAGS                  LIBOCTINTERP    
-    CXXPICFLAG                LIBS            
-    DEPEND_EXTRA_SED_PATTERN  OCTAVE_LIBS     
-    DEPEND_FLAGS              OCTAVE_LINK_DEPS
-    DL_LD                     OCT_LINK_DEPS   
-    DL_LDFLAGS                RDYNAMIC_FLAG   
-    EXEEXT                    READLINE_LIBS   
-    F77                       SED             
-    F77_INTEGER_8_FLAG        XTRA_CFLAGS     
-    FFLAGS                    XTRA_CXXFLAGS   
-    FFTW3_LDFLAGS                             
-    FFTW3_LIBS                                
-    FFTW3F_LDFLAGS
-=======
     CXXFLAGS                  LIBOCTINTERP
     CXXPICFLAG                LIBS
     DEPEND_EXTRA_SED_PATTERN  OCTAVE_LIBS
@@ -133,7 +118,6 @@
     FFLAGS                    XTRA_CFLAGS
     FFTW3_LDFLAGS             XTRA_CXXFLAGS
     FFTW3_LIBS
->>>>>>> 0ba2c73f
 .Ve
 .RE
 .TP
