--- conflicted
+++ resolved
@@ -207,11 +207,7 @@
 DOCSTRING_FILES = $(shell $(srcdir)/find-docstring-files.sh "$(top_srcdir)")
 
 doc-cache: $(DOCSTRING_FILES) mk_doc_cache.m
-<<<<<<< HEAD
 	$(top_builddir)/run-octave -f -q -H $(srcdir)/mk_doc_cache.m doc-cache $(srcdir)/macros.texi $(DOCSTRING_FILES) || { rm -f doc-cache; exit 1; }
-=======
-	$(top_builddir)/run-octave -f -q -H $(srcdir)/mk_doc_cache.m doc-cache $(DOCSTRING_FILES) || { rm -f doc-cache; exit 1; }
->>>>>>> 918fbc83
 
 $(MUNGED_TEXI_SRC): $(DOCSTRING_FILES) $(munge_texi_SOURCES)
 
@@ -290,15 +286,9 @@
   $(LOGOS) \
   $(TXI_SRC)
 
-<<<<<<< HEAD
 clean-local:
 	rm -rf t2d_cache
 
-DISTCLEANFILES = $(BUILT_TEXINFOS) doc-cache
-
-MAINTAINERCLEANFILES = $(BUILT_IMAGES)
-=======
-DISTCLEANFILES = $(octave_TEXINFOS)
-
-MAINTAINERCLEANFILES = $(IMAGES) doc-cache
->>>>>>> 918fbc83
+DISTCLEANFILES = $(BUILT_TEXINFOS)
+
+MAINTAINERCLEANFILES = $(BUILT_IMAGES) doc-cache
