--- conflicted
+++ resolved
@@ -567,13 +567,8 @@
 @noindent
 which demonstrates most of the concepts discussed above.
 @iftex
-<<<<<<< HEAD
 This documentation string renders in Info format as
-@c Note: use the actual output of info below, rather than try and 
-=======
-This documentation string renders as
 @c Note: use the actual output of info below, rather than try and
->>>>>>> 08e25cad
 @c reproduce it here to prevent it looking different from how it would
 @c appear with info.
 
