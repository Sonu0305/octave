--- conflicted
+++ resolved
@@ -1,14 +1,12 @@
-<<<<<<< HEAD
 2011-04-08  Rik  <octave@nomad.inbox5.com>
 
 	* interpreter/stats.txi: Deprecate studentize(), replace with
 	zscore().
-=======
+
 2011-04-07  Rik  <octave@nomad.inbox5.com>
 
 	* interpreter/Makefile.am: Add spellcheck target to documentation
 	Makefile.
->>>>>>> d084cbeb
 
 2011-04-06  Rik  <octave@nomad.inbox5.com>
 
