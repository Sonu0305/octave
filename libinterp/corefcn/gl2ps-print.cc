////////////////////////////////////////////////////////////////////////
//
// Copyright (C) 2009-2021 The Octave Project Developers
//
// See the file COPYRIGHT.md in the top-level directory of this
// distribution or <https://octave.org/copyright/>.
//
// This file is part of Octave.
//
// Octave is free software: you can redistribute it and/or modify it
// under the terms of the GNU General Public License as published by
// the Free Software Foundation, either version 3 of the License, or
// (at your option) any later version.
//
// Octave is distributed in the hope that it will be useful, but
// WITHOUT ANY WARRANTY; without even the implied warranty of
// MERCHANTABILITY or FITNESS FOR A PARTICULAR PURPOSE.  See the
// GNU General Public License for more details.
//
// You should have received a copy of the GNU General Public License
// along with Octave; see the file COPYING.  If not, see
// <https://www.gnu.org/licenses/>.
//
////////////////////////////////////////////////////////////////////////

#if defined (HAVE_CONFIG_H)
#  include "config.h"
#endif

// Both header files are required outside of HAVE_GLP2S_H
#include "errwarn.h"
#include "gl2ps-print.h"

#if defined (HAVE_GL2PS_H) && defined (HAVE_OPENGL)

#include <cstdio>

#include <limits>

#include <gl2ps.h>

#include "file-ops.h"
#include "lo-mappers.h"
#include "oct-locbuf.h"
#include "tmpfile-wrapper.h"
#include "unistd-wrappers.h"
#include "unistr-wrappers.h"
#include "unwind-prot.h"

#include "gl-render.h"
#include "interpreter-private.h"
#include "oct-opengl.h"
#include "sighandlers.h"
#include "sysdep.h"
#include "text-renderer.h"

namespace octave
{
  class
  OCTINTERP_API
  gl2ps_renderer : public opengl_renderer
  {
  public:

    gl2ps_renderer (opengl_functions& glfcns, FILE *_fp,
                    const std::string& _term)
      : opengl_renderer (glfcns), fp (_fp), term (_term), fontsize (),
        fontname (), buffer_overflow (false), m_svg_def_index (0)
    { }

    ~gl2ps_renderer (void) = default;

    // FIXME: should we import the functions from the base class and
    // overload them here, or should we use a different name so we don't
    // have to do this?  Without the using declaration or a name change,
    // the base class functions will be hidden.  That may be OK, but it
    // can also cause some confusion.
    using opengl_renderer::draw;

    void draw (const graphics_object& go, const std::string& print_cmd);

  protected:

    Matrix render_text (const std::string& txt,
                        double x, double y, double z,
                        int halign, int valign, double rotation = 0.0);

    void set_font (const base_properties& props);

    static bool has_alpha (const graphics_handle& h)
    {
      bool retval = false;

      gh_manager& gh_mgr = __get_gh_manager__ ("gl2ps_renderer::has_alpha");

      graphics_object go = gh_mgr.get_object (h);

      if (! go.valid_object ())
        return retval;

      if (go.isa ("axes") || go.isa ("hggroup"))
        {
          Matrix  children = go.get ("children").matrix_value ();
          for (octave_idx_type ii = 0; ii < children.numel (); ii++)
            {
              retval = has_alpha (graphics_handle (children(ii)));
              if (retval)
                break;
            }
        }
      else if (go.isa ("patch") || go.isa ("surface"))
        {
          octave_value fa = go.get ("facealpha");
          if (fa.is_scalar_type () && fa.is_double_type ()
              && fa.double_value () < 1)
            retval = true;
        }
      else if (go.isa ("scatter"))
        {
          octave_value fa = go.get ("markerfacealpha");
          if (fa.is_scalar_type () && fa.is_double_type ()
              && fa.double_value () < 1)
            retval = true;
        }

      return retval;
    }

    void draw_axes (const axes::properties& props)
    {
      // Initialize a sorting tree (viewport) in gl2ps for each axes
      GLint vp[4];
      m_glfcns.glGetIntegerv (GL_VIEWPORT, vp);
      gl2psBeginViewport (vp);


      // Don't remove hidden primitives when some of them are transparent
      GLint opts;
      gl2psGetOptions (&opts);
      if (has_alpha (props.get___myhandle__ ()))
        {
          opts &= ~GL2PS_OCCLUSION_CULL;
          // FIXME: currently the GL2PS_BLEND (which is more an equivalent of
          // GL_ALPHA_TEST than GL_BLEND) is not working on a per primitive
          // basis.  We thus set it once per viewport.
          gl2psEnable (GL2PS_BLEND);
        }
      else
        {
          opts |= GL2PS_OCCLUSION_CULL;
          gl2psDisable (GL2PS_BLEND);
        }

      gl2psSetOptions (opts);

      // Draw and finish () or there may be primitives missing in the gl2ps
      // output.
      opengl_renderer::draw_axes (props);
      finish ();

      // Finalize viewport
      GLint state = gl2psEndViewport ();
      if (state == GL2PS_NO_FEEDBACK && props.is_visible ())
        warning ("gl2ps_renderer::draw_axes: empty feedback buffer and/or nothing else to print");
      else if (state == GL2PS_ERROR)
        error ("gl2ps_renderer::draw_axes: gl2psEndPage returned GL2PS_ERROR");

      buffer_overflow |= (state == GL2PS_OVERFLOW);

      // Don't draw background for subsequent viewports (legends, subplots,
      // etc.)
      gl2psGetOptions (&opts);
      opts &= ~GL2PS_DRAW_BACKGROUND;
      gl2psSetOptions (opts);
    }

    void draw_text (const text::properties& props);

    void draw_image (const image::properties& props);
    void draw_pixels (int w, int h, const float *data);
    void draw_pixels (int w, int h, const uint8_t *data);
    void draw_pixels (int w, int h, const uint16_t *data);

    void init_marker (const std::string& m, double size, float width)
    {
      opengl_renderer::init_marker (m, size, width);

      // FIXME: gl2ps can't handle closed contours so we set linecap/linejoin
      //        round to obtain a better looking result for some markers.
      if (m == "o" || m == "v" || m == "^" || m == ">" || m == "<" || m == "h"
          || m == "hexagram" || m == "p" || m == "pentagram")
        {
          set_linejoin ("round");
          set_linecap ("round");
        }
      else
        {
          set_linejoin ("miter");
          set_linecap ("square");
        }
    }

    void set_linestyle (const std::string& s, bool use_stipple = false,
                        double linewidth = 0.5)
    {
      opengl_renderer::set_linestyle (s, use_stipple, linewidth);

      if (s == "-" && ! use_stipple)
        gl2psDisable (GL2PS_LINE_STIPPLE);
      else
        gl2psEnable (GL2PS_LINE_STIPPLE);
    }

    void set_linecap (const std::string& s)
    {
      opengl_renderer::set_linejoin (s);

#if defined (HAVE_GL2PSLINEJOIN)
      if (s == "butt")
        gl2psLineCap (GL2PS_LINE_CAP_BUTT);
      else if (s == "square")
        gl2psLineCap (GL2PS_LINE_CAP_SQUARE);
      else if (s == "round")
        gl2psLineCap (GL2PS_LINE_CAP_ROUND);
#endif
    }

    void set_linejoin (const std::string& s)
    {
      opengl_renderer::set_linejoin (s);

#if defined (HAVE_GL2PSLINEJOIN)
      if (s == "round")
        gl2psLineJoin (GL2PS_LINE_JOIN_ROUND);
      else if (s == "miter")
        gl2psLineJoin (GL2PS_LINE_JOIN_MITER);
      else if (s == "chamfer")
        gl2psLineJoin (GL2PS_LINE_JOIN_BEVEL);
#endif
    }

    void set_polygon_offset (bool on, float offset = 0.0f)
    {
      if (on)
        {
          opengl_renderer::set_polygon_offset (on, offset);
          gl2psEnable (GL2PS_POLYGON_OFFSET_FILL);
        }
      else
        {
          gl2psDisable (GL2PS_POLYGON_OFFSET_FILL);
          opengl_renderer::set_polygon_offset (on, offset);
        }
    }

    void set_linewidth (float w)
    {
      gl2psLineWidth (w);
    }

  private:

    // Use xform to compute the coordinates of the string list
    // that have been parsed by freetype.
    void fix_strlist_position (double x, double y, double z,
                               Matrix box, double rotation,
                               std::list<text_renderer::string>& lst);

    // Build an svg text element from a list of parsed strings
    std::string format_svg_element (std::string str, Matrix bbox,
                                    double rotation, ColumnVector coord_pix,
                                    Matrix color);

    std::string strlist_to_svg (double x, double y, double z, Matrix box,
                                double rotation,
                                std::list<text_renderer::string>& lst);

    // Build a list of postscript commands from a list of parsed strings.
    std::string strlist_to_ps (double x, double y, double z, Matrix box,
                               double rotation,
                               std::list<text_renderer::string>& lst);

    int alignment_to_mode (int ha, int va) const;

    FILE *fp;
    caseless_str term;
    double fontsize;
    std::string fontname;
    bool buffer_overflow;
    std::size_t m_svg_def_index;
  };

  static bool
  has_2D_axes (const graphics_handle& h)
  {
    bool retval = true;

    gh_manager& gh_mgr = __get_gh_manager__ ("gl2ps_renderer::has_2D_axes");

    graphics_object go = gh_mgr.get_object (h);

    if (! go.valid_object ())
      return retval;

    if (go.isa ("figure") || go.isa ("uipanel"))
      {
        Matrix  children = go.get ("children").matrix_value ();
        for (octave_idx_type ii = 0; ii < children.numel (); ii++)
          {
            retval = has_2D_axes (graphics_handle (children(ii)));
            if (! retval)
              break;
          }
      }
    else if (go.isa ("axes"))
      {
        axes::properties& ap
          = reinterpret_cast<axes::properties&> (go.get_properties ());
        retval = ap.get_is2D (true);
      }

    return retval;
  }

  void
  gl2ps_renderer::draw (const graphics_object& go, const std::string& print_cmd)
  {
    static bool in_draw = false;
    static std::string old_print_cmd;
    static GLint buffsize;

    if (! in_draw)
      {
        unwind_protect frame;

        frame.protect_var (in_draw);

        in_draw = true;

        GLint gl2ps_term = GL2PS_PS;
        if (term.find ("eps") != std::string::npos)
          gl2ps_term = GL2PS_EPS;
        else if (term.find ("pdf") != std::string::npos)
          gl2ps_term = GL2PS_PDF;
        else if (term.find ("ps") != std::string::npos)
          gl2ps_term = GL2PS_PS;
        else if (term.find ("svg") != std::string::npos)
          gl2ps_term = GL2PS_SVG;
        else if (term.find ("pgf") != std::string::npos)
          gl2ps_term = GL2PS_PGF;
        else if (term.find ("tex") != std::string::npos)
          gl2ps_term = GL2PS_TEX;
        else
          warning ("gl2ps_renderer::draw: Unknown terminal %s, using 'ps'",
                   term.c_str ());

        GLint gl2ps_text = 0;
        if (term.find ("notxt") != std::string::npos)
          gl2ps_text = GL2PS_NO_TEXT;

        // Default sort order optimizes for 3D plots
        GLint gl2ps_sort = GL2PS_BSP_SORT;

        // FIXME: gl2ps does not provide a way to change the sorting algorithm
        // on a viewport basis, we thus disable sorting only if all axes are 2D
        if (has_2D_axes (go.get ("__myhandle__")))
          gl2ps_sort = GL2PS_NO_SORT;

        // Use a temporary file in case an overflow happens
        FILE *tmpf = octave_tmpfile_wrapper ();

        if (! tmpf)
          error ("gl2ps_renderer::draw: couldn't open temporary file for printing");

        frame.add ([=] () { std::fclose (tmpf); });

        // Reset buffsize, unless this is 2nd pass of a texstandalone print.
        if (term.find ("tex") == std::string::npos)
          buffsize = 2*1024*1024;
        else
          buffsize /= 2;

        buffer_overflow = true;

        while (buffer_overflow)
          {
            buffer_overflow = false;
            buffsize *= 2;

            std::fseek (tmpf, 0, SEEK_SET);
            octave_ftruncate_wrapper (fileno (tmpf), 0);

            // For LaTeX output the print process uses 2 drawnow() commands.
            // The first one is for the pdf/ps/eps graph to be included.  The
            // print_cmd is saved as old_print_cmd.  Then the second drawnow()
            // outputs the tex-file and the graphic filename to be included is
            // extracted from old_print_cmd.

            std::string include_graph;

            std::size_t found_redirect = old_print_cmd.find ('>');

            if (found_redirect != std::string::npos)
              include_graph = old_print_cmd.substr (found_redirect + 1);
            else
              include_graph = old_print_cmd;

            std::size_t n_begin = include_graph.find_first_not_of (R"( "')");

            if (n_begin != std::string::npos)
              {
                // Strip any quote characters characters around filename
                std::size_t n_end = include_graph.find_last_not_of (R"( "')");
                include_graph = include_graph.substr (n_begin,
                                                      n_end - n_begin + 1);
                // Strip path from filename
                n_begin = include_graph.find_last_of (sys::file_ops::dir_sep_chars ());
                include_graph = include_graph.substr (n_begin + 1);
              }
            else
              include_graph = "foobar-inc";

            // FIXME: workaround gl2ps drawing 2 background planes, the first
            //        eventually being black and producing visual artifacts
            const figure::properties& fprop
              = dynamic_cast<const figure::properties&> (go.get_properties ());
            Matrix c = fprop.get_color_rgb ();
            m_glfcns.glClearColor (c(0), c(1), c(2), 1);

            // Allow figures to be printed at arbitrary resolution
            set_device_pixel_ratio (fprop.get___device_pixel_ratio__ ());

            // GL2PS_SILENT was removed to allow gl2ps to print errors on stderr
            GLint ret = gl2psBeginPage ("gl2ps_renderer figure", "Octave",
                                        nullptr, gl2ps_term, gl2ps_sort,
                                        (GL2PS_BEST_ROOT
                                         | gl2ps_text
                                         | GL2PS_DRAW_BACKGROUND
                                         | GL2PS_NO_PS3_SHADING
                                         | GL2PS_USE_CURRENT_VIEWPORT),
                                        GL_RGBA, 0, nullptr, 0, 0, 0,
                                        buffsize, tmpf, include_graph.c_str ());
            if (ret == GL2PS_ERROR)
              {
                old_print_cmd.clear ();
                error ("gl2ps_renderer::draw: gl2psBeginPage returned GL2PS_ERROR");
              }

            opengl_renderer::draw (go);

            if (buffer_overflow)
              warning ("gl2ps_renderer::draw: retrying with buffer size: %.1E B\n", double (2*buffsize));

            if (! buffer_overflow)
              old_print_cmd = print_cmd;

            // Don't check return value of gl2psEndPage, it is not meaningful.
            // Errors and warnings are checked after gl2psEndViewport in
            // gl2ps_renderer::draw_axes instead.
            gl2psEndPage ();
          }

        // Copy temporary file to pipe
        std::fseek (tmpf, 0, SEEK_SET);
        char str[8192];  // 8 kB is a common kernel buffersize
        std::size_t nread, nwrite;
        nread = 1;

        // In EPS terminal read the header line by line and insert a
        // new procedure
        const char* fcn = "/SRX  { gsave FCT moveto rotate xshow grestore } BD\n";
        bool header_found = ! (term.find ("eps") != std::string::npos
                               || term.find ("svg") != std::string::npos);

        while (! feof (tmpf) && nread)
          {
            if (! header_found && std::fgets (str, 8192, tmpf))
              nread = strlen (str);
            else
              nread = std::fread (str, 1, 8192, tmpf);

            if (nread)
              {
                if (! header_found && std::strncmp (str, "/SBCR", 5) == 0)
                  {
                    header_found = true;
                    nwrite = std::fwrite (fcn, 1, strlen (fcn), fp);
                    if (nwrite != strlen (fcn))
                      {
                        // FIXME: is this the best thing to do here?
                        respond_to_pending_signals ();
                        error ("gl2ps_renderer::draw: internal pipe error");
                      }
                  }
                else if (term.find ("svg") != std::string::npos)
                  {
                    // FIXME: gl2ps uses pixel units for SVG format.
                    //        Modify resulting svg to use points instead.
                    //        Remove this "else if" block, and
                    //        make header_found true for SVG if gl2ps is fixed.
                    std::string srchstr (str);
                    std::size_t pos = srchstr.find ("<svg ");
<<<<<<< HEAD
                    if (! header_found && pos != std::string::npos)
=======
                    if (pos != std::string::npos)
>>>>>>> 4eccb183
                      {
                        header_found = true;
                        pos = srchstr.find ("px");
                        if (pos != std::string::npos)
                          {
                            srchstr[pos+1] = 't';  // "px" -> "pt"
                            // Assume the second occurrence is at the same line
                            pos = srchstr.find ("px", pos);
                            srchstr[pos+1] = 't';  // "px" -> "pt"
                            std::strcpy (str, srchstr.c_str ());
                          }
                      }
                  }

                nwrite = std::fwrite (str, 1, nread, fp);
                if (nwrite != nread)
                  {
                    // FIXME: is this the best thing to do here?
                    respond_to_pending_signals ();   // Clear SIGPIPE signal
                    error ("gl2ps_renderer::draw: internal pipe error");
                  }
              }
          }
      }
    else
      opengl_renderer::draw (go);
  }

  int
  gl2ps_renderer::alignment_to_mode (int ha, int va) const
  {
    int gl2psa = GL2PS_TEXT_BL;

    if (ha == 0)
      {
        if (va == 0 || va == 3)
          gl2psa=GL2PS_TEXT_BL;
        else if (va == 2)
          gl2psa=GL2PS_TEXT_TL;
        else if (va == 1)
          gl2psa=GL2PS_TEXT_CL;
      }
    else if (ha == 2)
      {
        if (va == 0 || va == 3)
          gl2psa=GL2PS_TEXT_BR;
        else if (va == 2)
          gl2psa=GL2PS_TEXT_TR;
        else if (va == 1)
          gl2psa=GL2PS_TEXT_CR;
      }
    else if (ha == 1)
      {
        if (va == 0 || va == 3)
          gl2psa=GL2PS_TEXT_B;
        else if (va == 2)
          gl2psa=GL2PS_TEXT_T;
        else if (va == 1)
          gl2psa=GL2PS_TEXT_C;
      }

    return gl2psa;
  }

  void
  gl2ps_renderer::fix_strlist_position (double x, double y, double z,
                                        Matrix box, double rotation,
                                        std::list<text_renderer::string>& lst)
  {
    for (auto& txtobj : lst)
      {
        // Get pixel coordinates
        ColumnVector coord_pix = get_transform ().transform (x, y, z, false);

        // Translate and rotate
        double rot = rotation * 4.0 * atan (1.0) / 180;
        coord_pix(0) += (txtobj.get_x () + box(0))*cos (rot)
                        - (txtobj.get_y () + box(1))*sin (rot);
        coord_pix(1) -= (txtobj.get_y () + box(1))*cos (rot)
                        + (txtobj.get_x () + box(0))*sin (rot);

        GLint vp[4];
        m_glfcns.glGetIntegerv (GL_VIEWPORT, vp);

        txtobj.set_x (coord_pix(0));
        txtobj.set_y (vp[3] - coord_pix(1));
        txtobj.set_z (coord_pix(2));
      }
  }

  static std::string
  code_to_symbol (uint32_t code)
  {
    std::string retval;

    uint32_t idx = code - 945;
    if (idx < 25)
      {
        std::string characters ("abgdezhqiklmnxoprVstufcyw");
        retval = characters[idx];
        return retval;
      }

    idx = code - 913;
    if (idx < 25)
      {
        std::string characters ("ABGDEZHQIKLMNXOPRVSTUFCYW");
        retval = characters[idx];
      }
    else if (code == 978)
      retval = "U";
    else if (code == 215)
      retval = "\xb4";
    else if (code == 177)
      retval = "\xb1";
    else if (code == 8501)
      retval = "\xc0";
    else if (code == 8465)
      retval = "\xc1";
    else if (code == 8242)
      retval = "\xa2";
    else if (code == 8736)
      retval = "\xd0";
    else if (code == 172)
      retval = "\xd8";
    else if (code == 9829)
      retval = "\xa9";
    else if (code == 8472)
      retval = "\xc3";
    else if (code == 8706)
      retval = "\xb6";
    else if (code == 8704)
      retval = "\x22";
    else if (code == 9827)
      retval = "\xa7";
    else if (code == 9824)
      retval = "\xaa";
    else if (code == 8476)
      retval = "\xc2";
    else if (code == 8734)
      retval = "\xa5";
    else if (code == 8730)
      retval = "\xd6";
    else if (code == 8707)
      retval = "\x24";
    else if (code == 9830)
      retval = "\xa8";
    else if (code == 8747)
      retval = "\xf2";
    else if (code == 8727)
      retval = "\x2a";
    else if (code == 8744)
      retval = "\xda";
    else if (code == 8855)
      retval = "\xc4";
    else if (code == 8901)
      retval = "\xd7";
    else if (code == 8728)
      retval = "\xb0";
    else if (code == 8745)
      retval = "\xc7";
    else if (code == 8743)
      retval = "\xd9";
    else if (code == 8856)
      retval = "\xc6";
    else if (code == 8729)
      retval = "\xb7";
    else if (code == 8746)
      retval = "\xc8";
    else if (code == 8853)
      retval = "\xc5";
    else if (code == 8804)
      retval = "\xa3";
    else if (code == 8712)
      retval = "\xce";
    else if (code == 8839)
      retval = "\xca";
    else if (code == 8801)
      retval = "\xba";
    else if (code == 8773)
      retval = "\x40";
    else if (code == 8834)
      retval = "\xcc";
    else if (code == 8805)
      retval = "\xb3";
    else if (code == 8715)
      retval = "\x27";
    else if (code == 8764)
      retval = "\x7e";
    else if (code == 8733)
      retval = "\xb5";
    else if (code == 8838)
      retval = "\xcd";
    else if (code == 8835)
      retval = "\xc9";
    else if (code == 8739)
      retval = "\xbd";
    else if (code == 8776)
      retval = "\xbb";
    else if (code == 8869)
      retval = "\x5e";
    else if (code == 8656)
      retval = "\xdc";
    else if (code == 8592)
      retval = "\xac";
    else if (code == 8658)
      retval = "\xde";
    else if (code == 8594)
      retval = "\xae";
    else if (code == 8596)
      retval = "\xab";
    else if (code == 8593)
      retval = "\xad";
    else if (code == 8595)
      retval = "\xaf";
    else if (code == 8970)
      retval = "\xeb";
    else if (code == 8971)
      retval = "\xfb";
    else if (code == 10216)
      retval = "\xe1";
    else if (code == 10217)
      retval = "\xf1";
    else if (code == 8968)
      retval = "\xe9";
    else if (code == 8969)
      retval = "\xf9";
    else if (code == 8800)
      retval = "\xb9";
    else if (code == 8230)
      retval = "\xbc";
    else if (code == 176)
      retval = "\xb0";
    else if (code == 8709)
      retval = "\xc6";
    else if (code == 169)
      retval = "\xd3";

    if (retval.empty ())
      warning ("print: unhandled symbol %d", code);

    return retval;
  }

  static std::string
  select_font (caseless_str fn, bool isbold, bool isitalic)
  {
    std::transform (fn.begin (), fn.end (), fn.begin (), ::tolower);
    std::string fontname;
    if (fn == "times" || fn == "times-roman")
      {
        if (isitalic && isbold)
          fontname = "Times-BoldItalic";
        else if (isitalic)
          fontname = "Times-Italic";
        else if (isbold)
          fontname = "Times-Bold";
        else
          fontname = "Times-Roman";
      }
    else if (fn == "courier")
      {
        if (isitalic && isbold)
          fontname = "Courier-BoldOblique";
        else if (isitalic)
          fontname = "Courier-Oblique";
        else if (isbold)
          fontname = "Courier-Bold";
        else
          fontname = "Courier";
      }
    else if (fn == "symbol")
      fontname = "Symbol";
    else if (fn == "zapfdingbats")
      fontname = "ZapfDingbats";
    else
      {
        if (isitalic && isbold)
          fontname = "Helvetica-BoldOblique";
        else if (isitalic)
          fontname = "Helvetica-Oblique";
        else if (isbold)
          fontname = "Helvetica-Bold";
        else
          fontname = "Helvetica";
      }
    return fontname;
  }

  static void
  escape_character (const std::string chr, std::string& str)
  {
    std::size_t idx = str.find (chr);
    while (idx != std::string::npos)
      {
        str.insert (idx, 1, '\\');
        idx = str.find (chr, idx + 2);
      }
  }

  std::string
  gl2ps_renderer::format_svg_element (std::string str, Matrix box,
                                      double rotation, ColumnVector coord_pix,
                                      Matrix color)
  {
    // Extract <defs> elements and change their id to avoid conflict with
    // defs coming from another svg string
    std::string::size_type n1 = str.find ("<defs>");
    if (n1 == std::string::npos)
      return std::string ();

    std::string id, new_id;
    n1 = str.find ("<path", ++n1);
    std::string::size_type n2;

    while (n1 != std::string::npos)
      {
        // Extract the identifier id='identifier'
        n1 = str.find ("id='", n1) + 4;
        n2 = str.find ("'", n1);
        id = str.substr (n1, n2-n1);

        new_id = std::to_string (m_svg_def_index) + "-" + id ;

        str.replace (n1, n2-n1, new_id);

        std::string::size_type n_ref = str.find ("#" + id);

        while (n_ref != std::string::npos)
          {
            str.replace (n_ref + 1, id.length (), new_id);
            n_ref = str.find ("#" + id);
          }

        n1 = str.find ("<path", n1);
      }

    m_svg_def_index++;

    n1 = str.find ("<defs>");
    n2 = str.find ("</defs>") + 7;

    std::string defs = str.substr (n1, n2-n1);

    // Extract the group containing the <use> elements and transform its
    // coordinates using the bbox and coordinates info.

    // Extract the original viewBox anchor
    n1 = str.find ("viewBox='") + 9;
    if (n1 == std::string::npos)
      return std::string ();

    n2 = str.find (" ", n1);
    double original_x0 = std::stod (str.substr (n1, n2-n1));

    n1 = n2+1;
    n2 = str.find (" ", n1);
    double original_y0 = std::stod (str.substr (n1, n2-n1));

    // First look for local transform in the original svg
    std::string orig_trans;
    n1 = str.find ("<g id='page1' transform='");
    if (n1 != std::string::npos)
      {
        n1 += 25;
        n2 = str.find ("'", n1);
        orig_trans = str.substr (n1, n2-n1);
        n1 = n2 + 1;
      }
    else
      {
        n1 = str.find ("<g id='page1'");
        n1 += 13;
      }

    n2 = str.find ("</g>", n1) + 4;

    // The first applied transformation is the right-most
    // 1* Apply original transform
    std::string tform = orig_trans;

    // 2* Move the anchor to the final position
    tform = std::string ("translate")
      + "(" + std::to_string (box(0) - original_x0 + coord_pix(0))
      + "," + std::to_string (-(box(3) + box(1)) - original_y0 + coord_pix(1))
      + ") " + tform;

    // 3* Rotate around the final position
    if (rotation != 0)
      tform = std::string ("rotate")
        + "(" + std::to_string (-rotation)
        + "," + std::to_string (coord_pix(0))
        + "," + std::to_string (coord_pix(1))
        + ") " + tform;

    // Fill color
    std::string fill = "fill='rgb("
      + std::to_string (static_cast<uint8_t> (color(0) * 255.0)) + ","
      + std::to_string (static_cast<uint8_t> (color(1) * 255.0)) + ","
      + std::to_string (static_cast<uint8_t> (color(2) * 255.0)) + ")' ";

    std::string use_group = "<g "
      + fill
      + "transform='" + tform + "'"
      + str.substr (n1, n2-n1);

    return defs + "\n" + use_group;
  }

  std::string
  gl2ps_renderer::strlist_to_svg (double x, double y, double z,
                                  Matrix box, double rotation,
                                  std::list<text_renderer::string>& lst)
  {
    //Use pixel coordinates to conform to gl2ps
    ColumnVector coord_pix = get_transform ().transform (x, y, z, false);

    if (lst.empty ())
      return "";

    // This may already be an svg image.
    std::string svg = lst.front ().get_svg_element ();
    if (! svg.empty ())
      return format_svg_element (svg, box, rotation, coord_pix,
                                 lst.front ().get_color ());

    // Rotation and translation are applied to the whole group
    std::ostringstream os;
    os << R"(<g xml:space="preserve" )";
    os << "transform=\""
       << "translate(" << coord_pix(0) + box(0) << "," << coord_pix(1) - box(1)
       << ") rotate(" << -rotation << "," << -box(0) << "," << box(1)
       << ")\" ";

    // Use the first entry for the base text font
    auto p = lst.begin ();
    std::string name = p->get_family ();
    std::string weight = p->get_weight ();
    std::string angle = p->get_angle ();
    double size = p->get_size ();

    os << "font-family=\"" << name << "\" "
       << "font-weight=\"" << weight << "\" "
       << "font-style=\"" << angle << "\" "
       << "font-size=\"" << size << "\">";


    // Build a text element for each element in the strlist
    for (p = lst.begin (); p != lst.end (); p++)
      {
        os << "<text ";

        if (name.compare (p->get_family ()))
          os << "font-family=\"" << p->get_family () << "\" ";

        if (weight.compare (p->get_weight ()))
          os << "font-weight=\"" << p->get_weight () << "\" ";

        if (angle.compare (p->get_angle ()))
          os << "font-style=\"" << p->get_angle () << "\" ";

        if (size != p->get_size ())
          os << "font-size=\"" << p->get_size () << "\" ";

        os << "y=\"" << - p->get_y () << "\" ";

        Matrix col = p->get_color ();
        os << "fill=\"rgb(" << col(0)*255 << ","
           << col(1)*255 << "," << col(2)*255 << ")\" ";

        // provide an x coordinate for each character in the string
        os << "x=\"";
        std::vector<double> xdata = p->get_xdata ();
        for (auto q = xdata.begin (); q != xdata.end (); q++)
          os << (*q) << " ";
        os << '"';

        os << '>';

        // translate unicode and special xml characters
        if (p->get_code ())
          os << "&#" << p->get_code () <<  ";";
        else
          {
            const std::string str = p->get_string ();
            for (auto q = str.begin (); q != str.end (); q++)
              {
                std::stringstream chr;
                chr << *q;
                if (chr.str () == "\"")
                  os << "&quot;";
                else if (chr.str () == "'")
                  os << "&apos;";
                else if (chr.str () == "&")
                  os << "&amp;";
                else if (chr.str () == "<")
                  os << "&lt;";
                else if (chr.str () == ">")
                  os << "&gt;";
                else
                  os << chr.str ();
              }
          }
        os << "</text>";
      }
    os << "</g>";

    return os.str ();
  }

  std::string
  gl2ps_renderer::strlist_to_ps (double x, double y, double z,
                                 Matrix box, double rotation,
                                 std::list<text_renderer::string>& lst)
  {
    if (lst.empty ())
      return "";
    else if (lst.size () == 1)
      {
        static bool warned = false;
        // This may be an svg image, not handled in native eps format.
        if (! lst.front ().get_svg_element ().empty ())
          {
            if (! warned)
              {
                warned = true;
                warning_with_id ("Octave:print:unhandled-svg-content",
                                 "print: unhandled LaTeX strings. "
                                 "Use -svgconvert option or -d*latex* output "
                                 "device.");
              }
            return "";
          }
      }

    // Translate and rotate coordinates in order to use bottom-left alignment
    fix_strlist_position (x, y, z, box, rotation, lst);
    Matrix prev_color (1, 3, -1);

    std::ostringstream ss;
    ss << "gsave\n";

    static bool warned = false;

    for (const auto& txtobj : lst)
      {
        // Color
        if (txtobj.get_color () != prev_color)
          {
            prev_color = txtobj.get_color ();
            for (int i = 0; i < 3; i++)
              ss << prev_color(i) << " ";

            ss << "C\n";
          }

        // String
        std::string str;
        if (txtobj.get_code ())
          {
            fontname = "Symbol";
            str = code_to_symbol (txtobj.get_code ());
          }
        else
          {
            fontname = select_font (txtobj.get_name (),
                                    txtobj.get_weight () == "bold",
                                    txtobj.get_angle () == "italic");

            // Check that the string is composed of single byte characters
            const std::string tmpstr = txtobj.get_string ();
            const uint8_t *c
              = reinterpret_cast<const uint8_t *> (tmpstr.c_str ());

            for (std::size_t i = 0; i < tmpstr.size ();)
              {
                int mblen = octave_u8_strmblen_wrapper (c + i);

                // Replace multibyte or non ascii characters by a question mark
                if (mblen > 1)
                  {
                    str += "?";
                    if (! warned)
                      {
                        warning_with_id ("Octave:print:unsupported-multibyte",
                                         "print: only ASCII characters are "
                                         "supported for EPS and derived "
                                         "formats. Use the '-svgconvert' "
                                         "option for better font support.");
                        warned = true;
                      }
                  }
                else if (mblen < 1)
                  {
                    mblen = 1;
                    str += "?";
                    if (! warned)
                      {
                        warning_with_id ("Octave:print:unhandled-character",
                                         "print: only ASCII characters are "
                                         "supported for EPS and derived "
                                         "formats. Use the '-svgconvert' "
                                         "option for better font support.");
                        warned = true;
                      }
                  }
                else
                  str += tmpstr.at (i);

                i += mblen;
              }
          }

        escape_character ("\\", str);
        escape_character ("(", str);
        escape_character (")", str);

        ss << "(" << str << ") [";

        std::vector<double> xdata = txtobj.get_xdata ();
        for (std::size_t i = 1; i < xdata.size (); i++)
          ss << xdata[i] - xdata[i-1] << " ";

        ss << "10] " << rotation << " " << txtobj.get_x ()
           << " " << txtobj.get_y () << " " << txtobj.get_size ()
           << " /" << fontname << " SRX\n";
      }

    ss << "grestore\n";

    return ss.str ();
  }

  Matrix
  gl2ps_renderer::render_text (const std::string& txt,
                               double x, double y, double z,
                               int ha, int va, double rotation)
  {
    std::string saved_font = fontname;

    if (txt.empty ())
      return Matrix (1, 4, 0.0);

    Matrix bbox;
    std::string str = txt;
    std::list<text_renderer::string> lst;

    text_to_strlist (str, lst, bbox, ha, va, rotation);
    m_glfcns.glRasterPos3d (x, y, z);

    // For svg/eps directly dump a preformated text element into gl2ps output
    if (term.find ("svg") != std::string::npos)
      {
        std::string elt = strlist_to_svg (x, y, z, bbox, rotation, lst);
        if (! elt.empty ())
          gl2psSpecial (GL2PS_SVG, elt.c_str ());
      }
    else if (term.find ("eps") != std::string::npos)
      {
        std::string elt = strlist_to_ps (x, y, z, bbox, rotation, lst);
        if (! elt.empty ())
          gl2psSpecial (GL2PS_EPS, elt.c_str ());

      }
    else
      gl2psTextOpt (str.c_str (), fontname.c_str (), fontsize,
                    alignment_to_mode (ha, va), rotation);

    fontname = saved_font;

    return bbox;
  }

  void
  gl2ps_renderer::set_font (const base_properties& props)
  {
    opengl_renderer::set_font (props);

    // Set the interpreter so that text_to_pixels can parse strings properly
    if (props.has_property ("interpreter"))
      set_interpreter (props.get ("interpreter").string_value ());

    fontsize = props.get ("__fontsize_points__").double_value ();

    caseless_str fn = props.get ("fontname").xtolower ().string_value ();
    bool isbold
      =(props.get ("fontweight").xtolower ().string_value () == "bold");
    bool isitalic
      = (props.get ("fontangle").xtolower ().string_value () == "italic");

    fontname = select_font (fn, isbold, isitalic);
  }

  void
  gl2ps_renderer::draw_image (const image::properties& props)
  {
    octave_value cdata = props.get_color_data ();
    dim_vector dv (cdata.dims ());
    int h = dv(0);
    int w = dv(1);

    Matrix x = props.get_xdata ().matrix_value ();
    Matrix y = props.get_ydata ().matrix_value ();

    // Someone wants us to draw an empty image?  No way.
    if (x.isempty () || y.isempty ())
      return;

    // Sort x/ydata and mark flipped dimensions
    bool xflip = false;
    if (x(0) > x(1))
      {
        std::swap (x(0), x(1));
        xflip = true;
      }
    else if (w > 1 && x(1) == x(0))
      x(1) = x(1) + (w-1);

    bool yflip = false;
    if (y(0) > y(1))
      {
        std::swap (y(0), y(1));
        yflip = true;
      }
    else if (h > 1 && y(1) == y(0))
      y(1) = y(1) + (h-1);


    const ColumnVector p0 = xform.transform (x(0), y(0), 0);
    const ColumnVector p1 = xform.transform (x(1), y(1), 0);

    if (math::isnan (p0(0)) || math::isnan (p0(1))
        || math::isnan (p1(0)) || math::isnan (p1(1)))
      {
        warning ("opengl_renderer: image X,Y data too large to draw");
        return;
      }

    // image pixel size in screen pixel units
    float pix_dx, pix_dy;
    // image pixel size in normalized units
    float nor_dx, nor_dy;

    if (w > 1)
      {
        pix_dx = (p1(0) - p0(0)) / (w-1);
        nor_dx = (x(1) - x(0)) / (w-1);
      }
    else
      {
        const ColumnVector p1w = xform.transform (x(1) + 1, y(1), 0);
        pix_dx = p1w(0) - p0(0);
        nor_dx = 1;
      }

    if (h > 1)
      {
        pix_dy = (p1(1) - p0(1)) / (h-1);
        nor_dy = (y(1) - y(0)) / (h-1);
      }
    else
      {
        const ColumnVector p1h = xform.transform (x(1), y(1) + 1, 0);
        pix_dy = p1h(1) - p0(1);
        nor_dy = 1;
      }

    // OpenGL won't draw any of the image if its origin is outside the
    // viewport/clipping plane so we must do the clipping ourselves.

    int j0, j1, jj, i0, i1, ii;
    j0 = 0, j1 = w;
    i0 = 0, i1 = h;

    float im_xmin = x(0) - nor_dx/2;
    float im_xmax = x(1) + nor_dx/2;
    float im_ymin = y(0) - nor_dy/2;
    float im_ymax = y(1) + nor_dy/2;

    // Clip to axes or viewport
    bool do_clip = props.is_clipping ();
    Matrix vp = get_viewport_scaled ();

    ColumnVector vp_lim_min
      = xform.untransform (std::numeric_limits <float>::epsilon (),
                           std::numeric_limits <float>::epsilon ());
    ColumnVector vp_lim_max = xform.untransform (vp(2), vp(3));

    if (vp_lim_min(0) > vp_lim_max(0))
      std::swap (vp_lim_min(0), vp_lim_max(0));

    if (vp_lim_min(1) > vp_lim_max(1))
      std::swap (vp_lim_min(1), vp_lim_max(1));

    float clip_xmin
      = do_clip ? (vp_lim_min(0) > xmin ? vp_lim_min(0) : xmin) : vp_lim_min(0);

    float clip_ymin
      = do_clip ? (vp_lim_min(1) > ymin ? vp_lim_min(1) : ymin) : vp_lim_min(1);

    float clip_xmax
      = do_clip ? (vp_lim_max(0) < xmax ? vp_lim_max(0) : xmax) : vp_lim_max(0);

    float clip_ymax
      = do_clip ? (vp_lim_max(1) < ymax ? vp_lim_max(1) : ymax) : vp_lim_max(1);

    if (im_xmin < clip_xmin)
      j0 += (clip_xmin - im_xmin)/nor_dx + 1;

    if (im_xmax > clip_xmax)
      j1 -= (im_xmax - clip_xmax)/nor_dx;

    if (im_ymin < clip_ymin)
      i0 += (clip_ymin - im_ymin)/nor_dy + 1;

    if (im_ymax > clip_ymax)
      i1 -= (im_ymax - clip_ymax)/nor_dy;

    if (i0 >= i1 || j0 >= j1)
      return;

    float zoom_x;
    m_glfcns.glGetFloatv (GL_ZOOM_X, &zoom_x);
    float zoom_y;
    m_glfcns.glGetFloatv (GL_ZOOM_Y, &zoom_y);

    m_glfcns.glPixelZoom (m_devpixratio * pix_dx, - m_devpixratio * pix_dy);
    m_glfcns.glRasterPos3d (im_xmin + nor_dx*j0, im_ymin + nor_dy*i0, 0);

    // Expect RGB data
    if (dv.ndims () == 3 && dv(2) == 3)
      {
        if (cdata.is_double_type ())
          {
            const NDArray xcdata = cdata.array_value ();

            OCTAVE_LOCAL_BUFFER (GLfloat, a, 3*(j1-j0)*(i1-i0));

            for (int i = i0; i < i1; i++)
              {
                for (int j = j0, idx = (i-i0)*(j1-j0)*3; j < j1; j++, idx += 3)
                  {
                    if (! yflip)
                      ii = i;
                    else
                      ii = h - i - 1;

                    if (! xflip)
                      jj = j;
                    else
                      jj = w - j - 1;

                    a[idx]   = xcdata(ii,jj,0);
                    a[idx+1] = xcdata(ii,jj,1);
                    a[idx+2] = xcdata(ii,jj,2);
                  }
              }

            draw_pixels (j1-j0, i1-i0, a);

          }
        else if (cdata.is_single_type ())
          {
            const FloatNDArray xcdata = cdata.float_array_value ();

            OCTAVE_LOCAL_BUFFER (GLfloat, a, 3*(j1-j0)*(i1-i0));

            for (int i = i0; i < i1; i++)
              {
                for (int j = j0, idx = (i-i0)*(j1-j0)*3; j < j1; j++, idx += 3)
                  {
                    if (! yflip)
                      ii = i;
                    else
                      ii = h - i - 1;

                    if (! xflip)
                      jj = j;
                    else
                      jj = w - j - 1;

                    a[idx]   = xcdata(ii,jj,0);
                    a[idx+1] = xcdata(ii,jj,1);
                    a[idx+2] = xcdata(ii,jj,2);
                  }
              }

            draw_pixels (j1-j0, i1-i0, a);

          }
        else if (cdata.is_uint8_type ())
          {
            const uint8NDArray xcdata = cdata.uint8_array_value ();

            OCTAVE_LOCAL_BUFFER (GLubyte, a, 3*(j1-j0)*(i1-i0));

            for (int i = i0; i < i1; i++)
              {
                for (int j = j0, idx = (i-i0)*(j1-j0)*3; j < j1; j++, idx += 3)
                  {
                    if (! yflip)
                      ii = i;
                    else
                      ii = h - i - 1;

                    if (! xflip)
                      jj = j;
                    else
                      jj = w - j - 1;

                    a[idx]   = xcdata(ii,jj,0);
                    a[idx+1] = xcdata(ii,jj,1);
                    a[idx+2] = xcdata(ii,jj,2);
                  }
              }

            draw_pixels (j1-j0, i1-i0, a);

          }
        else if (cdata.is_uint16_type ())
          {
            const uint16NDArray xcdata = cdata.uint16_array_value ();

            OCTAVE_LOCAL_BUFFER (GLushort, a, 3*(j1-j0)*(i1-i0));

            for (int i = i0; i < i1; i++)
              {
                for (int j = j0, idx = (i-i0)*(j1-j0)*3; j < j1; j++, idx += 3)
                  {
                    if (! yflip)
                      ii = i;
                    else
                      ii = h - i - 1;

                    if (! xflip)
                      jj = j;
                    else
                      jj = w - j - 1;

                    a[idx]   = xcdata(ii,jj,0);
                    a[idx+1] = xcdata(ii,jj,1);
                    a[idx+2] = xcdata(ii,jj,2);
                  }
              }

            draw_pixels (j1-j0, i1-i0, a);

          }
        else
          warning ("opengl_renderer: invalid image data type (expected double, single, uint8, or uint16)");

        m_glfcns.glPixelZoom (zoom_x, zoom_y);

      }
  }

  void
  gl2ps_renderer::draw_pixels (int w, int h, const float *data)
  {
    // Clip data between 0 and 1 for float values
    OCTAVE_LOCAL_BUFFER (float, tmp_data, 3*w*h);

    for (int i = 0; i < 3*h*w; i++)
      tmp_data[i] = (data[i] < 0.0f ? 0.0f : (data[i] > 1.0f ? 1.0f : data[i]));

    gl2psDrawPixels (w, h, 0, 0, GL_RGB, GL_FLOAT, tmp_data);
  }

  void
  gl2ps_renderer::draw_pixels (int w, int h, const uint8_t *data)
  {
    // gl2psDrawPixels only supports the GL_FLOAT type.

    OCTAVE_LOCAL_BUFFER (float, tmp_data, 3*w*h);

    static const float maxval = std::numeric_limits<uint8_t>::max ();

    for (int i = 0; i < 3*w*h; i++)
      tmp_data[i] = data[i] / maxval;

    draw_pixels (w, h, tmp_data);
  }

  void
  gl2ps_renderer::draw_pixels (int w, int h, const uint16_t *data)
  {
    // gl2psDrawPixels only supports the GL_FLOAT type.

    OCTAVE_LOCAL_BUFFER (float, tmp_data, 3*w*h);

    static const float maxval = std::numeric_limits<uint16_t>::max ();

    for (int i = 0; i < 3*w*h; i++)
      tmp_data[i] = data[i] / maxval;

    draw_pixels (w, h, tmp_data);
  }

  void
  gl2ps_renderer::draw_text (const text::properties& props)
  {
    if (props.get_string ().isempty ())
      return;

    draw_text_background (props, true);

    // First set font properties: freetype will use them to compute
    // coordinates and gl2ps will retrieve the color directly from the
    // feedback buffer
    set_font (props);
    set_color (props.get_color_rgb ());

    std::string saved_font = fontname;

    // Alignment
    int halign = 0;
    int valign = 0;

    if (props.horizontalalignment_is ("center"))
      halign = 1;
    else if (props.horizontalalignment_is ("right"))
      halign = 2;

    if (props.verticalalignment_is ("top"))
      valign = 2;
    else if (props.verticalalignment_is ("baseline"))
      valign = 3;
    else if (props.verticalalignment_is ("middle"))
      valign = 1;

    // FIXME: handle margin and surrounding box
    // Matrix bbox;

    const Matrix pos = get_transform ().scale (props.get_data_position ());
    std::string str = props.get_string ().string_vector_value ().join ("\n");

    render_text (str, pos(0), pos(1), pos.numel () > 2 ? pos(2) : 0.0,
                 halign, valign, props.get_rotation ());
  }
}

#endif

namespace octave
{
  // If the name of the stream begins with '|', open a pipe to the command
  // named by the rest of the string.  Otherwise, write to the named file.

  void
  gl2ps_print (opengl_functions& glfcns, const graphics_object& fig,
               const std::string& stream, const std::string& term)
  {
#if defined (HAVE_GL2PS_H) && defined (HAVE_OPENGL)

    // FIXME: should we have a way to create a file that begins with the
    // character '|'?

    bool have_cmd = stream.length () > 1 && stream[0] == '|';

    FILE *fp = nullptr;

    unwind_protect frame;

    if (have_cmd)
      {
        // Create process and pipe gl2ps output to it.

        std::string cmd = stream.substr (1);

        fp = popen (cmd.c_str (), "w");

        if (! fp)
          error (R"(print: failed to open pipe "%s")", stream.c_str ());

        // Need octave:: qualifier here to avoid ambiguity.
        frame.add ([=] () { octave::pclose (fp); });
      }
    else
      {
        // Write gl2ps output directly to file.

        fp = sys::fopen (stream.c_str (), "w");

        if (! fp)
          error (R"(gl2ps_print: failed to create file "%s")", stream.c_str ());

        frame.add ([=] () { std::fclose (fp); });
      }

    gl2ps_renderer rend (glfcns, fp, term);

    Matrix pos = fig.get ("position").matrix_value ();
    rend.set_viewport (pos(2), pos(3));
    rend.draw (fig, stream);

    // Make sure buffered commands are finished!!!
    rend.finish ();

#else

    octave_unused_parameter (glfcns);
    octave_unused_parameter (fig);
    octave_unused_parameter (stream);
    octave_unused_parameter (term);

    err_disabled_feature ("gl2ps_print", "gl2ps");

#endif
  }
}<|MERGE_RESOLUTION|>--- conflicted
+++ resolved
@@ -500,11 +500,7 @@
                     //        make header_found true for SVG if gl2ps is fixed.
                     std::string srchstr (str);
                     std::size_t pos = srchstr.find ("<svg ");
-<<<<<<< HEAD
                     if (! header_found && pos != std::string::npos)
-=======
-                    if (pos != std::string::npos)
->>>>>>> 4eccb183
                       {
                         header_found = true;
                         pos = srchstr.find ("px");
@@ -515,6 +511,7 @@
                             pos = srchstr.find ("px", pos);
                             srchstr[pos+1] = 't';  // "px" -> "pt"
                             std::strcpy (str, srchstr.c_str ());
+                          }
                           }
                       }
                   }
