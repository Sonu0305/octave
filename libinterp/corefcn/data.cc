--- conflicted
+++ resolved
@@ -6376,16 +6376,11 @@
 @deftypefn {} {} mldivide (@var{x}, @var{y})
 Return the matrix left division of @var{x} and @var{y}.
 
-<<<<<<< HEAD
 This function and @w{@tcode{@var{x} @backslashchar{} @var{y}}} are equivalent.
-@seealso{mrdivide, ldivide, rdivide}
-=======
-This function and @w{@tcode{@var{x} @xbackslashchar{} @var{y}}} are equivalent.
 
 If the system is not square, or if the coefficient matrix is singular, a
 minimum norm solution is computed.
 @seealso{mrdivide, ldivide, rdivide, linsolve}
->>>>>>> edee7dea
 @end deftypefn */)
 {
   return binary_op_defun_body (octave_value::op_ldiv, args);
