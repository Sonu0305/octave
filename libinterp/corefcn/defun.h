--- conflicted
+++ resolved
@@ -38,13 +38,8 @@
 //!
 //! For detailed information, see \ref Macros.
 //!
-<<<<<<< HEAD
-//! @param name The **unqouted** name of the function that should be installed
-//!             on the 'octave::symbol_table' and can be called by the
-=======
 //! @param name The **unquoted** name of the function that should be installed
-//!             on the `octave::symbol_table` and can be called by the
->>>>>>> 2794a4e7
+//!             on the 'octave::symbol_table' and can be called by the
 //!             interpreter.  Internally, the function name is prepended by an
 //!             'F'.
 //! @param args_name The name of the octave_value_list variable used to pass
@@ -74,13 +69,8 @@
 //!
 //! @param name The **quoted** name of the function that should be callable
 //!             by the interpreter.
-<<<<<<< HEAD
-//! @param fname The internal **unqouted** name of the function.  This internal
+//! @param fname The internal **unquoted** name of the function.  This internal
 //!              name is by convention prepended by an 'F'.
-=======
-//! @param fname The internal **unquoted** name of the function.  This internal
-//!              name is by convention prepended by an `F`.
->>>>>>> 2794a4e7
 //! @param args_name The name of the octave_value_list variable used to pass
 //!                  the argument list to this function.  If this value is
 //!                  omitted, the function cannot access the argument list.
@@ -104,13 +94,8 @@
 //! The function gets installed to the 'octave::symbol_table' in a way, such
 //! that no variable is allowed to hide this function name.
 //!
-<<<<<<< HEAD
-//! @param name The **unqouted** name of the function that should be installed
-//!             on the 'octave::symbol_table' and can be called by the
-=======
 //! @param name The **unquoted** name of the function that should be installed
-//!             on the `octave::symbol_table` and can be called by the
->>>>>>> 2794a4e7
+//!             on the 'octave::symbol_table' and can be called by the
 //!             interpreter.  Internally, the function name is prepended by an
 //!             'F'.
 //! @param args_name The name of the octave_value_list variable used to pass
@@ -131,13 +116,8 @@
 //!
 //! For detailed information, see \ref Macros.
 //!
-<<<<<<< HEAD
-//! @param name The **unqouted** name of the method that should be installed
-//!             on the 'octave::symbol_table' and can be called by the
-=======
 //! @param name The **unquoted** name of the method that should be installed
-//!             on the `octave::symbol_table` and can be called by the
->>>>>>> 2794a4e7
+//!             on the 'octave::symbol_table' and can be called by the
 //!             interpreter.  Internally, the method name is prepended by an
 //!             'F'.
 //! @param interp_name The name of the 'octave::interpreter' reference that can
@@ -171,15 +151,9 @@
 //!
 //! @param name The **quoted** name of the method that should be callable
 //!             by the interpreter.
-<<<<<<< HEAD
-//! @param fname The internal **unqouted** name of the method.  This internal
+//! @param fname The internal **unquoted** name of the method.  This internal
 //!              name is by convention prepended by an 'F'.
 //! @param interp_name The name of the 'octave::interpreter' reference that can
-=======
-//! @param fname The internal **unquoted** name of the method.  This internal
-//!              name is by convention prepended by an `F`.
-//! @param interp_name The name of the `octave::interpreter` reference that can
->>>>>>> 2794a4e7
 //!                    be used by this method.  If this value is omitted,
 //!                    there is no access to the interpreter and one should
 //!                    use #DEFUNX to define a function instead.
@@ -206,13 +180,8 @@
 //! The method gets installed to the 'octave::symbol_table' in a way, such
 //! that no variable is allowed to hide this method name.
 //!
-<<<<<<< HEAD
-//! @param name The **unqouted** name of the method that should be installed
-//!             on the 'octave::symbol_table' and can be called by the
-=======
 //! @param name The **unquoted** name of the method that should be installed
-//!             on the `octave::symbol_table` and can be called by the
->>>>>>> 2794a4e7
+//!             on the 'octave::symbol_table' and can be called by the
 //!             interpreter.  Internally, the method name is prepended by an
 //!             'F'.
 //! @param interp_name The name of the 'octave::interpreter' reference that can
