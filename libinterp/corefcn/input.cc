/*

Copyright (C) 1993-2018 John W. Eaton

This file is part of Octave.

Octave is free software: you can redistribute it and/or modify it
under the terms of the GNU General Public License as published by
the Free Software Foundation, either version 3 of the License, or
(at your option) any later version.

Octave is distributed in the hope that it will be useful, but
WITHOUT ANY WARRANTY; without even the implied warranty of
MERCHANTABILITY or FITNESS FOR A PARTICULAR PURPOSE.  See the
GNU General Public License for more details.

You should have received a copy of the GNU General Public License
along with Octave; see the file COPYING.  If not, see
<https://www.gnu.org/licenses/>.

*/

// Get command input interactively or from files.

#if defined (HAVE_CONFIG_H)
#  include "config.h"
#endif

#include <cstdio>
#include <cstdlib>
#include <cstring>
#include <cassert>

#include <iostream>
#include <sstream>
#include <string>

#include "cmd-edit.h"
#include "file-ops.h"
#include "iconv-wrappers.h"
#include "localcharset-wrapper.h"
#include "quit.h"
#include "str-vec.h"
#include "uniconv-wrappers.h"

#include "builtin-defun-decls.h"
#include "call-stack.h"
#include "defun.h"
#include "dirfns.h"
#include "error.h"
#include "errwarn.h"
#include "help.h"
#include "hook-fcn.h"
#include "input.h"
#include "interpreter-private.h"
#include "interpreter.h"
#include "lex.h"
#include "load-path.h"
#include "octave.h"
#include "octave-link.h"
#include "oct-map.h"
#include "oct-hist.h"
#include "interpreter.h"
#include "octave-link.h"
#include "ovl.h"
#include "ov-fcn-handle.h"
#include "ov-usr-fcn.h"
#include "pager.h"
#include "parse.h"
#include "pt-eval.h"
#include "pt-stmt.h"
#include "sighandlers.h"
#include "sysdep.h"
#include "interpreter.h"
#include "unwind-prot.h"
#include "utils.h"
#include "variables.h"

// The time we last printed a prompt.
octave::sys::time Vlast_prompt_time = 0.0;

// TRUE after a call to completion_matches.
bool octave_completion_matches_called = false;

// TRUE if the plotting system has requested a call to drawnow at
// the next user prompt.
bool Vdrawnow_requested = false;

// TRUE if we are in debugging mode.
bool Vdebugging = false;

// TRUE if we are recording line numbers in a source file.
// Always true except when debugging and taking input directly from
// the terminal.
bool Vtrack_line_num = true;

static std::string
quoting_filename (const std::string& text, int, char quote)
{
  if (quote)
    return text;
  else
    return ("'" + text);
}

// Try to parse a partial command line in reverse, excluding trailing TEXT.
// If it appears a variable has been indexed by () or {},
// return that expression,
// to allow autocomplete of field names of arrays of structures.
static std::string
find_indexed_expression (const std::string& text)
{
  std::string line = octave::command_editor::get_line_buffer ();

  int pos = line.length () - text.length ();
  int curly_count = 0;
  int paren_count = 0;

  int last = --pos;

  while (pos >= 0 && (line[pos] == ')' || line[pos] == '}'))
    {
      if (line[pos] == ')')
        paren_count++;
      else if (line[pos] == '}')
        curly_count++;

      while (curly_count + paren_count > 0 && --pos >= 0)
        {
          if (line[pos] == ')')
            paren_count++;
          else if (line[pos] == '(')
            paren_count--;
          else if (line[pos] == '}')
            curly_count++;
          else if (line[pos] == '{')
            curly_count--;
        }

      while (--pos >= 0 && line[pos] == ' ')
        ;
    }

  while (pos >= 0 && (isalnum (line[pos]) || line[pos] == '_'))
    pos--;

  if (++pos >= 0)
    return (line.substr (pos, last + 1 - pos));
  else
    return std::string ();
}

static inline bool
is_variable (octave::symbol_table& symtab, const std::string& name)
{
  bool retval = false;

  if (! name.empty ())
    {
      octave::symbol_scope scope = symtab.current_scope ();

      octave_value val = scope ? scope.varval (name) : octave_value ();

      retval = val.is_defined ();
    }

  return retval;
}

static string_vector
generate_struct_completions (const std::string& text,
                             std::string& prefix, std::string& hint)
{
<<<<<<< HEAD
  string_vector names;
=======
  std::string base_reader::octave_gets (bool& eof)
  {
    octave_quit ();

    eof = false;

    std::string retval;

    // Process pre input event hook function prior to flushing output and
    // printing the prompt.

    if (application::interactive ())
      {
        if (! Vdebugging)
          octave_link::exit_debugger_event ();

        octave_link::pre_input_event ();

        octave_link::set_workspace ();
      }

    bool history_skip_auto_repeated_debugging_command = false;

    std::string ps = (m_pflag > 0) ? VPS1 : VPS2;

    std::string prompt = command_editor::decode_prompt_string (ps);

    pipe_handler_error_count = 0;

    flush_stdout ();

    pager_stream::reset ();
    diary_stream::reset ();

    octave_diary << prompt;

    retval = interactive_input (prompt, eof);

    // There is no need to update the load_path cache if there is no
    // user input.
    if (retval != "\n"
        && retval.find_first_not_of (" \t\n\r") != std::string::npos)
      {
        load_path& lp = __get_load_path__ ("base_reader::octave_gets");

        lp.update ();

        if (Vdebugging)
          last_debugging_command = retval;
        else
          last_debugging_command = "\n";
      }
    else if (Vdebugging)
      {
        retval = last_debugging_command;
        history_skip_auto_repeated_debugging_command = true;
      }

    if (retval != "\n")
      {
        if (! history_skip_auto_repeated_debugging_command)
          {
            if (command_history::add (retval))
              octave_link::append_history (retval);
          }

        octave_diary << retval;

        if (! retval.empty () && retval.back () != '\n')
          octave_diary << "\n";
      }
    else
      octave_diary << "\n";

    // Process post input event hook function after the internal history
    // list has been updated.

    if (application::interactive ())
      octave_link::post_input_event ();

    return retval;
  }

  bool base_reader::reading_fcn_file (void) const
  {
    return m_lexer ? m_lexer->m_reading_fcn_file : false;
  }

  bool base_reader::reading_classdef_file (void) const
  {
    return m_lexer ? m_lexer->m_reading_classdef_file : false;
  }

  bool base_reader::reading_script_file (void) const
  {
    return m_lexer ? m_lexer->m_reading_script_file : false;
  }

  class
  terminal_reader : public base_reader
  {
  public:
>>>>>>> 200abcca

  size_t pos = text.rfind ('.');
  bool array = false;

  if (pos != std::string::npos)
    {
      if (pos == text.length ())
        hint = "";
      else
        hint = text.substr (pos+1);

      prefix = text.substr (0, pos);

      if (prefix == "")
        {
          array = true;
          prefix = find_indexed_expression (text);
        }

      std::string base_name = prefix;

      pos = base_name.find_first_of ("{(. ");

      if (pos != std::string::npos)
        base_name = base_name.substr (0, pos);

      octave::symbol_table& symtab
        = octave::__get_symbol_table__ ("generate_struct_completions");

      if (is_variable (symtab, base_name))
        {
          int parse_status;

          octave::unwind_protect frame;

          frame.protect_var (discard_error_messages);
          frame.protect_var (discard_warning_messages);

          discard_error_messages = true;
          discard_warning_messages = true;

          try
            {
              octave_value tmp = octave::eval_string (prefix, true, parse_status);

              frame.run ();

              if (tmp.is_defined ()
                  && (tmp.isstruct () || tmp.isjava () || tmp.is_classdef_object ()))
                names = tmp.map_keys ();
            }
          catch (const octave::execution_exception&)
            {
              octave::interpreter::recover_from_exception ();
            }
        }
    }

  // Undo look-back that found the array expression,
  // but insert an extra "." to distinguish from the non-struct case.
  if (array)
    prefix = ".";

  return names;
}

// FIXME: this will have to be much smarter to work "correctly".
static bool
looks_like_struct (const std::string& text, char prev_char)
{
  bool retval = (! text.empty ()
                 && (text != "." || prev_char == ')' || prev_char == '}')
                 && text.find_first_of (octave::sys::file_ops::dir_sep_chars ()) == std::string::npos
                 && text.find ("..") == std::string::npos
                 && text.rfind ('.') != std::string::npos);

#if 0
  symbol_record *sr = curr_sym_tab->lookup (text);

  if (sr && ! sr->is_function ())
    {
      int parse_status;

      octave::unwind_protect frame;

      frame.protect_var (discard_error_messages);

      discard_error_messages = true;

      octave_value tmp = eval_string (text, true, parse_status);

      frame.run ();

      retval = (tmp.is_defined () && tmp.isstruct ());
    }
#endif

  return retval;
}

// FIXME: make this generate filenames when appropriate.

static string_vector
generate_possible_completions (const std::string& text, std::string& prefix,
                               std::string& hint, bool& deemed_struct)
{
  string_vector names;

  prefix = "";

  char prev_char = octave::command_editor::get_prev_char (text.length ());
  deemed_struct = looks_like_struct (text, prev_char);

  if (deemed_struct)
    names = generate_struct_completions (text, prefix, hint);
  else
    names = octave::make_name_list ();

  // Sort and remove duplicates.

  names.sort (true);

  return names;
}

static bool
is_completing_dirfns (void)
{
  static std::string dirfns_commands[] = {"cd", "isfile", "isfolder", "ls"};
  static const size_t dirfns_commands_length = 4;

  bool retval = false;

  std::string line = octave::command_editor::get_line_buffer ();

  for (size_t i = 0; i < dirfns_commands_length; i++)
    {
      int index = line.find (dirfns_commands[i] + ' ');

      if (index == 0)
        {
          retval = true;
          break;
        }
    }

  return retval;
}

static std::string
generate_completion (const std::string& text, int state)
{
  std::string retval;

  static std::string prefix;
  static std::string hint;

  static size_t hint_len = 0;

  static int list_index = 0;
  static int name_list_len = 0;
  static int name_list_total_len = 0;
  static string_vector name_list;
  static string_vector file_name_list;

  static int matches = 0;

  if (state == 0)
    {
      list_index = 0;

      prefix = "";

      hint = text;

      // No reason to display symbols while completing a
      // file/directory operation.

      bool deemed_struct = false;

      if (is_completing_dirfns ())
        name_list = string_vector ();
      else
        name_list = generate_possible_completions (text, prefix, hint,
                                                   deemed_struct);

      name_list_len = name_list.numel ();

      // If the line was something like "a{1}." then text = "." but
      // we don't want to expand all the . files.
      if (! deemed_struct)
        {

          file_name_list = octave::command_editor::generate_filename_completions (text);

          name_list.append (file_name_list);

        }

      name_list_total_len = name_list.numel ();

      hint_len = hint.length ();

      matches = 0;

      for (int i = 0; i < name_list_len; i++)
        if (hint == name_list[i].substr (0, hint_len))
          matches++;
    }

  if (name_list_total_len > 0 && matches > 0)
    {
      while (list_index < name_list_total_len)
        {
          std::string name = name_list[list_index];

          list_index++;

          if (hint == name.substr (0, hint_len))
            {
              // Special case: array reference forces prefix="."
              //               in generate_struct_completions ()
              if (list_index <= name_list_len && ! prefix.empty ())
                retval = (prefix == "." ? "" : prefix) + '.' + name;
              else
                retval = name;

              char prev_char = octave::command_editor::get_prev_char
                                                       (text.length ());
              if (matches == 1 && looks_like_struct (retval, prev_char))
                {
                  // Don't append anything, since we don't know
                  // whether it should be '(' or '.'.

                  octave::command_editor::set_completion_append_character ('\0');
                }
              else
                {
                  octave::input_system& input_sys
                    = octave::__get_input_system__ ("generate_completion");

                  octave::command_editor::set_completion_append_character
                    (input_sys.completion_append_char ());
                }

              break;
            }
        }
    }

  return retval;
}

namespace octave
{
  // Use literal "octave" in default setting for PS1 instead of
  // "\\s" to avoid setting the prompt to "octave.exe" or
  // "octave-gui", etc.

  input_system::input_system (interpreter& interp)
    : m_interpreter (interp), m_PS1 (R"(octave:\#> )"), m_PS2 ("> "),
      m_completion_append_char (' '), m_gud_mode (false),
      m_mfile_encoding ("utf-8"), m_last_debugging_command ("\n"),
      m_input_event_hook_functions ()
  {
#if defined (OCTAVE_USE_WINDOWS_API)
    m_mfile_encoding = "system";
#endif
  }

    void input_system::initialize (bool line_editing)
    {
// Force default line editor if we don't want readline editing.
      if (! line_editing)
        {
          command_editor::force_default_editor ();
          return;
        }

      // If we are using readline, this allows conditional parsing of the
      // .inputrc file.

      octave::command_editor::set_name ("Octave");

      // FIXME: this needs to include a comma too, but that
      // causes trouble for the new struct element completion code.

      static const char *s = "\t\n !\"\'*+-/:;<=>(){}[\\]^`~";

      octave::command_editor::set_basic_word_break_characters (s);

      octave::command_editor::set_completer_word_break_characters (s);

      octave::command_editor::set_basic_quote_characters (R"(")");

      octave::command_editor::set_filename_quote_characters (" \t\n\\\"'@<>=;|&()#$`?*[!:{");

      octave::command_editor::set_completer_quote_characters (R"('")");

      octave::command_editor::set_completion_function (generate_completion);

      octave::command_editor::set_quoting_function (quoting_filename);
  }

  octave_value
  input_system::PS1 (const octave_value_list& args, int nargout)
  {
    return set_internal_variable (m_PS1, args, nargout, "PS1");
  }

  octave_value
  input_system::PS2 (const octave_value_list& args, int nargout)
  {
    return set_internal_variable (m_PS2, args, nargout, "PS2");
  }

  octave_value
  input_system::completion_append_char (const octave_value_list& args,
                                        int nargout)
  {
    return set_internal_variable (m_completion_append_char, args, nargout,
                                  "completion_append_char");
  }

  octave_value
  input_system::gud_mode (const octave_value_list& args, int nargout)
  {
    return set_internal_variable (m_gud_mode, args, nargout, "__gud_mode__");
  }

  octave_value
  input_system::mfile_encoding (const octave_value_list& args, int nargout)
  {
    // Save current value in case there is an error in the additional
    // validation below.

    std::string saved_encoding = m_mfile_encoding;

    // We must pass the actual variable to change here for temporary
    // "local" settings to work properly.

    octave_value retval
      = set_internal_variable (m_mfile_encoding, args, nargout,
                               "__mfile_encoding__");

    // Additional validation if the encoding has changed.

    if (m_mfile_encoding != saved_encoding)
      {
        if (m_mfile_encoding.empty ())
          {
#if defined (OCTAVE_USE_WINDOWS_API)
            m_mfile_encoding = "system";
#else
            m_mfile_encoding = "utf-8";
#endif
          }
        else
          {
            std::transform (m_mfile_encoding.begin (),
                            m_mfile_encoding.end (),
                            m_mfile_encoding.begin (), ::tolower);

            std::string codepage = (m_mfile_encoding.compare ("system") == 0)
              ? octave_locale_charset_wrapper () : m_mfile_encoding;

            // Check for valid codepage.
            void *codec
              = octave_iconv_open_wrapper (codepage.c_str (), "utf-8");

            if (errno == EINVAL)
              {
                m_mfile_encoding = saved_encoding;

                error ("__mfile_encoding__: conversion from codepage '%s' not supported",
                       codepage.c_str ());
              }

            octave_iconv_close_wrapper (codec);
          }

      }

    // Synchronize the related gui preference for editor encoding
    octave::feval ("__octave_link_gui_preference__",
                   ovl ("editor/default_encoding", m_mfile_encoding));

    return retval;
  }

  bool input_system::yes_or_no (const std::string& prompt)
  {
    std::string prompt_string = prompt + "(yes or no) ";

    while (1)
      {
        bool eof = false;

        std::string input_buf = interactive_input (prompt_string, eof);

        if (input_buf == "yes")
          return true;
        else if (input_buf == "no")
          return false;
        else
          message (nullptr, "Please answer yes or no.");
      }
  }

  std::string input_system::interactive_input (const std::string& s, bool& eof)
  {
    Vlast_prompt_time.stamp ();

    if (Vdrawnow_requested && octave::application::interactive ())
      {
        bool eval_error = false;

        try
          {
            Fdrawnow ();
          }
        catch (const octave::execution_exception& e)
          {
            eval_error = true;

            std::string stack_trace = e.info ();

            if (! stack_trace.empty ())
              std::cerr << stack_trace;

            if (octave::application::interactive ())
              octave::interpreter::recover_from_exception ();
          }

        octave::flush_stdout ();

        // We set Vdrawnow_requested to false even if there is an error in
        // drawnow so that the error doesn't reappear at every prompt.

        Vdrawnow_requested = false;

        if (eval_error)
          return "\n";
      }

    return gnu_readline (s, eof);
  }

  // If the user simply hits return, this will produce an empty matrix.

  octave_value_list
  input_system::get_user_input (const octave_value_list& args, int nargout)
  {
    octave_value_list retval;

    int read_as_string = 0;

    if (args.length () == 2)
      read_as_string++;

    std::string prompt = args(0).xstring_value ("input: unrecognized argument");

    output_system& output_sys = __get_output_system__ ("do_sync");

    output_sys.reset ();

    octave_diary << prompt;

    bool eof = false;

    std::string input_buf = interactive_input (prompt.c_str (), eof);

    if (input_buf.empty ())
      error ("input: reading user-input failed!");

    size_t len = input_buf.length ();

    octave_diary << input_buf;

    if (input_buf[len - 1] != '\n')
      octave_diary << "\n";

    if (len < 1)
      return read_as_string ? octave_value ("") : octave_value (Matrix ());

    if (read_as_string)
      {
        // FIXME: fix gnu_readline and octave_gets instead!
        if (input_buf.length () == 1 && input_buf[0] == '\n')
          retval(0) = "";
        else
          retval(0) = input_buf;
      }
    else
      {
        int parse_status = 0;

        retval = octave::eval_string (input_buf, true, parse_status, nargout);

        if (! Vdebugging && retval.empty ())
          retval(0) = Matrix ();
      }

    return retval;
  }

  octave_value input_system::keyboard (const octave_value_list& args)
  {
    octave_value retval;

    int nargin = args.length ();

    assert (nargin == 0 || nargin == 1);

    octave::unwind_protect frame;

    frame.add_fcn (octave::command_history::ignore_entries,
                   octave::command_history::ignoring_entries ());

    octave::command_history::ignore_entries (false);

    frame.protect_var (Vdebugging);

    octave::call_stack& cs = m_interpreter.get_call_stack ();

    frame.add_method (cs, &octave::call_stack::restore_frame,
                      cs.current_frame ());

    // FIXME: probably we just want to print one line, not the
    // entire statement, which might span many lines...
    //
    // tree_print_code tpc (octave_stdout);
    // stmt.accept (tpc);

    Vdebugging = true;
    Vtrack_line_num = false;

    std::string prompt = "debug> ";
    if (nargin > 0)
      prompt = args(0).string_value ();

    get_debug_input (prompt);

    return retval;
  }

  bool input_system::have_input_event_hooks (void) const
  {
    return ! m_input_event_hook_functions.empty ();
  }

  void input_system::add_input_event_hook (const hook_function& hook_fcn)
  {
    m_input_event_hook_functions.insert (hook_fcn.id (), hook_fcn);
  }

  bool input_system::remove_input_event_hook (const std::string& hook_fcn_id)
  {
    hook_function_list::iterator p
      = m_input_event_hook_functions.find (hook_fcn_id);

    if (p == m_input_event_hook_functions.end ())
      return false;

    m_input_event_hook_functions.erase (p);
    return true;
  }

  void input_system::clear_input_event_hooks (void)
  {
    m_input_event_hook_functions.clear ();
  }

  void input_system::run_input_event_hooks (void)
  {
    m_input_event_hook_functions.run ();
  }

  std::string
  input_system::gnu_readline (const std::string& s, bool& eof) const
  {
    octave_quit ();

    eof = false;

    std::string retval = octave::command_editor::readline (s, eof);

    if (! eof && retval.empty ())
      retval = "\n";

    return retval;
  }

  static void
  execute_in_debugger_handler (const std::pair<std::string, int>& arg)
  {
    octave_link::execute_in_debugger_event (arg.first, arg.second);
  }

  void input_system::get_debug_input (const std::string& prompt)
  {
    octave::unwind_protect frame;

    octave::tree_evaluator& tw = m_interpreter.get_evaluator ();

    bool silent = tw.quiet_breakpoint_flag (false);

    octave::call_stack& cs = m_interpreter.get_call_stack ();

    octave_user_code *caller = cs.caller_user_code ();
    std::string nm;
    int curr_debug_line;

    if (caller)
      {
        nm = caller->fcn_file_name ();

        if (nm.empty ())
          nm = caller->name ();

        curr_debug_line = cs.caller_user_code_line ();
      }
    else
      curr_debug_line = cs.current_line ();

    std::ostringstream buf;

    if (! nm.empty ())
      {
        if (m_gud_mode)
          {
            static char ctrl_z = 'Z' & 0x1f;

            buf << ctrl_z << ctrl_z << nm << ':' << curr_debug_line;
          }
        else
          {
            // FIXME: we should come up with a clean way to detect
            // that we are stopped on the no-op command that marks the
            // end of a function or script.

            if (! silent)
              {
                buf << "stopped in " << nm;

                if (curr_debug_line > 0)
                  buf << " at line " << curr_debug_line;
              }

            octave_link::enter_debugger_event (nm, curr_debug_line);

            octave_link::set_workspace ();

            frame.add_fcn (execute_in_debugger_handler,
                           std::pair<std::string, int> (nm, curr_debug_line));

            if (! silent)
              {
                std::string line_buf;

                if (caller)
                  line_buf = caller->get_code_line (curr_debug_line);

                if (! line_buf.empty ())
                  buf << "\n" << curr_debug_line << ": " << line_buf;
              }
          }
      }

    if (silent)
      octave::command_editor::erase_empty_line (true);

    std::string msg = buf.str ();

    if (! msg.empty ())
      std::cerr << msg << std::endl;

    frame.add_method (*this, &octave::input_system::set_PS1, m_PS1);
    m_PS1 = prompt;

    // FIXME: should debugging be possible in an embedded interpreter?

    octave::application *app = octave::application::app ();

    if (! app->interactive ())
      {

        frame.add_method (app, &octave::application::interactive,
                          app->interactive ());

        frame.add_method (app, &octave::application::forced_interactive,
                          app->forced_interactive ());

        app->interactive (true);

        app->forced_interactive (true);
      }

    octave::parser curr_parser (m_interpreter);

    while (Vdebugging)
      {
        try
          {
            Vtrack_line_num = false;

            reset_error_handler ();

            curr_parser.reset ();

            int retval = curr_parser.run ();

            if (octave::command_editor::interrupt (false))
              break;
            else
              {
                if (retval == 0 && curr_parser.m_stmt_list)
                  {
                    curr_parser.m_stmt_list->accept (tw);

                    if (octave_completion_matches_called)
                      octave_completion_matches_called = false;
                  }

                octave_quit ();
              }
          }
        catch (const octave::execution_exception& e)
          {
            std::string stack_trace = e.info ();

            if (! stack_trace.empty ())
              std::cerr << stack_trace;

            // Ignore errors when in debugging mode;
            octave::interpreter::recover_from_exception ();
          }
      }
  }

  std::string base_reader::octave_gets (bool& eof)
  {
    octave_quit ();

    eof = false;

    std::string retval;

    // Process pre input event hook function prior to flushing output and
    // printing the prompt.

    if (application::interactive ())
      {
        if (! Vdebugging)
          octave_link::exit_debugger_event ();

        octave_link::pre_input_event ();

        octave_link::set_workspace ();
      }

    bool history_skip_auto_repeated_debugging_command = false;

    input_system& input_sys = __get_input_system__ ("base_reader::octave_gets");

    std::string ps = (m_pflag > 0) ? input_sys.PS1 () : input_sys.PS2 ();

    std::string prompt = command_editor::decode_prompt_string (ps);

    pipe_handler_error_count = 0;

    output_system& output_sys = __get_output_system__ ("do_sync");

    output_sys.reset ();

    octave_diary << prompt;

    retval = input_sys.interactive_input (prompt, eof);

    // There is no need to update the load_path cache if there is no
    // user input.
    if (retval != "\n"
        && retval.find_first_not_of (" \t\n\r") != std::string::npos)
      {
        load_path& lp = __get_load_path__ ("base_reader::octave_gets");

        lp.update ();

        if (Vdebugging)
          input_sys.last_debugging_command (retval);
        else
          input_sys.last_debugging_command ("\n");
      }
    else if (Vdebugging)
      {
        retval = input_sys.last_debugging_command ();
        history_skip_auto_repeated_debugging_command = true;
      }

    if (retval != "\n")
      {
        if (! history_skip_auto_repeated_debugging_command)
          {
            if (command_history::add (retval))
              octave_link::append_history (retval);
          }

        octave_diary << retval;

        if (retval.back () != '\n')
          octave_diary << "\n";
      }
    else
      octave_diary << "\n";

    // Process post input event hook function after the internal history
    // list has been updated.

    if (application::interactive ())
      octave_link::post_input_event ();

    return retval;
  }

  bool base_reader::reading_fcn_file (void) const
  {
    return m_lexer ? m_lexer->m_reading_fcn_file : false;
  }

  bool base_reader::reading_classdef_file (void) const
  {
    return m_lexer ? m_lexer->m_reading_classdef_file : false;
  }

  bool base_reader::reading_script_file (void) const
  {
    return m_lexer ? m_lexer->m_reading_script_file : false;
  }

  class
  terminal_reader : public base_reader
  {
  public:

    terminal_reader (base_lexer *lxr = nullptr)
      : base_reader (lxr)
    { }

    std::string get_input (bool& eof);

    std::string input_source (void) const { return s_in_src; }

    bool input_from_terminal (void) const { return true; }

  private:

    static const std::string s_in_src;
  };

  class
  file_reader : public base_reader
  {
  public:

    file_reader (FILE *f_arg, base_lexer *lxr = nullptr)
      : base_reader (lxr), m_file (f_arg) { }

    std::string get_input (bool& eof);

    std::string input_source (void) const { return s_in_src; }

    bool input_from_file (void) const { return true; }

  private:

    FILE *m_file;

    static const std::string s_in_src;
  };

  class
  eval_string_reader : public base_reader
  {
  public:

    eval_string_reader (const std::string& str, base_lexer *lxr = nullptr)
      : base_reader (lxr), m_eval_string (str)
    { }

    std::string get_input (bool& eof);

    std::string input_source (void) const { return s_in_src; }

    bool input_from_eval_string (void) const { return true; }

  private:

    std::string m_eval_string;

    static const std::string s_in_src;
  };

  input_reader::input_reader (base_lexer *lxr)
    : m_rep (new terminal_reader (lxr))
  { }

  input_reader::input_reader (FILE *file, base_lexer *lxr)
    : m_rep (new file_reader (file, lxr))
  { }

  input_reader::input_reader (const std::string& str, base_lexer *lxr)
    : m_rep (new eval_string_reader (str, lxr))
  { }

  const std::string base_reader::s_in_src ("invalid");

  const std::string terminal_reader::s_in_src ("terminal");

  std::string
  terminal_reader::get_input (bool& eof)
  {
    octave_quit ();

    eof = false;

    return octave_gets (eof);
  }

  const std::string file_reader::s_in_src ("file");

  std::string
  file_reader::get_input (bool& eof)
  {
    octave_quit ();

    eof = false;

    std::string src_str = octave_fgets (m_file, eof);

    octave::input_system& input_sys
      = octave::__get_input_system__ ("get_input");

    std::string mfile_encoding = input_sys.mfile_encoding ();

    std::string encoding
      = (mfile_encoding.compare ("system") == 0
         ? octave_locale_charset_wrapper () : mfile_encoding);

    if (encoding.compare ("utf-8") == 0)
    {
      // Check for BOM and strip it
      if (src_str.compare (0, 3, "\xef\xbb\xbf") == 0)
        src_str.erase (0, 3);
    }
    else
    {
      // convert encoding to UTF-8 before returning string
      const char *src = src_str.c_str ();
      size_t srclen = src_str.length ();

      size_t length;
      uint8_t *utf8_str = nullptr;

      utf8_str = octave_u8_conv_from_encoding (encoding.c_str (), src, srclen,
                                               &length);

      if (! utf8_str)
        error ("file_reader::get_input: converting from codepage '%s' to UTF-8: %s",
               encoding.c_str (), std::strerror (errno));

      octave::unwind_protect frame;
      frame.add_fcn (::free, static_cast<void *> (utf8_str));

      src_str = std::string (reinterpret_cast<char *> (utf8_str), length);
    }

    return src_str;
  }

  const std::string eval_string_reader::s_in_src ("eval_string");

  std::string
  eval_string_reader::get_input (bool& eof)
  {
    octave_quit ();

    eof = false;

    std::string retval;

    retval = m_eval_string;

    // Clear the eval string so that the next call will return
    // an empty character string with EOF = true.
    m_eval_string = "";

    if (retval.empty ())
      eof = true;

    return retval;
  }
}

DEFMETHOD (input, interp, args, nargout,
           doc: /* -*- texinfo -*-
@deftypefn  {} {@var{ans} =} input (@var{prompt})
@deftypefnx {} {@var{ans} =} input (@var{prompt}, "s")
Print @var{prompt} and wait for user input.

For example,

@example
input ("Pick a number, any number! ")
@end example

@noindent
prints the prompt

@example
Pick a number, any number!
@end example

@noindent
and waits for the user to enter a value.  The string entered by the user
is evaluated as an expression, so it may be a literal constant, a variable
name, or any other valid Octave code.

The number of return arguments, their size, and their class depend on the
expression entered.

If you are only interested in getting a literal string value, you can call
@code{input} with the character string @qcode{"s"} as the second argument.
This tells Octave to return the string entered by the user directly, without
evaluating it first.

Because there may be output waiting to be displayed by the pager, it is a
good idea to always call @code{fflush (stdout)} before calling @code{input}.
 This will ensure that all pending output is written to the screen before
your prompt.
@seealso{yes_or_no, kbhit, pause, menu, listdlg}
@end deftypefn */)
{
  int nargin = args.length ();

  if (nargin < 1 || nargin > 2)
    print_usage ();

  octave::input_system& input_sys = interp.get_input_system ();

  return input_sys.get_user_input (args, std::max (nargout, 1));
}

DEFMETHOD (yes_or_no, interp, args, ,
           doc: /* -*- texinfo -*-
@deftypefn {} {@var{ans} =} yes_or_no ("@var{prompt}")
Ask the user a yes-or-no question.

Return logical true if the answer is yes or false if the answer is no.

Takes one argument, @var{prompt}, which is the string to display when asking
the question.  @var{prompt} should end in a space; @code{yes-or-no} adds the
string @samp{(yes or no) } to it.  The user must confirm the answer with
@key{RET} and can edit it until it has been confirmed.
@seealso{input}
@end deftypefn */)
{
  int nargin = args.length ();

  if (nargin > 1)
    print_usage ();

  octave::input_system& input_sys = interp.get_input_system ();

  std::string prompt;

  if (nargin == 1)
    prompt = args(0).xstring_value ("yes_or_no: PROMPT must be a string");

  return ovl (input_sys.yes_or_no (prompt));
}

DEFMETHOD (keyboard, interp, args, ,
           doc: /* -*- texinfo -*-
@deftypefn  {} {} keyboard ()
@deftypefnx {} {} keyboard ("@var{prompt}")
Stop m-file execution and enter debug mode.

When the @code{keyboard} function is executed, Octave prints a prompt and
waits for user input.  The input strings are then evaluated and the results
are printed.  This makes it possible to examine the values of variables
within a function, and to assign new values if necessary.  To leave the
prompt and return to normal execution type @samp{return} or @samp{dbcont}.
The @code{keyboard} function does not return an exit status.

If @code{keyboard} is invoked without arguments, a default prompt of
@samp{debug> } is used.
@seealso{dbstop, dbcont, dbquit}
@end deftypefn */)
{
  if (args.length () > 1)
    print_usage ();

  octave::unwind_protect frame;

  octave::call_stack& cs = interp.get_call_stack ();

  frame.add_method (cs, &octave::call_stack::restore_frame,
                    cs.current_frame ());

  // Skip the frame assigned to the keyboard function.
  cs.goto_frame_relative (0);

  octave::tree_evaluator& tw = interp.get_evaluator ();

  tw.debug_mode (true);
  tw.quiet_breakpoint_flag (false);
  tw.current_frame (cs.current_frame ());

  octave::input_system& input_sys = interp.get_input_system ();

  input_sys.keyboard (args);

  return ovl ();
}

DEFUN (completion_matches, args, nargout,
       doc: /* -*- texinfo -*-
@deftypefn {} {} completion_matches (@var{hint})
Generate possible completions given @var{hint}.

This function is provided for the benefit of programs like Emacs which
might be controlling Octave and handling user input.  The current
command number is not incremented when this function is called.  This is
a feature, not a bug.
@end deftypefn */)
{
  if (args.length () != 1)
    print_usage ();

  octave_value retval;

  std::string hint = args(0).string_value ();

  int n = 32;

  string_vector list (n);

  int k = 0;

  for (;;)
    {
      std::string cmd = generate_completion (hint, k);

      if (! cmd.empty ())
        {
          if (k == n)
            {
              n *= 2;
              list.resize (n);
            }

          list[k++] = cmd;
        }
      else
        {
          list.resize (k);
          break;
        }
    }

  if (nargout > 0)
    {
      if (! list.empty ())
        retval = list;
      else
        retval = "";
    }
  else
    {
      // We don't use string_vector::list_in_columns here
      // because it will be easier for Emacs if the names
      // appear in a single column.

      int len = list.numel ();

      for (int i = 0; i < len; i++)
        octave_stdout << list[i] << "\n";
    }

  octave_completion_matches_called = true;

  return retval;
}

/*
%!assert (ischar (completion_matches ("")))
%!assert (ischar (completion_matches ("a")))
%!assert (ischar (completion_matches (" ")))
%!assert (isempty (completion_matches (" ")))
%!assert (any (strcmp ("abs", deblank (cellstr (completion_matches (""))))))
%!assert (any (strcmp ("abs", deblank (cellstr (completion_matches ("a"))))))
%!assert (any (strcmp ("abs", deblank (cellstr (completion_matches ("ab"))))))
%!assert (any (strcmp ("abs", deblank (cellstr (completion_matches ("abs"))))))
%!assert (! any (strcmp ("abs", deblank (cellstr (completion_matches ("absa"))))))

%!error completion_matches ()
%!error completion_matches (1, 2)
*/

DEFUN (readline_read_init_file, args, ,
       doc: /* -*- texinfo -*-
@deftypefn {} {} readline_read_init_file (@var{file})
Read the readline library initialization file @var{file}.

If @var{file} is omitted, read the default initialization file
(normally @file{~/.inputrc}).

@xref{Readline Init File, , , readline, GNU Readline Library},
for details.
@seealso{readline_re_read_init_file}
@end deftypefn */)
{
  int nargin = args.length ();

  if (nargin > 1)
    print_usage ();

  if (nargin == 0)
    octave::command_editor::read_init_file ();
  else
    {
      std::string file = args(0).string_value ();

      octave::command_editor::read_init_file (file);
    }

  return ovl ();
}

DEFUN (readline_re_read_init_file, args, ,
       doc: /* -*- texinfo -*-
@deftypefn {} {} readline_re_read_init_file ()
Re-read the last readline library initialization file that was read.

@xref{Readline Init File, , , readline, GNU Readline Library},
for details.
@seealso{readline_read_init_file}
@end deftypefn */)
{
  if (args.length () != 0)
    print_usage ();

  octave::command_editor::re_read_init_file ();

  return ovl ();
}

static int
internal_input_event_hook_fcn (void)
{
  octave::input_system& input_sys
    = octave::__get_input_system__ ("internal_input_event_hook_fcn");

  input_sys.run_input_event_hooks ();

  if (! input_sys.have_input_event_hooks ())
    octave::command_editor::remove_event_hook (internal_input_event_hook_fcn);

  return 0;
}

DEFMETHOD (add_input_event_hook, interp, args, ,
           doc: /* -*- texinfo -*-
@deftypefn  {} {@var{id} =} add_input_event_hook (@var{fcn})
@deftypefnx {} {@var{id} =} add_input_event_hook (@var{fcn}, @var{data})
Add the named function or function handle @var{fcn} to the list of functions
to call periodically when Octave is waiting for input.

The function should have the form

@example
@var{fcn} (@var{data})
@end example

If @var{data} is omitted, Octave calls the function without any arguments.

The returned identifier may be used to remove the function handle from the
list of input hook functions.
@seealso{remove_input_event_hook}
@end deftypefn */)
{
  int nargin = args.length ();

  if (nargin < 1 || nargin > 2)
    print_usage ();

  octave_value user_data;

  if (nargin == 2)
    user_data = args(1);

  octave::input_system& input_sys = interp.get_input_system ();

  hook_function hook_fcn (args(0), user_data);

  if (! input_sys.have_input_event_hooks ())
    octave::command_editor::add_event_hook (internal_input_event_hook_fcn);

  input_sys.add_input_event_hook (hook_fcn);

  return ovl (hook_fcn.id ());
}

DEFMETHOD (remove_input_event_hook, interp, args, ,
           doc: /* -*- texinfo -*-
@deftypefn  {} {} remove_input_event_hook (@var{name})
@deftypefnx {} {} remove_input_event_hook (@var{fcn_id})
Remove the named function or function handle with the given identifier
from the list of functions to call periodically when Octave is waiting
for input.
@seealso{add_input_event_hook}
@end deftypefn */)
{
  int nargin = args.length ();

  if (nargin < 1 || nargin > 2)
    print_usage ();

  std::string hook_fcn_id = args(0).string_value ("remove_input_event_hook: argument not valid as a hook function name or id");

  bool warn = (nargin < 2);

  octave::input_system& input_sys = interp.get_input_system ();

  if (! input_sys.remove_input_event_hook (hook_fcn_id) && warn)
    warning ("remove_input_event_hook: %s not found in list",
             hook_fcn_id.c_str ());

  if (! input_sys.have_input_event_hooks ())
    octave::command_editor::remove_event_hook (internal_input_event_hook_fcn);

  return ovl ();
}

DEFMETHOD (PS1, interp, args, nargout,
           doc: /* -*- texinfo -*-
@deftypefn  {} {@var{val} =} PS1 ()
@deftypefnx {} {@var{old_val} =} PS1 (@var{new_val})
@deftypefnx {} {} PS1 (@var{new_val}, "local")
Query or set the primary prompt string.

When executing interactively, Octave displays the primary prompt when it is
ready to read a command.

The default value of the primary prompt string is @qcode{'octave:\#> '}.
To change it, use a command like

@example
PS1 ("\\u@@\\H> ")
@end example

@noindent
which will result in the prompt @samp{boris@@kremvax> } for the user
@samp{boris} logged in on the host @samp{kremvax.kgb.su}.  Note that two
backslashes are required to enter a backslash into a double-quoted
character string.  @xref{Strings}.

You can also use ANSI escape sequences if your terminal supports them.
This can be useful for coloring the prompt.  For example,

@example
PS1 ('\[\033[01;31m\]\s:\#> \[\033[0m\]')
@end example

@noindent
will give the default Octave prompt a red coloring.

When called from inside a function with the @qcode{"local"} option, the
variable is changed locally for the function and any subroutines it calls.
The original variable value is restored when exiting the function.
@seealso{PS2, PS4}
@end deftypefn */)
{
  octave::input_system& input_sys = interp.get_input_system ();

  return input_sys.PS1 (args, nargout);
}

DEFMETHOD (PS2, interp, args, nargout,
           doc: /* -*- texinfo -*-
@deftypefn  {} {@var{val} =} PS2 ()
@deftypefnx {} {@var{old_val} =} PS2 (@var{new_val})
@deftypefnx {} {} PS2 (@var{new_val}, "local")
Query or set the secondary prompt string.

The secondary prompt is printed when Octave is expecting additional input to
complete a command.  For example, if you are typing a @code{for} loop that
spans several lines, Octave will print the secondary prompt at the beginning
of each line after the first.  The default value of the secondary prompt
string is @qcode{"> "}.

When called from inside a function with the @qcode{"local"} option, the
variable is changed locally for the function and any subroutines it calls.
The original variable value is restored when exiting the function.
@seealso{PS1, PS4}
@end deftypefn */)
{
  octave::input_system& input_sys = interp.get_input_system ();

  return input_sys.PS2 (args, nargout);
}

DEFMETHOD (completion_append_char, interp, args, nargout,
           doc: /* -*- texinfo -*-
@deftypefn  {} {@var{val} =} completion_append_char ()
@deftypefnx {} {@var{old_val} =} completion_append_char (@var{new_val})
@deftypefnx {} {} completion_append_char (@var{new_val}, "local")
Query or set the internal character variable that is appended to
successful command-line completion attempts.

The default value is @qcode{" "} (a single space).

When called from inside a function with the @qcode{"local"} option, the
variable is changed locally for the function and any subroutines it calls.
The original variable value is restored when exiting the function.
@end deftypefn */)
{
  octave::input_system& input_sys = interp.get_input_system ();

  return input_sys.completion_append_char (args, nargout);
}

DEFMETHOD (__request_drawnow__, , args, ,
           doc: /* -*- texinfo -*-
@deftypefn  {} {} __request_drawnow__ ()
@deftypefnx {} {} __request_drawnow__ (@var{flag})
Undocumented internal function.
@end deftypefn */)
{
  int nargin = args.length ();

  if (nargin > 1)
    print_usage ();

  if (nargin == 0)
    Vdrawnow_requested = true;
  else
    Vdrawnow_requested = args(0).bool_value ();

  return ovl ();
}

DEFMETHOD (__gud_mode__, interp, args, nargout,
           doc: /* -*- texinfo -*-
@deftypefn {} {} __gud_mode__ ()
Undocumented internal function.
@end deftypefn */)
{
  octave::input_system& input_sys = interp.get_input_system ();

  return input_sys.gud_mode (args, nargout);
}

DEFMETHOD (__mfile_encoding__, interp, args, nargout,
           doc: /* -*- texinfo -*-
@deftypefn {} {@var{current_encoding} =} __mfile_encoding__ (@var{new_encoding})
Set and query the codepage that is used for reading .m files.
@end deftypefn */)
{
  octave::input_system& input_sys = interp.get_input_system ();

  return input_sys.mfile_encoding (args, nargout);
}

// Always define these functions.  The macro is intended to allow the
// declarations to be hidden, not so that Octave will not provide the
// functions if they are requested.

// #if defined (OCTAVE_USE_DEPRECATED_FUNCTIONS)

bool
octave_yes_or_no (const std::string& prompt)
{
  octave::input_system& input_sys
    = octave::__get_input_system__ ("set_default_prompts");

  return input_sys.yes_or_no (prompt);
}

octave_value
do_keyboard (const octave_value_list& args)
{
  octave::input_system& input_sys
    = octave::__get_input_system__ ("do_keyboard");

  return input_sys.keyboard (args);
}

void
remove_input_event_hook_functions (void)
{
  octave::input_system& input_sys
    = octave::__get_input_system__ ("remove_input_event_hook_functions");

  input_sys.clear_input_event_hooks ();
}

// Fix things up so that input can come from the standard input.  This
// may need to become much more complicated, which is why it's in a
// separate function.

FILE *
get_input_from_stdin (void)
{
  octave::command_editor::set_input_stream (stdin);
  return octave::command_editor::get_input_stream ();
}

// #endif<|MERGE_RESOLUTION|>--- conflicted
+++ resolved
@@ -171,112 +171,7 @@
 generate_struct_completions (const std::string& text,
                              std::string& prefix, std::string& hint)
 {
-<<<<<<< HEAD
   string_vector names;
-=======
-  std::string base_reader::octave_gets (bool& eof)
-  {
-    octave_quit ();
-
-    eof = false;
-
-    std::string retval;
-
-    // Process pre input event hook function prior to flushing output and
-    // printing the prompt.
-
-    if (application::interactive ())
-      {
-        if (! Vdebugging)
-          octave_link::exit_debugger_event ();
-
-        octave_link::pre_input_event ();
-
-        octave_link::set_workspace ();
-      }
-
-    bool history_skip_auto_repeated_debugging_command = false;
-
-    std::string ps = (m_pflag > 0) ? VPS1 : VPS2;
-
-    std::string prompt = command_editor::decode_prompt_string (ps);
-
-    pipe_handler_error_count = 0;
-
-    flush_stdout ();
-
-    pager_stream::reset ();
-    diary_stream::reset ();
-
-    octave_diary << prompt;
-
-    retval = interactive_input (prompt, eof);
-
-    // There is no need to update the load_path cache if there is no
-    // user input.
-    if (retval != "\n"
-        && retval.find_first_not_of (" \t\n\r") != std::string::npos)
-      {
-        load_path& lp = __get_load_path__ ("base_reader::octave_gets");
-
-        lp.update ();
-
-        if (Vdebugging)
-          last_debugging_command = retval;
-        else
-          last_debugging_command = "\n";
-      }
-    else if (Vdebugging)
-      {
-        retval = last_debugging_command;
-        history_skip_auto_repeated_debugging_command = true;
-      }
-
-    if (retval != "\n")
-      {
-        if (! history_skip_auto_repeated_debugging_command)
-          {
-            if (command_history::add (retval))
-              octave_link::append_history (retval);
-          }
-
-        octave_diary << retval;
-
-        if (! retval.empty () && retval.back () != '\n')
-          octave_diary << "\n";
-      }
-    else
-      octave_diary << "\n";
-
-    // Process post input event hook function after the internal history
-    // list has been updated.
-
-    if (application::interactive ())
-      octave_link::post_input_event ();
-
-    return retval;
-  }
-
-  bool base_reader::reading_fcn_file (void) const
-  {
-    return m_lexer ? m_lexer->m_reading_fcn_file : false;
-  }
-
-  bool base_reader::reading_classdef_file (void) const
-  {
-    return m_lexer ? m_lexer->m_reading_classdef_file : false;
-  }
-
-  bool base_reader::reading_script_file (void) const
-  {
-    return m_lexer ? m_lexer->m_reading_script_file : false;
-  }
-
-  class
-  terminal_reader : public base_reader
-  {
-  public:
->>>>>>> 200abcca
 
   size_t pos = text.rfind ('.');
   bool array = false;
@@ -1086,7 +981,7 @@
 
         octave_diary << retval;
 
-        if (retval.back () != '\n')
+        if (! retval.empty () && retval.back () != '\n')
           octave_diary << "\n";
       }
     else
