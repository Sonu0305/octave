--- conflicted
+++ resolved
@@ -1186,13 +1186,8 @@
 Given a Cholesky@tie{}factorization of a real symmetric or complex Hermitian
 positive definite matrix @w{@var{A} = @var{R}'*@var{R}}, @var{R}@tie{}upper
 triangular, return the Cholesky@tie{}factorization of
-<<<<<<< HEAD
-@w{@var{A}(p,p)}, where @w{p} is the permutation @*
+@w{@var{A}(p,p)}, where p is the permutation @*
 @code{p = [1:i-1, circshift(i:j, 1), j+1:n]} if @w{@var{i} < @var{j}} @*
-=======
-@w{@var{A}(p,p)}, where p is the permutation @*
-@code{p = [1:i-1, shift(i:j, 1), j+1:n]} if @w{@var{i} < @var{j}} @*
->>>>>>> 9ac06ca2
  or @*
 @code{p = [1:j-1, circshift(j:i,-1), i+1:n]} if @w{@var{j} < @var{i}}.  @*
 
