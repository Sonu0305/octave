/*

Copyright (C) 2007-2016 John W. Eaton

This file is part of Octave.

Octave is free software; you can redistribute it and/or modify it
under the terms of the GNU General Public License as published by
the Free Software Foundation; either version 3 of the License, or
(at your option) any later version.

Octave is distributed in the hope that it will be useful, but
WITHOUT ANY WARRANTY; without even the implied warranty of
MERCHANTABILITY or FITNESS FOR A PARTICULAR PURPOSE.  See the
GNU General Public License for more details.

You should have received a copy of the GNU General Public License
along with Octave; see the file COPYING.  If not, see
<http://www.gnu.org/licenses/>.

*/

#if defined (HAVE_CONFIG_H)
#  include "config.h"
#endif

#include <cctype>
#include <cfloat>
#include <cstdlib>

#include <algorithm>
#include <list>
#include <map>
#include <set>
#include <string>
#include <sstream>

#include "cmd-edit.h"
#include "file-ops.h"
#include "file-stat.h"
#include "oct-locbuf.h"
#include "oct-time.h"
#include "singleton-cleanup.h"

#include "builtin-defun-decls.h"
#include "defun.h"
#include "display.h"
#include "error.h"
#include "graphics.h"
#include "input.h"
#include "interpreter.h"
#include "ov.h"
#include "ovl.h"
#include "oct-map.h"
#include "ov-fcn-handle.h"
#include "pager.h"
#include "parse.h"
#include "text-renderer.h"
#include "unwind-prot.h"
#include "utils.h"
#include "octave-default-image.h"

// forward declarations
static octave_value xget (const graphics_handle& h, const caseless_str& name);

OCTAVE_NORETURN static
void
err_set_invalid (const std::string& pname)
{
  error ("set: invalid value for %s property", pname.c_str ());
}

// Check to see that PNAME matches just one of PNAMES uniquely.
// Return the full name of the match, or an empty caseless_str object
// if there is no match, or the match is ambiguous.

static caseless_str
validate_property_name (const std::string& who, const std::string& what,
                        const std::set<std::string>& pnames,
                        const caseless_str& pname)
{
  size_t len = pname.length ();
  std::set<std::string> matches;

  // Find exact or partial matches to property name
  for (const auto& propnm : pnames)
    {
      if (pname.compare (propnm, len))
        {
          if (len == propnm.length ())
            return pname;  // Exact match.

          matches.insert (propnm);
        }
    }

  size_t num_matches = matches.size ();

  if (num_matches == 0)
    error ("%s: unknown %s property %s",
           who.c_str (), what.c_str (), pname.c_str ());
  else if (num_matches > 1)
    {
      string_vector sv (matches);

      std::ostringstream os;

      sv.list_in_columns (os);

      std::string match_list = os.str ();

      error ("%s: ambiguous %s property name %s; possible matches:\n\n%s",
             who.c_str (), what.c_str (), pname.c_str (), match_list.c_str ());
    }
  else if (num_matches == 1)
    {
      // Exact match was handled above.
      std::string possible_match = *(matches.begin ());

      warning_with_id ("Octave:abbreviated-property-match",
                       "%s: allowing %s to match %s property %s",
                       who.c_str (), pname.c_str (), what.c_str (),
                       possible_match.c_str ());

      return possible_match;
    }

  return caseless_str ();
}

static Matrix
viridis_colormap (void)
{
  // The values below have been produced by viridis (64)(:)
  // It would be nice to be able to feval the
  // viridis function but since there is a static property object that includes
  // a colormap_property object, we need to initialize this before main is
  // even called, so calling an interpreted function is not possible.

  const double cmapv[] =
  {
    2.67004010000000e-01, 2.72651720952381e-01, 2.77106307619048e-01,
    2.80356151428571e-01, 2.82390045238095e-01, 2.83204606666667e-01,
    2.82809341428571e-01, 2.81230763333333e-01, 2.78516153333333e-01,
    2.74735528571429e-01, 2.69981791904762e-01, 2.64368580952381e-01,
    2.58026184285714e-01, 2.51098684761905e-01, 2.43732853333333e-01,
    2.36073294285714e-01, 2.28263191428571e-01, 2.20424955714286e-01,
    2.12666598571429e-01, 2.05079113809524e-01, 1.97721880952381e-01,
    1.90631350000000e-01, 1.83819438571429e-01, 1.77272360952381e-01,
    1.70957518571429e-01, 1.64832915714286e-01, 1.58845368095238e-01,
    1.52951235714286e-01, 1.47131626666667e-01, 1.41402210952381e-01,
    1.35832975714286e-01, 1.30582113809524e-01, 1.25898377619048e-01,
    1.22163105714286e-01, 1.19872409523810e-01, 1.19626570000000e-01,
    1.22045948571429e-01, 1.27667691904762e-01, 1.36834947142857e-01,
    1.49643331428571e-01, 1.65967274285714e-01, 1.85538397142857e-01,
    2.08030450000000e-01, 2.33127309523809e-01, 2.60531475238095e-01,
    2.90000730000000e-01, 3.21329971428571e-01, 3.54355250000000e-01,
    3.88930322857143e-01, 4.24933143333333e-01, 4.62246770476190e-01,
    5.00753620000000e-01, 5.40336957142857e-01, 5.80861172380952e-01,
    6.22170772857143e-01, 6.64087320476191e-01, 7.06403823333333e-01,
    7.48885251428571e-01, 7.91273132857143e-01, 8.33302102380952e-01,
    8.74717527142857e-01, 9.15296319047619e-01, 9.54839555238095e-01,
    9.93247890000000e-01, 4.87433000000000e-03, 2.58456800000000e-02,
    5.09139004761905e-02, 7.42014957142857e-02, 9.59536042857143e-02,
    1.16893314761905e-01, 1.37350195714286e-01, 1.57479940000000e-01,
    1.77347967619048e-01, 1.96969168571429e-01, 2.16330337619048e-01,
    2.35404660952381e-01, 2.54161735714286e-01, 2.72573219047619e-01,
    2.90619516666667e-01, 3.08291041428571e-01, 3.25586450952381e-01,
    3.42517215238095e-01, 3.59102207142857e-01, 3.75366067142857e-01,
    3.91340913333333e-01, 4.07061480000000e-01, 4.22563764285714e-01,
    4.37885543809524e-01, 4.53062984285714e-01, 4.68129543809524e-01,
    4.83117059523810e-01, 4.98052961428571e-01, 5.12959473333333e-01,
    5.27854311428571e-01, 5.42750087142857e-01, 5.57652481904762e-01,
    5.72563073333333e-01, 5.87476284285714e-01, 6.02382410952381e-01,
    6.17265840000000e-01, 6.32106955714286e-01, 6.46881817142857e-01,
    6.61562926190476e-01, 6.76119717142857e-01, 6.90518987142857e-01,
    7.04725181904762e-01, 7.18700950000000e-01, 7.32406441904762e-01,
    7.45802021904762e-01, 7.58846480000000e-01, 7.71497934761905e-01,
    7.83714033809524e-01, 7.95453081428571e-01, 8.06673890000000e-01,
    8.17337565714286e-01, 8.27409135714286e-01, 8.36858167619048e-01,
    8.45663399523809e-01, 8.53815582857143e-01, 8.61321019047619e-01,
    8.68206316666667e-01, 8.74522215714286e-01, 8.80346158571429e-01,
    8.85780083333333e-01, 8.90945338571429e-01, 8.95973498571429e-01,
    9.01005800000000e-01, 9.06156570000000e-01, 3.29415190000000e-01,
    3.53367293333333e-01, 3.76236064761905e-01, 3.97901482857143e-01,
    4.18250757142857e-01, 4.37178920000000e-01, 4.54595888571429e-01,
    4.70433883333333e-01, 4.84653865714286e-01, 4.97250492857143e-01,
    5.08254501428571e-01, 5.17731949047619e-01, 5.25780221428571e-01,
    5.32522206190476e-01, 5.38097133333333e-01, 5.42651800000000e-01,
    5.46335411904762e-01, 5.49287148571429e-01, 5.51635008571429e-01,
    5.53493173333333e-01, 5.54953478571429e-01, 5.56089070000000e-01,
    5.56952166666667e-01, 5.57576145714286e-01, 5.57974025714286e-01,
    5.58142745238095e-01, 5.58058673809524e-01, 5.57684744285714e-01,
    5.56973310000000e-01, 5.55864478571429e-01, 5.54288677142857e-01,
    5.52175699047619e-01, 5.49445382857143e-01, 5.46023368571429e-01,
    5.41830633809524e-01, 5.36795616666667e-01, 5.30847985714286e-01,
    5.23924198571429e-01, 5.15966779523810e-01, 5.06924262857143e-01,
    4.96751861428571e-01, 4.85412122857143e-01, 4.72873300000000e-01,
    4.59105875238095e-01, 4.44095883333333e-01, 4.27825852857143e-01,
    4.10292713809524e-01, 3.91487632857143e-01, 3.71420688571429e-01,
    3.50098750000000e-01, 3.27544678571429e-01, 3.03798967142857e-01,
    2.78916748571429e-01, 2.53000856190476e-01, 2.26223670000000e-01,
    1.98879439523810e-01, 1.71494930000000e-01, 1.45037631428572e-01,
    1.21291048571429e-01, 1.03326155238095e-01, 9.53507900000000e-02,
    1.00469958095238e-01, 1.17876387142857e-01, 1.43936200000000e-01
  };

  // It would be nice if Matrix had a ctor allowing to do the
  // following without a copy
  Matrix cmap (64, 3, 0.0);
  std::copy (cmapv, cmapv + (64*3), cmap.fortran_vec ());
  return cmap;
}

static double
default_screendepth (void)
{
  return display_info::depth ();
}

static Matrix
default_screensize (void)
{
  Matrix retval (1, 4);

  retval(0) = 1.0;
  retval(1) = 1.0;
  retval(2) = display_info::width ();
  retval(3) = display_info::height ();

  return retval;
}

static double
default_screenpixelsperinch (void)
{
  return (display_info::x_dpi () + display_info::y_dpi ()) / 2;
}

static Matrix
default_colororder (void)
{
  Matrix retval (7, 3, 0.0);

  retval(0,1) = 0.447;
  retval(0,2) = 0.741;

  retval(1,0) = 0.850;
  retval(1,1) = 0.325;
  retval(1,2) = 0.098;

  retval(2,0) = 0.929;
  retval(2,1) = 0.694;
  retval(2,2) = 0.125;

  retval(3,0) = 0.494;
  retval(3,1) = 0.184;
  retval(3,2) = 0.556;

  retval(4,0) = 0.466;
  retval(4,1) = 0.674;
  retval(4,2) = 0.188;

  retval(5,0) = 0.301;
  retval(5,1) = 0.745;
  retval(5,2) = 0.933;

  retval(6,0) = 0.635;
  retval(6,1) = 0.078;
  retval(6,2) = 0.184;

  return retval;
}

static Matrix
default_lim (bool logscale = false)
{
  Matrix m (1, 2);

  if (logscale)
    {
      m(0) = 0.1;
      m(1) = 1.0;
    }
  else
    {
      m(0) = 0.0;
      m(1) = 1.0;
    }

  return m;
}

static Matrix
default_data (void)
{
  Matrix retval (1, 2);

  retval(0) = 0;
  retval(1) = 1;

  return retval;
}

static Matrix
default_image_cdata (void)
{
  Matrix m (64, 64);

  int i = 0;
  for (int col = 0; col < 64; col++)
    for (int row = 0; row < 64; row++)
      {
        m(col,row) = static_cast<double> (default_im_data[i]);
        i++;
      }

  return m;
}

static Matrix
default_surface_xdata (void)
{
  Matrix m (3, 3);

  for (int col = 0; col < 3; col++)
    for (int row = 0; row < 3; row++)
      m(row,col) = col+1;

  return m;
}

static Matrix
default_surface_ydata (void)
{
  Matrix m (3, 3);

  for (int row = 0; row < 3; row++)
    for (int col = 0; col < 3; col++)
      m(row,col) = row+1;

  return m;
}

static Matrix
default_surface_zdata (void)
{
  Matrix m (3, 3, 0.0);

  for (int row = 0; row < 3; row++)
    m(row,row) = 1.0;

  return m;
}

static Matrix
default_surface_cdata (void)
{
  return default_surface_zdata ();
}

static Matrix
default_patch_faces (void)
{
  Matrix m (1, 3);

  m(0) = 1.0;
  m(1) = 2.0;
  m(2) = 3.0;

  return m;
}

static Matrix
default_patch_vertices (void)
{
  Matrix m (3, 2, 0.0);

  m(1) = 1.0;
  m(3) = 1.0;
  m(4) = 1.0;

  return m;
}

static Matrix
default_patch_xdata (void)
{
  Matrix m (3, 1, 0.0);

  m(1) = 1.0;

  return m;
}

static Matrix
default_patch_ydata (void)
{
  Matrix m (3, 1, 1.0);

  m(2) = 0.0;

  return m;
}

static Matrix
default_axes_position (void)
{
  Matrix m (1, 4);

  m(0) = 0.13;
  m(1) = 0.11;
  m(2) = 0.775;
  m(3) = 0.815;

  return m;
}

static Matrix
default_axes_outerposition (void)
{
  Matrix m (1, 4);

  m(0) = 0.0;
  m(1) = 0.0;
  m(2) = 1.0;
  m(3) = 1.0;

  return m;
}

static Matrix
default_axes_view (void)
{
  Matrix m (1, 2);

  m(0) = 0.0;
  m(1) = 90.0;

  return m;
}

static Matrix
default_axes_tick (void)
{
  Matrix m (1, 6);

  m(0) = 0.0;
  m(1) = 0.2;
  m(2) = 0.4;
  m(3) = 0.6;
  m(4) = 0.8;
  m(5) = 1.0;

  return m;
}

static Matrix
default_axes_ticklength (void)
{
  Matrix m (1, 2);

  m(0) = 0.01;
  m(1) = 0.025;

  return m;
}

static Matrix
default_figure_position (void)
{
  Matrix m (1, 4);

  m(0) = 300;
  m(1) = 200;
  m(2) = 560;
  m(3) = 420;

  return m;
}

static Matrix
default_figure_papersize (void)
{
  Matrix m (1, 2);

  m(0) = 8.5;
  m(1) = 11.0;

  return m;
}

static Matrix
default_figure_paperposition (void)
{
  Matrix m (1, 4);

  m(0) = 0.25;
  m(1) = 2.50;
  m(2) = 8.00;
  m(3) = 6.00;

  return m;
}

static Matrix
default_control_position (void)
{
  Matrix retval (1, 4);

  retval(0) = 0;
  retval(1) = 0;
  retval(2) = 80;
  retval(3) = 30;

  return retval;
}

static Matrix
default_control_sliderstep (void)
{
  Matrix retval (1, 2);

  retval(0) = 0.01;
  retval(1) = 0.1;

  return retval;
}

static Matrix
default_panel_position (void)
{
  Matrix retval (1, 4);

  retval(0) = 0;
  retval(1) = 0;
  retval(2) = 1;
  retval(3) = 1;

  return retval;
}

static Matrix
default_light_position (void)
{
  Matrix m (1, 3);

  m(0) = 1.0;
  m(1) = 0.0;
  m(2) = 1.0;

  return m;
}

static double
convert_font_size (double font_size, const caseless_str& from_units,
                   const caseless_str& to_units, double parent_height = 0)
{
  // Simple case where from_units == to_units

  if (from_units.compare (to_units))
    return font_size;

  // Converts the given fontsize using the following transformation:
  // <old_font_size> => points => <new_font_size>

  double points_size = 0;
  double res = 0;

  if (from_units.compare ("points"))
    points_size = font_size;
  else
    {
      res = xget (0, "screenpixelsperinch").double_value ();

      if (from_units.compare ("pixels"))
        points_size = font_size * 72.0 / res;
      else if (from_units.compare ("inches"))
        points_size = font_size * 72.0;
      else if (from_units.compare ("centimeters"))
        points_size = font_size * 72.0 / 2.54;
      else if (from_units.compare ("normalized"))
        points_size = font_size * parent_height * 72.0 / res;
    }

  double new_font_size = 0;

  if (to_units.compare ("points"))
    new_font_size = points_size;
  else
    {
      if (res <= 0)
        res = xget (0, "screenpixelsperinch").double_value ();

      if (to_units.compare ("pixels"))
        new_font_size = points_size * res / 72.0;
      else if (to_units.compare ("inches"))
        new_font_size = points_size / 72.0;
      else if (to_units.compare ("centimeters"))
        new_font_size = points_size * 2.54 / 72.0;
      else if (to_units.compare ("normalized"))
        {
          // Avoid setting font size to (0/0) = NaN

          if (parent_height > 0)
            new_font_size = points_size * res / (parent_height * 72.0);
        }
    }

  return new_font_size;
}

static Matrix
convert_position (const Matrix& pos, const caseless_str& from_units,
                  const caseless_str& to_units, const Matrix& parent_dim)
{
  Matrix retval (1, pos.numel ());
  double res = 0;
  bool is_rectangle = (pos.numel () == 4);
  bool is_2d = (pos.numel () == 2);

  if (from_units.compare ("pixels"))
    retval = pos;
  else if (from_units.compare ("normalized"))
    {
      retval(0) = pos(0) * parent_dim(0) + 1;
      retval(1) = pos(1) * parent_dim(1) + 1;
      if (is_rectangle)
        {
          retval(2) = pos(2) * parent_dim(0);
          retval(3) = pos(3) * parent_dim(1);
        }
      else if (! is_2d)
        retval(2) = 0;
    }
  else if (from_units.compare ("characters"))
    {
      if (res <= 0)
        res = xget (0, "screenpixelsperinch").double_value ();

      double f = 0.0;

      // FIXME: this assumes the system font is Helvetica 10pt
      //        (for which "x" requires 6x12 pixels at 74.951 pixels/inch)
      f = 12.0 * res / 74.951;

      if (f > 0)
        {
          retval(0) = 0.5 * pos(0) * f;
          retval(1) = pos(1) * f;
          if (is_rectangle)
            {
              retval(2) = 0.5 * pos(2) * f;
              retval(3) = pos(3) * f;
            }
          else if (! is_2d)
            retval(2) = 0;
        }
    }
  else
    {
      if (res <= 0)
        res = xget (0, "screenpixelsperinch").double_value ();

      double f = 0.0;

      if (from_units.compare ("points"))
        f = res / 72.0;
      else if (from_units.compare ("inches"))
        f = res;
      else if (from_units.compare ("centimeters"))
        f = res / 2.54;

      if (f > 0)
        {
          retval(0) = pos(0) * f + 1;
          retval(1) = pos(1) * f + 1;
          if (is_rectangle)
            {
              retval(2) = pos(2) * f;
              retval(3) = pos(3) * f;
            }
          else if (! is_2d)
            retval(2) = 0;
        }
    }

  if (! to_units.compare ("pixels"))
    {
      if (to_units.compare ("normalized"))
        {
          retval(0) = (retval(0) - 1) / parent_dim(0);
          retval(1) = (retval(1) - 1) / parent_dim(1);
          if (is_rectangle)
            {
              retval(2) /= parent_dim(0);
              retval(3) /= parent_dim(1);
            }
          else if (! is_2d)
            retval(2) = 0;
        }
      else if (to_units.compare ("characters"))
        {
          if (res <= 0)
            res = xget (0, "screenpixelsperinch").double_value ();

          double f = 0.0;

          f = 12.0 * res / 74.951;

          if (f > 0)
            {
              retval(0) = 2 * retval(0) / f;
              retval(1) = retval(1) / f;
              if (is_rectangle)
                {
                  retval(2) = 2 * retval(2) / f;
                  retval(3) = retval(3) / f;
                }
              else if (! is_2d)
                retval(2) = 0;
            }
        }
      else
        {
          if (res <= 0)
            res = xget (0, "screenpixelsperinch").double_value ();

          double f = 0.0;

          if (to_units.compare ("points"))
            f = res / 72.0;
          else if (to_units.compare ("inches"))
            f = res;
          else if (to_units.compare ("centimeters"))
            f = res / 2.54;

          if (f > 0)
            {
              retval(0) = (retval(0) - 1) / f;
              retval(1) = (retval(1) - 1) / f;
              if (is_rectangle)
                {
                  retval(2) /= f;
                  retval(3) /= f;
                }
              else if (! is_2d)
                retval(2) = 0;
            }
        }
    }
  else if (! is_rectangle && ! is_2d)
    retval(2) = 0;

  return retval;
}

static Matrix
convert_text_position (const Matrix& pos, const text::properties& props,
                       const caseless_str& from_units,
                       const caseless_str& to_units)
{
  graphics_object go = gh_manager::get_object (props.get___myhandle__ ());
  graphics_object ax = go.get_ancestor ("axes");

  Matrix retval;

  if (ax.valid_object ())
    {
      const axes::properties& ax_props =
        dynamic_cast<const axes::properties&> (ax.get_properties ());
      graphics_xform ax_xform = ax_props.get_transform ();
      bool is_rectangle = (pos.numel () == 4);
      Matrix ax_bbox = ax_props.get_boundingbox (true),
             ax_size = ax_bbox.extract_n (0, 2, 1, 2);

      if (from_units.compare ("data"))
        {
          if (is_rectangle)
            {
              ColumnVector v1 = ax_xform.transform (pos(0), pos(1), 0),
                           v2 = ax_xform.transform (pos(0) + pos(2),
                                                    pos(1) + pos(3), 0);

              retval.resize (1, 4);

              retval(0) = v1(0) - ax_bbox(0) + 1;
              retval(1) = ax_bbox(1) + ax_bbox(3) - v1(1) + 1;
              retval(2) = v2(0) - v1(0);
              retval(3) = v1(1) - v2(1);
            }
          else
            {
              ColumnVector v = ax_xform.transform (pos(0), pos(1), pos(2));

              retval.resize (1, 3);

              retval(0) = v(0) - ax_bbox(0) + 1;
              retval(1) = ax_bbox(1) + ax_bbox(3) - v(1) + 1;
              retval(2) = 0;
            }
        }
      else
        retval = convert_position (pos, from_units, "pixels", ax_size);

      if (! to_units.compare ("pixels"))
        {
          if (to_units.compare ("data"))
            {
              if (is_rectangle)
                {
                  ColumnVector v1, v2;
                  v1 = ax_xform.untransform (
                         retval(0)  + ax_bbox(0) - 1,
                         ax_bbox(1) + ax_bbox(3) - retval(1) + 1);
                  v2 = ax_xform.untransform (
                         retval(0)  + retval(2)  + ax_bbox(0) - 1,
                         ax_bbox(1) + ax_bbox(3) - (retval(1) + retval(3)) + 1);

                  retval.resize (1, 4);

                  retval(0) = v1(0);
                  retval(1) = v1(1);
                  retval(2) = v2(0) - v1(0);
                  retval(3) = v2(1) - v1(1);
                }
              else
                {
                  ColumnVector v;
                  v = ax_xform.untransform (
                        retval(0)  + ax_bbox(0) - 1,
                        ax_bbox(1) + ax_bbox(3) - retval(1) + 1);

                  retval.resize (1, 3);

                  retval(0) = v(0);
                  retval(1) = v(1);
                  retval(2) = v(2);
                }
            }
          else
            retval = convert_position (retval, "pixels", to_units, ax_size);
        }
    }

  return retval;
}

// This function always returns the screensize in pixels
static Matrix
screen_size_pixels (void)
{
  graphics_object obj = gh_manager::get_object (0);
  Matrix sz = obj.get ("screensize").matrix_value ();
  return convert_position (sz, obj.get ("units").string_value (), "pixels",
                           sz.extract_n (0, 2, 1, 2)).extract_n (0, 2, 1, 2);
}

static void
convert_cdata_2 (bool is_scaled, bool is_real, double clim_0, double clim_1,
                 const double *cmapv, double x, octave_idx_type lda,
                 octave_idx_type nc, octave_idx_type i, double *av)
{
  if (is_scaled)
    x = octave::math::fix (nc * (x - clim_0) / (clim_1 - clim_0));
  else if (is_real)
    x = octave::math::fix (x - 1);

  if (octave::math::isnan (x))
    {
      av[i]       = x;
      av[i+lda]   = x;
      av[i+2*lda] = x;
    }
  else
    {
      if (x < 0)
        x = 0;
      else if (x >= nc)
        x = (nc - 1);

      octave_idx_type idx = static_cast<octave_idx_type> (x);

      av[i]       = cmapv[idx];
      av[i+lda]   = cmapv[idx+nc];
      av[i+2*lda] = cmapv[idx+2*nc];
    }
}

template <typename T>
void
convert_cdata_1 (bool is_scaled, bool is_real, double clim_0, double clim_1,
                 const double *cmapv, const T *cv, octave_idx_type lda,
                 octave_idx_type nc, double *av)
{
  for (octave_idx_type i = 0; i < lda; i++)
    convert_cdata_2 (is_scaled, is_real,
                     clim_0, clim_1, cmapv, cv[i], lda, nc, i, av);
}

static octave_value
convert_cdata (const base_properties& props, const octave_value& cdata,
               bool is_scaled, int cdim)
{
  dim_vector dv (cdata.dims ());

  // TrueColor data doesn't require conversion
  if (dv.ndims () == cdim && dv(cdim-1) == 3)
    return cdata;

  Matrix cmap (1, 3, 0.0);
  Matrix clim (1, 2, 0.0);

  graphics_object go = gh_manager::get_object (props.get___myhandle__ ());
  graphics_object fig = go.get_ancestor ("figure");

  if (fig.valid_object ())
    {
      Matrix _cmap = fig.get (caseless_str ("colormap")).matrix_value ();

      cmap = _cmap;
    }

  if (is_scaled)
    {
      graphics_object ax = go.get_ancestor ("axes");

      if (ax.valid_object ())
        {
          Matrix _clim = ax.get (caseless_str ("clim")).matrix_value ();

          clim = _clim;
        }
    }

  dv.resize (cdim);
  dv(cdim-1) = 3;

  NDArray a (dv);

  octave_idx_type lda = a.numel () / static_cast<octave_idx_type> (3);
  octave_idx_type nc = cmap.rows ();

  double *av = a.fortran_vec ();
  const double *cmapv = cmap.data ();

  double clim_0 = clim(0);
  double clim_1 = clim(1);

  // FIXME: There is a lot of processing time spent just on data conversion
  //        both here in graphics.cc and again in gl-render.cc.  There must
  //        be room for improvement!  Here a macro expands to a templated
  //        function which in turn calls another function (covert_cdata_2).
  //        And in gl-render.cc (opengl_renderer::draw_image), only GLfloat
  //        is supported anyways so there is another double for loop across
  //        height and width to convert all of the input data to GLfloat.

#define CONVERT_CDATA_1(ARRAY_T, VAL_FN, IS_REAL)                       \
  do                                                                    \
    {                                                                   \
      ARRAY_T tmp = cdata. VAL_FN ## array_value ();                    \
                                                                        \
      convert_cdata_1 (is_scaled, IS_REAL, clim_0, clim_1, cmapv,       \
                       tmp.data (), lda, nc, av);                       \
    }                                                                   \
  while (0)

  if (cdata.is_uint8_type ())
    CONVERT_CDATA_1 (uint8NDArray, uint8_, false);
  else if (cdata.is_uint16_type ())
    CONVERT_CDATA_1 (uint16NDArray, uint16_, false);
  else if (cdata.is_double_type ())
    CONVERT_CDATA_1 (NDArray, , true);
  else if (cdata.is_single_type ())
    CONVERT_CDATA_1 (FloatNDArray, float_, true);
  else if (cdata.is_bool_type ())
    CONVERT_CDATA_1 (boolNDArray, bool_, false);
  else
    {
      // Don't throw an error; leads to an incomplete FLTK object (bug #46933).
      warning ("unsupported type for cdata (= %s).  "
               "Valid types are uint8, uint16, double, single, and bool.",
               cdata.type_name ().c_str ());
      a = NDArray (dv, 0);  // return 0 instead
    }

#undef CONVERT_CDATA_1

  return octave_value (a);
}

template <typename T>
static void
get_array_limits (const Array<T>& m, double& emin, double& emax,
                  double& eminp, double& emaxp)
{
  const T *data = m.data ();
  octave_idx_type n = m.numel ();

  for (octave_idx_type i = 0; i < n; i++)
    {
      double e = double (data[i]);

      // Don't need to test for NaN here as NaN>x and NaN<x is always false
      if (! octave::math::isinf (e))
        {
          if (e < emin)
            emin = e;

          if (e > emax)
            emax = e;

          if (e > 0 && e < eminp)
            eminp = e;

          if (e < 0 && e > emaxp)
            emaxp = e;
        }
    }
}

static bool
lookup_object_name (const caseless_str& name, caseless_str& go_name,
                    caseless_str& rest)
{
  int len = name.length ();
  int offset = 0;
  bool result = false;

  if (len >= 4)
    {
      caseless_str pfx = name.substr (0, 4);

      if (pfx.compare ("axes") || pfx.compare ("line")
          || pfx.compare ("text"))
        offset = 4;
      else if (len >= 5)
        {
          pfx = name.substr (0, 5);

          if (pfx.compare ("image") || pfx.compare ("patch"))
            offset = 5;
          else if (len >= 6)
            {
              pfx = name.substr (0, 6);

              if (pfx.compare ("figure") || pfx.compare ("uimenu"))
                offset = 6;
              else if (len >= 7)
                {
                  pfx = name.substr (0, 7);

                  if (pfx.compare ("surface") || pfx.compare ("hggroup")
                      || pfx.compare ("uipanel"))
                    offset = 7;
                  else if (len >= 9)
                    {
                      pfx = name.substr (0, 9);

                      if (pfx.compare ("uicontrol")
                          || pfx.compare ("uitoolbar"))
                        offset = 9;
                      else if (len >= 10)
                        {
                          pfx = name.substr (0, 10);

                          if (pfx.compare ("uipushtool"))
                            offset = 10;
                          else if (len >= 12)
                            {
                              pfx = name.substr (0, 12);

                              if (pfx.compare ("uitoggletool"))
                                offset = 12;
                              else if (len >= 13)
                                {
                                  pfx = name.substr (0, 13);

                                  if (pfx.compare ("uicontextmenu") ||
                                      pfx.compare ("uibuttongroup"))
                                    offset = 13;
                                }
                            }
                        }
                    }
                }
            }
        }

      if (offset > 0)
        {
          go_name = pfx;
          rest = name.substr (offset);
          result = true;
        }
    }

  return result;
}

static base_graphics_object*
make_graphics_object_from_type (const caseless_str& type,
                                const graphics_handle& h = graphics_handle (),
                                const graphics_handle& p = graphics_handle ())
{
  base_graphics_object *go = 0;

  if (type.compare ("figure"))
    go = new figure (h, p);
  else if (type.compare ("axes"))
    go = new axes (h, p);
  else if (type.compare ("line"))
    go = new line (h, p);
  else if (type.compare ("text"))
    go = new text (h, p);
  else if (type.compare ("image"))
    go = new image (h, p);
  else if (type.compare ("light"))
    go = new light (h, p);
  else if (type.compare ("patch"))
    go = new patch (h, p);
  else if (type.compare ("surface"))
    go = new surface (h, p);
  else if (type.compare ("hggroup"))
    go = new hggroup (h, p);
  else if (type.compare ("uimenu"))
    go = new uimenu (h, p);
  else if (type.compare ("uicontrol"))
    go = new uicontrol (h, p);
  else if (type.compare ("uipanel"))
    go = new uipanel (h, p);
  else if (type.compare ("uibuttongroup"))
    go = new uibuttongroup (h, p);
  else if (type.compare ("uicontextmenu"))
    go = new uicontextmenu (h, p);
  else if (type.compare ("uitoolbar"))
    go = new uitoolbar (h, p);
  else if (type.compare ("uipushtool"))
    go = new uipushtool (h, p);
  else if (type.compare ("uitoggletool"))
    go = new uitoggletool (h, p);
  return go;
}

// ---------------------------------------------------------------------

bool
base_property::set (const octave_value& v, bool do_run, bool do_notify_toolkit)
{
  if (do_set (v))
    {
      // Notify graphics toolkit.
      if (id >= 0 && do_notify_toolkit)
        {
          graphics_object go = gh_manager::get_object (parent);
          if (go)
            go.update (id);
        }

      // run listeners
      if (do_run)
        run_listeners (POSTSET);

      return true;
    }

  return false;
}

void
base_property::run_listeners (listener_mode mode)
{
  const octave_value_list& l = listeners[mode];

  for (int i = 0; i < l.length (); i++)
    gh_manager::execute_listener (parent, l(i));
}

radio_values::radio_values (const std::string& opt_string)
  : default_val (), possible_vals ()
{
  size_t beg = 0;
  size_t len = opt_string.length ();
  bool done = len == 0;

  while (! done)
    {
      size_t end = opt_string.find ('|', beg);

      if (end == std::string::npos)
        {
          end = len;
          done = true;
        }

      std::string t = opt_string.substr (beg, end-beg);

      // Might want more error checking here...
      if (t[0] == '{')
        {
          t = t.substr (1, t.length () - 2);
          default_val = t;
        }
      else if (beg == 0) // ensure default value
        default_val = t;

      possible_vals.insert (t);

      beg = end + 1;
    }
}

std::string
radio_values::values_as_string (void) const
{
  std::string retval;

  for (const auto& val : possible_vals)
    {
      if (retval.empty ())
        {
          if (val == default_value ())
            retval = "{" + val + "}";
          else
            retval = val;
        }
      else
        {
          if (val == default_value ())
            retval += " | {" + val + "}";
          else
            retval += " | " + val;
        }
    }

  if (! retval.empty ())
    retval = "[ " + retval + " ]";

  return retval;
}

Cell
radio_values::values_as_cell (void) const
{
  octave_idx_type i = 0;
  Cell retval (nelem (), 1);

  for (const auto& val : possible_vals)
    retval(i++) = std::string (val);

  return retval;
}

bool
color_values::str2rgb (const std::string& str_arg)
{
  bool retval = true;

  double tmp_rgb[3] = {0, 0, 0};

  std::string str = str_arg;
  unsigned int len = str.length ();

  std::transform (str.begin (), str.end (), str.begin (), tolower);

  if (str.compare (0, len, "blue", 0, len) == 0)
    tmp_rgb[2] = 1;
  else if (str.compare (0, len, "black", 0, len) == 0
           || str.compare (0, len, "k", 0, len) == 0)
    tmp_rgb[0] = tmp_rgb[1] = tmp_rgb[2] = 0;
  else if (str.compare (0, len, "red", 0, len) == 0)
    tmp_rgb[0] = 1;
  else if (str.compare (0, len, "green", 0, len) == 0)
    tmp_rgb[1] = 1;
  else if (str.compare (0, len, "yellow", 0, len) == 0)
    tmp_rgb[0] = tmp_rgb[1] = 1;
  else if (str.compare (0, len, "magenta", 0, len) == 0)
    tmp_rgb[0] = tmp_rgb[2] = 1;
  else if (str.compare (0, len, "cyan", 0, len) == 0)
    tmp_rgb[1] = tmp_rgb[2] = 1;
  else if (str.compare (0, len, "white", 0, len) == 0
           || str.compare (0, len, "w", 0, len) == 0)
    tmp_rgb[0] = tmp_rgb[1] = tmp_rgb[2] = 1;
  else
    retval = false;

  if (retval)
    {
      for (int i = 0; i < 3; i++)
        xrgb(i) = tmp_rgb[i];
    }

  return retval;
}

bool
color_property::do_set (const octave_value& val)
{
  if (val.is_string ())
    {
      std::string s = val.string_value ();

      if (s.empty ())
        error ("invalid value for color property \"%s\"",
               get_name ().c_str ());

      std::string match;

      if (radio_val.contains (s, match))
        {
          if (current_type != radio_t || match != current_val)
            {
              if (s.length () != match.length ())
                warning_with_id ("Octave:abbreviated-property-match",
                                 "%s: allowing %s to match %s value %s",
                                 "set", s.c_str (), get_name ().c_str (),
                                 match.c_str ());
              current_val = match;
              current_type = radio_t;
              return true;
            }
        }
      else
        {
          try
            {
              color_values col (s);

              if (current_type != color_t || col != color_val)
                {
                  color_val = col;
                  current_type = color_t;
                  return true;
                }
            }
          catch (octave::execution_exception& e)
            {
              error (e, "invalid value for color property \"%s\" (value = %s)",
                     get_name ().c_str (), s.c_str ());
            }
        }
    }
  else if (val.is_numeric_type ())
    {
      Matrix m = val.matrix_value ();

      if (m.numel () != 3)
        error ("invalid value for color property \"%s\"",
               get_name ().c_str ());

      color_values col (m(0), m(1), m(2));

      if (current_type != color_t || col != color_val)
        {
          color_val = col;
          current_type = color_t;
          return true;
        }
    }
  else
    error ("invalid value for color property \"%s\"",
           get_name ().c_str ());

  return false;
}

bool
double_radio_property::do_set (const octave_value& val)
{
  if (val.is_string ())
    {
      std::string s = val.string_value ();
      std::string match;

      if (s.empty () || ! radio_val.contains (s, match))
        error ("invalid value for double_radio property \"%s\"",
               get_name ().c_str ());

      if (current_type != radio_t || match != current_val)
        {
          if (s.length () != match.length ())
            warning_with_id ("Octave:abbreviated-property-match",
                             "%s: allowing %s to match %s value %s",
                             "set", s.c_str (), get_name ().c_str (),
                             match.c_str ());
          current_val = match;
          current_type = radio_t;
          return true;
        }
    }
  else if (val.is_scalar_type () && val.is_real_type ())
    {
      double new_dval = val.double_value ();

      if (current_type != double_t || new_dval != dval)
        {
          dval = new_dval;
          current_type = double_t;
          return true;
        }
    }
  else
    error ("invalid value for double_radio property \"%s\"",
           get_name ().c_str ());

  return false;
}

bool
array_property::validate (const octave_value& v)
{
  bool xok = false;

  // check value type
  if (type_constraints.size () > 0)
    {
      if (type_constraints.find (v.class_name ()) != type_constraints.end ())
        xok = true;

      // check if complex is allowed (it's also of class "double", so
      // checking that alone is not enough to ensure real type)
      if (type_constraints.find ("real") != type_constraints.end ()
          && v.is_complex_type ())
        xok = false;
    }
  else
    xok = v.is_numeric_type () || v.is_bool_scalar ();

  if (xok)
    {
      if (size_constraints.size () == 0)
        return true;

      dim_vector vdims = v.dims ();
      int vlen = vdims.ndims ();

      xok = false;

      // check dimensional size constraints until a match is found
      for (auto it = size_constraints.cbegin ();
           ! xok && it != size_constraints.cend ();
           ++it)
        {
          dim_vector itdims = (*it);

          if (itdims.ndims () == vlen)
            {
              xok = true;

              for (int i = 0; xok && i < vlen; i++)
                {
                  if (itdims(i) > 0)
                    {
                      if (itdims(i) != vdims(i))
                        xok = false;
                    }
                  else if (v.is_empty ())
                    break;
                }
            }
        }
    }

  return xok;
}

bool
array_property::is_equal (const octave_value& v) const
{
  if (data.type_name () == v.type_name ())
    {
      if (data.dims () == v.dims ())
        {

#define CHECK_ARRAY_EQUAL(T, F, A)                                      \
          {                                                             \
            if (data.numel () == 1)                                     \
              return data.F ## scalar_value () ==                       \
                v.F ## scalar_value ();                                 \
            else                                                        \
              {                                                         \
                /* Keep copy of array_value to allow */                 \
                /* sparse/bool arrays that are converted, to */         \
                /* not be deallocated early */                          \
                const A m1 = data.F ## array_value ();                  \
                const T* d1 = m1.data ();                               \
                const A m2 = v.F ## array_value ();                     \
                const T* d2 = m2.data ();                               \
                                                                        \
                bool flag = true;                                       \
                                                                        \
                for (int i = 0; flag && i < data.numel (); i++)         \
                  if (d1[i] != d2[i])                                   \
                    flag = false;                                       \
                                                                        \
                return flag;                                            \
              }                                                         \
          }

          if (data.is_double_type () || data.is_bool_type ())
            CHECK_ARRAY_EQUAL (double, , NDArray)
          else if (data.is_single_type ())
            CHECK_ARRAY_EQUAL (float, float_, FloatNDArray)
          else if (data.is_int8_type ())
            CHECK_ARRAY_EQUAL (octave_int8, int8_, int8NDArray)
          else if (data.is_int16_type ())
            CHECK_ARRAY_EQUAL (octave_int16, int16_, int16NDArray)
          else if (data.is_int32_type ())
            CHECK_ARRAY_EQUAL (octave_int32, int32_, int32NDArray)
          else if (data.is_int64_type ())
            CHECK_ARRAY_EQUAL (octave_int64, int64_, int64NDArray)
          else if (data.is_uint8_type ())
            CHECK_ARRAY_EQUAL (octave_uint8, uint8_, uint8NDArray)
          else if (data.is_uint16_type ())
            CHECK_ARRAY_EQUAL (octave_uint16, uint16_, uint16NDArray)
          else if (data.is_uint32_type ())
            CHECK_ARRAY_EQUAL (octave_uint32, uint32_, uint32NDArray)
          else if (data.is_uint64_type ())
            CHECK_ARRAY_EQUAL (octave_uint64, uint64_, uint64NDArray)
        }
    }

  return false;
}

void
array_property::get_data_limits (void)
{
  xmin = xminp = octave::numeric_limits<double>::Inf ();
  xmax = xmaxp = -octave::numeric_limits<double>::Inf ();

  if (! data.is_empty ())
    {
      if (data.is_integer_type ())
        {
          if (data.is_int8_type ())
            get_array_limits (data.int8_array_value (),
                              xmin, xmax, xminp, xmaxp);
          else if (data.is_uint8_type ())
            get_array_limits (data.uint8_array_value (),
                              xmin, xmax, xminp, xmaxp);
          else if (data.is_int16_type ())
            get_array_limits (data.int16_array_value (),
                              xmin, xmax, xminp, xmaxp);
          else if (data.is_uint16_type ())
            get_array_limits (data.uint16_array_value (),
                              xmin, xmax, xminp, xmaxp);
          else if (data.is_int32_type ())
            get_array_limits (data.int32_array_value (),
                              xmin, xmax, xminp, xmaxp);
          else if (data.is_uint32_type ())
            get_array_limits (data.uint32_array_value (),
                              xmin, xmax, xminp, xmaxp);
          else if (data.is_int64_type ())
            get_array_limits (data.int64_array_value (),
                              xmin, xmax, xminp, xmaxp);
          else if (data.is_uint64_type ())
            get_array_limits (data.uint64_array_value (),
                              xmin, xmax, xminp, xmaxp);
        }
      else
        get_array_limits (data.array_value (), xmin, xmax, xminp, xmaxp);
    }
}

bool
handle_property::do_set (const octave_value& v)
{
  // Users may want to use empty matrix to reset a handle property
  if (v.is_empty ())
    {
      if (! get ().is_empty ())
        {
          current_val = graphics_handle ();
          return true;
        }
      else
        return false;
    }

  double dv = v.xdouble_value ("set: invalid graphics handle for property \"%s\"",
                               get_name ().c_str ());

  graphics_handle gh = gh_manager::lookup (dv);

  // Check the object type if necessary
  bool type_ok = true;
  if (gh.ok () && ! type_constraints.empty ())
    {
      type_ok = false;
      graphics_object obj = gh_manager::get_object (gh);

      for (const auto& type : type_constraints)
        if (obj.isa (type))
          {
            type_ok = true;
            break;
          }
    }

  if (! octave::math::isnan (gh.value ()) && ! (gh.ok () && type_ok))
    {
      if (type_ok)
        error ("set: invalid graphics handle (= %g) for property \"%s\"",
               dv, get_name ().c_str ());
      else
        error ("set: invalid graphics object type for property \"%s\"",
               get_name ().c_str ());
    }

  if (current_val != gh)
    {
      current_val = gh;
      return true;
    }

  return false;
}

/*
## Test validation of uicontextmenu property
%!test
%! hf = figure ("visible", "off");
%! unwind_protect
%!   hax = axes ("parent", hf);
%!   hpa = patch ("parent", hax);
%!   try
%!     set (hax, "uicontextmenu", hpa);
%!   catch
%!     err = lasterr ();
%!   end_try_catch
%!   assert (err, 'set: invalid graphics object type for property "uicontextmenu"');
%! unwind_protect_cleanup
%!   delete (hf);
%! end_unwind_protect
*/

Matrix
children_property::do_get_children (bool return_hidden) const
{
  Matrix retval (children_list.size (), 1);
  octave_idx_type k = 0;

  graphics_object go = gh_manager::get_object (0);

  root_figure::properties& props =
    dynamic_cast<root_figure::properties&> (go.get_properties ());

  if (! props.is_showhiddenhandles ())
    {
      for (const auto& hchild : children_list)
        {
          graphics_handle kid = hchild;

          if (gh_manager::is_handle_visible (kid))
            {
              if (! return_hidden)
                retval(k++) = hchild;
            }
          else if (return_hidden)
            retval(k++) = hchild;
        }

      retval.resize (k, 1);
    }
  else
    {
      for (const auto& hchild : children_list)
        retval(k++) = hchild;
    }

  return retval;
}

void
children_property::do_delete_children (bool clear)
{
  for (auto& hchild : children_list)
    {
      graphics_object go = gh_manager::get_object (hchild);

      if (go.valid_object ())
        gh_manager::free (hchild);
    }

  if (clear)
    children_list.clear ();
}

bool
callback_property::validate (const octave_value& v) const
{
  // case 1: empty matrix
  // case 2: function handle
  // case 3: string corresponding to known function name
  // case 4: string that can be eval()'ed
  // case 5: cell array with first element being a function handle

  if (v.is_empty ())
    return true;
  else if (v.is_function_handle ())
    return true;
  else if (v.is_string ())
    // complete validation will be done at execution-time
    return true;
  else if (v.is_cell () && (v.rows () == 1 || v.columns () == 1)
           && v.cell_value ()(0).is_function_handle ())
    return true;

  return false;
}

// If TRUE, we are executing any callback function, or the functions it calls.
// Used to determine handle visibility inside callback functions.
static bool executing_callback = false;

void
callback_property::execute (const octave_value& data) const
{
  octave::unwind_protect frame;

  // We are executing the callback function associated with this
  // callback property.  When set to true, we avoid recursive calls to
  // callback routines.
  frame.protect_var (executing);

  // We are executing a callback function, so allow handles that have
  // their handlevisibility property set to "callback" to be visible.
  frame.protect_var (executing_callback);

  if (! executing)
    {
      executing = true;
      executing_callback = true;

      if (callback.is_defined () && ! callback.is_empty ())
        gh_manager::execute_callback (get_parent (), callback, data);
    }
}

// Used to cache dummy graphics objects from which dynamic properties can be
// cloned.
static std::map<caseless_str, graphics_object> dprop_obj_map;

property
property::create (const std::string& name, const graphics_handle& h,
                  const caseless_str& type, const octave_value_list& args)
{
  property retval;

  if (type.compare ("string"))
    {
      std::string sv = (args.length () > 0 ? args(0).string_value () : "");

      retval = property (new string_property (name, h, sv));
    }
  else if (type.compare ("any"))
    {
      octave_value ov = (args.length () > 0 ? args(0)
                                            : octave_value (Matrix ()));

      retval = property (new any_property (name, h, ov));
    }
  else if (type.compare ("radio"))
    {
      if (args.length () < 1)
        error ("addproperty: missing possible values for radio property");

      std::string sv = args(0).xstring_value ("addproperty: argument for radio property must be a string");

      retval = property (new radio_property (name, h, sv));

      if (args.length () > 1)
        retval.set (args(1));
    }
  else if (type.compare ("double"))
    {
      double dv = (args.length () > 0 ? args(0).double_value () : 0.0);

      retval = property (new double_property (name, h, dv));
    }
  else if (type.compare ("handle"))
    {
      double hv = args.length () > 0 ? args(0).double_value ()
                                     : octave::numeric_limits<double>::NaN ();

      graphics_handle gh (hv);

      retval = property (new handle_property (name, h, gh));
    }
  else if (type.compare ("boolean"))
    {
      retval = property (new bool_property (name, h, false));

      if (args.length () > 0)
        retval.set (args(0));
    }
  else if (type.compare ("data"))
    {
      retval = property (new array_property (name, h, Matrix ()));

      if (args.length () > 0)
        {
          retval.set (args(0));
          // FIXME: additional argument could define constraints,
          //        but is this really useful?
        }
    }
  else if (type.compare ("color"))
    {
      color_values cv (0, 0, 0);
      radio_values rv;

      if (args.length () > 1)
        rv = radio_values (args(1).string_value ());

      retval = property (new color_property (name, h, cv, rv));

      if (args.length () > 0 && ! args(0).is_empty ())
        retval.set (args(0));
      else
        retval.set (rv.default_value ());
    }
  else
    {
      caseless_str go_name, go_rest;

      if (! lookup_object_name (type, go_name, go_rest))
        error ("addproperty: unsupported type for dynamic property (= %s)",
               type.c_str ());

      graphics_object go;

      std::map<caseless_str, graphics_object>::const_iterator it =
        dprop_obj_map.find (go_name);

      if (it == dprop_obj_map.end ())
        {
          base_graphics_object *bgo =
            make_graphics_object_from_type (go_name);

          if (bgo)
            {
              go = graphics_object (bgo);

              dprop_obj_map[go_name] = go;
            }
        }
      else
        go = it->second;

      if (! go.valid_object ())
        error ("addproperty: invalid object type (= %s)",
               go_name.c_str ());

      property prop = go.get_properties ().get_property (go_rest);

      retval = prop.clone ();

      retval.set_parent (h);
      retval.set_name (name);

      if (args.length () > 0)
        retval.set (args(0));
    }

  return retval;
}

static void
finalize_r (const graphics_handle& h)
{
  graphics_object go = gh_manager::get_object (h);

  if (go)
    {
      Matrix children = go.get_properties ().get_all_children ();

      for (int k = 0; k < children.numel (); k++)
        finalize_r (children(k));

      go.finalize ();
    }
}

static void
initialize_r (const graphics_handle& h)
{
  graphics_object go = gh_manager::get_object (h);

  if (go)
    {
      Matrix children = go.get_properties ().get_all_children ();

      go.initialize ();

      for (int k = 0; k < children.numel (); k++)
        initialize_r (children(k));
    }
}

void
figure::properties::set_toolkit (const graphics_toolkit& b)
{
  if (toolkit)
    finalize_r (get___myhandle__ ());

  toolkit = b;
  __graphics_toolkit__ = b.get_name ();
  __plot_stream__ = Matrix ();

  if (toolkit)
    initialize_r (get___myhandle__ ());

  mark_modified ();
}

void
figure::properties::set___mouse_mode__ (const octave_value& val_arg)
{
  std::string direction = "in";

  octave_value val = val_arg;

  if (val.is_string ())
    {
      std::string modestr = val.string_value ();

      if (modestr == "zoom in")
        {
          val = modestr = "zoom";
          direction = "in";
        }
      else if (modestr == "zoom out")
        {
          val = modestr = "zoom";
          direction = "out";
        }

      if (__mouse_mode__.set (val, true))
        {
          std::string mode = __mouse_mode__.current_value ();

          octave_scalar_map pm = get___pan_mode__ ().scalar_map_value ();
          pm.setfield ("Enable", mode == "pan" ? "on" : "off");
          set___pan_mode__ (pm);

          octave_scalar_map rm = get___rotate_mode__ ().scalar_map_value ();
          rm.setfield ("Enable", mode == "rotate" ? "on" : "off");
          set___rotate_mode__ (rm);

          octave_scalar_map zm = get___zoom_mode__ ().scalar_map_value ();
          zm.setfield ("Enable", mode == "zoom" ? "on" : "off");
          zm.setfield ("Direction", direction);
          set___zoom_mode__ (zm);

          mark_modified ();
        }
      else if (modestr == "zoom")
        {
          octave_scalar_map zm = get___zoom_mode__ ().scalar_map_value ();
          std::string curr_direction
            = zm.getfield ("Direction").string_value ();

          if (direction != curr_direction)
            {
              zm.setfield ("Direction", direction);
              set___zoom_mode__ (zm);

              mark_modified ();
            }
        }
    }
}

// ---------------------------------------------------------------------

void
property_list::set (const caseless_str& name, const octave_value& val)
{
  size_t offset = 0;

  size_t len = name.length ();

  if (len > 4)
    {
      caseless_str pfx = name.substr (0, 4);

      if (pfx.compare ("axes") || pfx.compare ("line")
          || pfx.compare ("text"))
        offset = 4;
      else if (len > 5)
        {
          pfx = name.substr (0, 5);

          if (pfx.compare ("image") || pfx.compare ("patch"))
            offset = 5;
          else if (len > 6)
            {
              pfx = name.substr (0, 6);

              if (pfx.compare ("figure") || pfx.compare ("uimenu"))
                offset = 6;
              else if (len > 7)
                {
                  pfx = name.substr (0, 7);

                  if (pfx.compare ("surface") || pfx.compare ("hggroup")
                      || pfx.compare ("uipanel"))
                    offset = 7;
                  else if (len > 9)
                    {
                      pfx = name.substr (0, 9);

                      if (pfx.compare ("uicontrol")
                          || pfx.compare ("uitoolbar"))
                        offset = 9;
                      else if (len > 10)
                        {
                          pfx = name.substr (0, 10);

                          if (pfx.compare ("uipushtool"))
                            offset = 10;
                          else if (len > 12)
                            {
                              pfx = name.substr (0, 12);

                              if (pfx.compare ("uitoogletool"))
                                offset = 12;
                              else if (len > 13)
                                {
                                  pfx = name.substr (0, 13);

                                  if (pfx.compare ("uicontextmenu")
                                      || pfx.compare ("uibuttongroup"))
                                    offset = 13;
                                }
                            }
                        }
                    }
                }
            }
        }

      if (offset > 0)
        {
          // FIXME: should we validate property names and values here?

          std::string pname = name.substr (offset);

          std::transform (pfx.begin (), pfx.end (), pfx.begin (), tolower);
          std::transform (pname.begin (), pname.end (), pname.begin (),
                          tolower);

          bool has_property = false;
          if (pfx == "axes")
            has_property = axes::properties::has_core_property (pname);
          else if (pfx == "figure")
            has_property = figure::properties::has_core_property (pname);
          else if (pfx == "line")
            has_property = line::properties::has_core_property (pname);
          else if (pfx == "text")
            has_property = text::properties::has_core_property (pname);
          else if (pfx == "image")
            has_property = image::properties::has_core_property (pname);
          else if (pfx == "patch")
            has_property = patch::properties::has_core_property (pname);
          else if (pfx == "surface")
            has_property = surface::properties::has_core_property (pname);
          else if (pfx == "hggroup")
            has_property = hggroup::properties::has_core_property (pname);
          else if (pfx == "uimenu")
            has_property = uimenu::properties::has_core_property (pname);
          else if (pfx == "uicontrol")
            has_property = uicontrol::properties::has_core_property (pname);
          else if (pfx == "uibuttongroup")
            has_property = uibuttongroup::properties::has_core_property (pname);
          else if (pfx == "uipanel")
            has_property = uipanel::properties::has_core_property (pname);
          else if (pfx == "uicontextmenu")
            has_property = uicontextmenu::properties::has_core_property (pname);
          else if (pfx == "uitoolbar")
            has_property = uitoolbar::properties::has_core_property (pname);
          else if (pfx == "uipushtool")
            has_property = uipushtool::properties::has_core_property (pname);

          if (! has_property)
            error ("invalid %s property '%s'", pfx.c_str (), pname.c_str ());

          bool remove = false;
          if (val.is_string ())
            {
              std::string sval = val.string_value ();

              remove = (sval == "remove");
            }

          pval_map_type& pval_map = plist_map[pfx];

          if (remove)
            {
              pval_map_iterator p = pval_map.find (pname);

              if (p != pval_map.end ())
                pval_map.erase (p);
            }
          else
            pval_map[pname] = val;
        }
    }

  if (offset == 0)
    error ("invalid default property specification");
}

octave_value
property_list::lookup (const caseless_str& name) const
{
  octave_value retval;

  size_t offset = 0;

  size_t len = name.length ();

  if (len > 4)
    {
      caseless_str pfx = name.substr (0, 4);

      if (pfx.compare ("axes") || pfx.compare ("line")
          || pfx.compare ("text"))
        offset = 4;
      else if (len > 5)
        {
          pfx = name.substr (0, 5);

          if (pfx.compare ("image") || pfx.compare ("patch"))
            offset = 5;
          else if (len > 6)
            {
              pfx = name.substr (0, 6);

              if (pfx.compare ("figure") || pfx.compare ("uimenu"))
                offset = 6;
              else if (len > 7)
                {
                  pfx = name.substr (0, 7);

                  if (pfx.compare ("surface") || pfx.compare ("hggroup")
                      || pfx.compare ("uipanel"))
                    offset = 7;
                  else if (len > 9)
                    {
                      pfx = name.substr (0, 9);

                      if (pfx.compare ("uicontrol")
                          || pfx.compare ("uitoolbar"))
                        offset = 9;
                      else if (len > 10)
                        {
                          pfx = name.substr (0, 10);

                          if (pfx.compare ("uipushtool"))
                            offset = 10;
                          else if (len > 12)
                            {
                              pfx = name.substr (0, 12);

                              if (pfx.compare ("uitoggletool"))
                                offset = 12;
                              else if (len > 13)
                                {
                                  pfx = name.substr (0, 13);

                                  if (pfx.compare ("uicontextmenu")
                                      || pfx.compare ("uibuttongroup"))
                                    offset = 13;
                                }
                            }
                        }
                    }
                }
            }
        }

      if (offset > 0)
        {
          std::string pname = name.substr (offset);

          std::transform (pfx.begin (), pfx.end (), pfx.begin (), tolower);
          std::transform (pname.begin (), pname.end (), pname.begin (),
                          tolower);

          plist_map_const_iterator p = find (pfx);

          if (p != end ())
            {
              const pval_map_type& pval_map = p->second;

              pval_map_const_iterator q = pval_map.find (pname);

              if (q != pval_map.end ())
                retval = q->second;
            }
        }
    }

  return retval;
}

octave_scalar_map
property_list::as_struct (const std::string& prefix_arg) const
{
  octave_scalar_map m;

  for (plist_map_const_iterator p = begin (); p != end (); p++)
    {
      std::string prefix = prefix_arg + p->first;

      for (const auto& prop_val : p->second)
        m.assign (prefix + prop_val.first, prop_val.second);
    }

  return m;
}

// Set properties given as a cs-list of name, value pairs.

void
graphics_object::set (const octave_value_list& args)
{
  int nargin = args.length ();

  if (nargin == 0)
    error ("graphics_object::set: Nothing to set");

  for (int i = 0; i < nargin; )
    {
      if (args(i).is_map () )
        {
          set (args(i).map_value ());
          i++;
        }
      else if (i < nargin - 1)
        {
          caseless_str pname = args(i).xstring_value ("set: argument %d must be a property name", i);
          octave_value val = args(i+1);
          set_value_or_default (pname, val);
          i += 2;
        }
      else
        error ("set: invalid number of arguments");
    }
}

/*
## test set with name, value pairs
%!test
%! hf = figure ("visible", "off");
%! h = plot (1:10, 10:-1:1);
%! set (h, "linewidth", 10, "marker", "x");
%! lw = get (h, "linewidth");
%! mk = get (h, "marker");
%! close (hf);
%! assert (lw, 10);
%! assert (mk, "x");
*/

// Set properties given in two cell arrays containing names and values.
void
graphics_object::set (const Array<std::string>& pnames,
                      const Cell& values, octave_idx_type row)
{
  if (pnames.numel () != values.columns ())
    error ("set: number of names must match number of value columns (%d != %d)",
           pnames.numel (), values.columns ());

  octave_idx_type k = pnames.columns ();

  for (octave_idx_type column = 0; column < k; column++)
    {
      caseless_str pname = pnames(column);
      octave_value val = values(row, column);

      set_value_or_default (pname, val);
    }
}

/*
## test set with cell array arguments
%!test
%! hf = figure ("visible", "off");
%! h = plot (1:10, 10:-1:1);
%! set (h, {"linewidth", "marker"}, {10, "x"});
%! lw = get (h, "linewidth");
%! mk = get (h, "marker");
%! close (hf);
%! assert (lw, 10);
%! assert (mk, "x");

## test set with multiple handles and cell array arguments
%!test
%! hf = figure ("visible", "off");
%! unwind_protect
%!   h = plot (1:10, 10:-1:1, 1:10, 1:10);
%!   set (h, {"linewidth", "marker"}, {10, "x"; 5, "o"});
%!   assert (get (h, "linewidth"), {10; 5});
%!   assert (get (h, "marker"), {"x"; "o"});
%!   set (h, {"linewidth", "marker"}, {10, "x"});
%!   assert (get (h, "linewidth"), {10; 10});
%!   assert (get (h, "marker"), {"x"; "x"});
%! unwind_protect_cleanup
%!   close (hf);
%! end_unwind_protect;

%!error <set: number of graphics handles must match number of value rows>
%! hf = figure ("visible", "off");
%! unwind_protect
%!   h = plot (1:10, 10:-1:1, 1:10, 1:10);
%!   set (h, {"linewidth", "marker"}, {10, "x"; 5, "o"; 7, "."});
%! unwind_protect_cleanup
%!   close (hf);
%! end_unwind_protect

%!error <set: number of names must match number of value columns>
%! hf = figure ("visible", "off");
%! unwind_protect
%!   h = plot (1:10, 10:-1:1, 1:10, 1:10);
%!   set (h, {"linewidth"}, {10, "x"; 5, "o"});
%! unwind_protect_cleanup
%!   close (hf);
%! end_unwind_protect
*/

// Set properties given in a struct array
void
graphics_object::set (const octave_map& m)
{
  for (octave_idx_type p = 0; p < m.nfields (); p++)
    {
      // FIXME: Would it be better to extract all the keys at once rather than
      //        repeatedly call keys() inside a for loop?
      caseless_str pname = m.keys ()[p];

      octave_value val = octave_value (m.contents (pname).elem (m.numel () - 1));

      set_value_or_default (pname, val);
    }
}

/*
## test set ticklabels for compatibility
%!test
%! hf = figure ("visible", "off");
%! set (gca (), "xticklabel", [0, 0.2, 0.4, 0.6, 0.8, 1]);
%! xticklabel = get (gca (), "xticklabel");
%! close (hf);
%! assert (class (xticklabel), "char");
%! assert (size (xticklabel), [6, 3]);

%!test
%! hf = figure ("visible", "off");
%! set (gca (), "xticklabel", "0|0.2|0.4|0.6|0.8|1");
%! xticklabel = get (gca (), "xticklabel");
%! close (hf);
%! assert (class (xticklabel), "char");
%! assert (size (xticklabel), [6, 3]);

%!test
%! hf = figure ("visible", "off");
%! set (gca (), "xticklabel", ["0 "; "0.2"; "0.4"; "0.6"; "0.8"; "1 "]);
%! xticklabel = get (gca (), "xticklabel");
%! close (hf);
%! assert (class (xticklabel), "char");
%! assert (size (xticklabel), [6, 3]);

%!test
%! hf = figure ("visible", "off");
%! set (gca (), "xticklabel", {"0", "0.2", "0.4", "0.6", "0.8", "1"});
%! xticklabel = get (gca (), "xticklabel");
%! close (hf);
%! assert (class (xticklabel), "cell");
%! assert (size (xticklabel), [6, 1]);
*/

/*
## test set with struct arguments
%!test
%! hf = figure ("visible", "off");
%! unwind_protect
%!   h = plot (1:10, 10:-1:1);
%!   set (h, struct ("linewidth", 10, "marker", "x"));
%!   assert (get (h, "linewidth"), 10);
%!   assert (get (h, "marker"), "x");
%!   h = plot (1:10, 10:-1:1, 1:10, 1:10);
%!   set (h, struct ("linewidth", {5, 10}));
%!   assert (get (h, "linewidth"), {10; 10});
%! unwind_protect_cleanup
%!   close (hf);
%! end_unwind_protect

## test ordering
%!test
%! markchanged = @(h, foobar, name) set (h, "userdata", [get(h,"userdata"); {name}]);
%! hf = figure ("visible", "off");
%! unwind_protect
%!   h = line ();
%!   set (h, "userdata", {});
%!   addlistener (h, "color", {markchanged, "color"});
%!   addlistener (h, "linewidth", {markchanged, "linewidth"});
%!   ## "linewidth" first
%!   props.linewidth = 2;
%!   props.color = "r";
%!   set (h, props);
%!   assert (get (h, "userdata"), fieldnames (props));
%!   clear props;
%!   clf ();
%!   h = line ();
%!   set (h, "userdata", {});
%!   addlistener (h, "color", {markchanged, "color"});
%!   addlistener (h, "linewidth", {markchanged, "linewidth"});
%!   ## "color" first
%!   props.color = "r";
%!   props.linewidth = 2;
%!   set (h, props);
%!   assert (get (h, "userdata"), fieldnames (props));
%! unwind_protect_cleanup
%!   close (hf);
%! end_unwind_protect
*/

// Set a property to a value or to its (factory) default value.

void
graphics_object::set_value_or_default (const caseless_str& pname,
                                       const octave_value& val)
{
  if (val.is_string ())
    {
      std::string sval = val.string_value ();

      octave_value default_val;

      if (sval == "default")
        {
          default_val = get_default (pname);

          rep->set (pname, default_val);
        }
      else if (sval == "factory")
        {
          default_val = get_factory_default (pname);

          rep->set (pname, default_val);
        }
      else
        {
          // Matlab specifically uses "\default" to escape string setting
          if (sval == "\\default")
            rep->set (pname, "default");
          else if (sval == "\\factory")
            rep->set (pname, "factory");
          else
            rep->set (pname, val);
        }
    }
  else
    rep->set (pname, val);
}

/*
## test setting of default values
%!test
%! old_lw = get (0, "defaultlinelinewidth");
%! unwind_protect
%!   hf = figure ("visible", "off");
%!   h = plot (1:10, 10:-1:1);
%!   set (0, "defaultlinelinewidth", 20);
%!   set (h, "linewidth", "default");
%!   assert (get (h, "linewidth"), 20);
%!   set (h, "linewidth", "factory");
%!   assert (get (h, "linewidth"), 0.5);
%! unwind_protect_cleanup
%!   close (hf);
%!   set (0, "defaultlinelinewidth", old_lw);
%! end_unwind_protect
*/

static double
make_handle_fraction (void)
{
  static double maxrand = RAND_MAX + 2.0;

  return (rand () + 1.0) / maxrand;
}

graphics_handle
gh_manager::do_get_handle (bool integer_figure_handle)
{
  graphics_handle retval;

  if (integer_figure_handle)
    {
      // Figure handles are positive integers corresponding
      // to the figure number.

      // We always want the lowest unused figure number.

      retval = 1;

      while (handle_map.find (retval) != handle_map.end ())
        retval++;
    }
  else
    {
      // Other graphics handles are negative integers plus some random
      // fractional part.  To avoid running out of integers, we recycle the
      // integer part but tack on a new random part each time.

      free_list_iterator p = handle_free_list.begin ();

      if (p != handle_free_list.end ())
        {
          retval = *p;
          handle_free_list.erase (p);
        }
      else
        {
          retval = graphics_handle (next_handle);

          next_handle = std::ceil (next_handle) - 1.0 - make_handle_fraction ();
        }
    }

  return retval;
}

void
gh_manager::do_free (const graphics_handle& h)
{
  if (h.ok ())
    {
      if (h.value () == 0)
        error ("graphics_handle::free: can't delete root figure");

      iterator p = handle_map.find (h);

      if (p == handle_map.end ())
        error ("graphics_handle::free: invalid object %g", h.value ());

      base_properties& bp = p->second.get_properties ();

      bp.set_beingdeleted (true);

      bp.delete_children ();

      octave_value val = bp.get_deletefcn ();

      bp.execute_deletefcn ();

      // Notify graphics toolkit.
      p->second.finalize ();

      // Note: this will be valid only for first explicitly deleted
      // object.  All its children will then have an
      // unknown graphics toolkit.

      // Graphics handles for non-figure objects are negative
      // integers plus some random fractional part.  To avoid
      // running out of integers, we recycle the integer part
      // but tack on a new random part each time.

      handle_map.erase (p);

      if (h.value () < 0)
        handle_free_list.insert
          (std::ceil (h.value ()) - make_handle_fraction ());
    }
}

void
gh_manager::do_renumber_figure (const graphics_handle& old_gh,
                                const graphics_handle& new_gh)
{
  iterator p = handle_map.find (old_gh);

  if (p == handle_map.end ())
    error ("graphics_handle::free: invalid object %g", old_gh.value ());

  graphics_object go = p->second;

  handle_map.erase (p);

  handle_map[new_gh] = go;

  if (old_gh.value () < 0)
    handle_free_list.insert (std::ceil (old_gh.value ())
                             - make_handle_fraction ());

  for (auto& hfig : figure_list)
    {
      if (hfig == old_gh)
        {
          hfig = new_gh;
          break;
        }
    }
}

gh_manager *gh_manager::instance = 0;

static void
xset (const graphics_handle& h, const caseless_str& pname,
      const octave_value& val)
{
  graphics_object go = gh_manager::get_object (h);
  go.set (pname, val);
}

static void
xset (const graphics_handle& h, const octave_value_list& args)
{
  if (args.length () > 0)
    {
      graphics_object go = gh_manager::get_object (h);
      go.set (args);
    }
}

static octave_value
xget (const graphics_handle& h, const caseless_str& pname)
{
  graphics_object go = gh_manager::get_object (h);
  return go.get (pname);
}

static graphics_handle
reparent (const octave_value& ov, const std::string& who,
          const std::string& pname, const graphics_handle& new_parent,
          bool adopt = true)
{
  graphics_handle h = octave::numeric_limits<double>::NaN ();

  double hv = ov.xdouble_value ("%s: %s must be a graphics handle",
                                who.c_str (), pname.c_str ());

  h = gh_manager::lookup (hv);

  if (! h.ok ())
    error ("%s: invalid graphics handle (= %g) for %s",
           who.c_str (), hv, pname.c_str ());

  graphics_object go = gh_manager::get_object (h);

  graphics_handle parent_h = go.get_parent ();

  graphics_object parent_go = gh_manager::get_object (parent_h);

  parent_go.remove_child (h);

  if (adopt)
    go.set ("parent", new_parent.value ());
  else
    go.reparent (new_parent);

  return h;
}

// This function is NOT equivalent to the scripting language function gcf.
graphics_handle
gcf (void)
{
  octave_value val = xget (0, "currentfigure");

  return val.is_empty () ? octave::numeric_limits<double>::NaN ()
                         : val.double_value ();
}

// This function is NOT equivalent to the scripting language function gca.
graphics_handle
gca (void)
{
  octave_value val = xget (gcf (), "currentaxes");

  return val.is_empty () ? octave::numeric_limits<double>::NaN ()
                         : val.double_value ();
}

static void
delete_graphics_object (const graphics_handle& h)
{
  if (h.ok ())
    {
      graphics_object go = gh_manager::get_object (h);

      // Don't do recursive deleting, due to callbacks
      if (! go.get_properties ().is_beingdeleted ())
        {
          graphics_handle parent_h = go.get_parent ();

          graphics_object parent_go = gh_manager::get_object (parent_h);

          // NOTE: free the handle before removing it from its parent's
          //       children, such that the object's state is correct when the
          //       deletefcn callback is executed

          gh_manager::free (h);

          // A callback function might have already deleted the parent
          if (parent_go.valid_object ())
            parent_go.remove_child (h);

          Vdrawnow_requested = true;
        }
    }
}

static void
delete_graphics_object (double val)
{
  delete_graphics_object (gh_manager::lookup (val));
}

// Flag to stop redraws due to callbacks while deletion is in progress.
static bool delete_executing = false;

static void
delete_graphics_objects (const NDArray vals)
{
  // Prevent redraw of partially deleted objects.
  octave::unwind_protect frame;
  frame.protect_var (delete_executing);
  delete_executing = true;

  for (octave_idx_type i = 0; i < vals.numel (); i++)
    delete_graphics_object (vals.elem (i));
}

static void
close_figure (const graphics_handle& h)
{
  octave_value closerequestfcn = xget (h, "closerequestfcn");

  OCTAVE_SAFE_CALL (gh_manager::execute_callback, (h, closerequestfcn));
}

static void
force_close_figure (const graphics_handle& h)
{
  // Remove the deletefcn and closerequestfcn callbacks
  // and delete the object directly.

  xset (h, "deletefcn", Matrix ());
  xset (h, "closerequestfcn", Matrix ());

  delete_graphics_object (h);
}

void
gh_manager::do_close_all_figures (void)
{
  // FIXME: should we process or discard pending events?

  event_queue.clear ();

  // Don't use figure_list_iterator because we'll be removing elements
  // from the list elsewhere.

  Matrix hlist = do_figure_handle_list (true);

  for (octave_idx_type i = 0; i < hlist.numel (); i++)
    {
      graphics_handle h = gh_manager::lookup (hlist(i));

      if (h.ok ())
        close_figure (h);
    }

  // They should all be closed now.  If not, force them to close.

  hlist = do_figure_handle_list (true);

  for (octave_idx_type i = 0; i < hlist.numel (); i++)
    {
      graphics_handle h = gh_manager::lookup (hlist(i));

      if (h.ok ())
        force_close_figure (h);
    }

  // None left now, right?

  hlist = do_figure_handle_list (true);

  if (hlist.numel () != 0)
    warning ("gh_manager::do_close_all_figures: some graphics elements failed to close.");

  // Clear all callback objects from our list.

  callback_objects.clear ();
}

static void
adopt (const graphics_handle& parent_h, const graphics_handle& h)
{
  graphics_object parent_go = gh_manager::get_object (parent_h);
  parent_go.adopt (h);
}

static bool
is_handle (const graphics_handle& h)
{
  return h.ok ();
}

static bool
is_handle (double val)
{
  graphics_handle h = gh_manager::lookup (val);

  return h.ok ();
}

static octave_value
is_handle (const octave_value& val)
{
  octave_value retval = false;

  if (val.is_real_scalar () && is_handle (val.double_value ()))
    retval = true;
  else if (val.is_numeric_type () && val.is_real_type ())
    {
      const NDArray handles = val.array_value ();

      boolNDArray result (handles.dims ());

      for (octave_idx_type i = 0; i < handles.numel (); i++)
        result.xelem (i) = is_handle (handles(i));

      retval = result;
    }

  return retval;
}

static bool
is_figure (double val)
{
  graphics_object go = gh_manager::get_object (val);

  return go && go.isa ("figure");
}

static void
xcreatefcn (const graphics_handle& h)
{
  graphics_object go = gh_manager::get_object (h);
  go.get_properties ().execute_createfcn  ();
}

static void
xinitialize (const graphics_handle& h)
{
  graphics_object go = gh_manager::get_object (h);

  if (go)
    go.initialize ();
}

// ---------------------------------------------------------------------

void
base_graphics_toolkit::update (const graphics_handle& h, int id)
{
  graphics_object go = gh_manager::get_object (h);

  update (go, id);
}

bool
base_graphics_toolkit::initialize (const graphics_handle& h)
{
  graphics_object go = gh_manager::get_object (h);

  return initialize (go);
}

void
base_graphics_toolkit::finalize (const graphics_handle& h)
{
  graphics_object go = gh_manager::get_object (h);

  finalize (go);
}

static void
xreset_default_properties (graphics_handle h,
                           property_list::pval_map_type factory_pval)
{
  graphics_object go = gh_manager::get_object (h);

  // Replace factory defaults by user defined ones
  std::string go_name = go.get_properties ().graphics_object_name ();
  property_list::pval_map_type pval;
  go.build_user_defaults_map (pval, go_name);

  for (const auto& p : pval)
    factory_pval[p.first] = p.second;

  // Reset defaults
  for (const auto& p : factory_pval)
    {
      std::string pname = p.first;

      // Don't reset internal properties and handle_properties
      if (! go.has_readonly_property (pname)
          && pname.find ("__") != 0 && pname.find ("current") != 0
          && pname != "uicontextmenu" && pname != "parent")
        {
          // Store *mode prop/val in order to set them last
          if (pname.find ("mode") == (pname.length () - 4))
            pval[pname] = p.second;
          else
            go.set (pname, p.second);
        }
    }

  // set *mode properties
  for (const auto& p : pval)
    go.set (p.first, p.second);
}

// ---------------------------------------------------------------------

void
base_properties::set_from_list (base_graphics_object& bgo,
                                property_list& defaults)
{
  std::string go_name = graphics_object_name ();

  property_list::plist_map_const_iterator plist = defaults.find (go_name);

  if (plist != defaults.end ())
    {
      const property_list::pval_map_type pval_map = plist->second;

      for (const auto& prop_val : pval_map)
        {
          std::string pname = prop_val.first;

          try
            {
              bgo.set (pname, prop_val.second);
            }
          catch (octave::execution_exception& e)
            {
              error (e, "error setting default property %s", pname.c_str ());
            }
        }
    }
}

/*
## test defaults are set in the order they were stored
%!test
%! set(0, "defaultfigureunits", "normalized");
%! set(0, "defaultfigureposition", [0.7 0 0.3 0.3]);
%! hf = figure ("visible", "off");
%! tol = 20 * eps;
%! unwind_protect
%!   assert (get (hf, "position"), [0.7 0 0.3 0.3], tol);
%! unwind_protect_cleanup
%!   close (hf);
%!   set(0, "defaultfigureunits", "remove");
%!   set(0, "defaultfigureposition", "remove");
%! end_unwind_protect
*/

octave_value
base_properties::get_dynamic (const caseless_str& pname) const
{
  std::map<caseless_str, property, cmp_caseless_str>::const_iterator it =
    all_props.find (pname);

  if (it == all_props.end ())
    error ("get: unknown property \"%s\"", pname.c_str ());

  return it->second.get ();
}

octave_value
base_properties::get_dynamic (bool all) const
{
  octave_scalar_map m;

  for (std::map<caseless_str, property, cmp_caseless_str>::const_iterator
       it = all_props.begin (); it != all_props.end (); ++it)
    if (all || ! it->second.is_hidden ())
      m.assign (it->second.get_name (), it->second.get ());

  return m;
}

std::set<std::string>
base_properties::dynamic_property_names (void) const
{
  return dynamic_properties;
}

bool
base_properties::has_dynamic_property (const std::string& pname)
{
  const std::set<std::string>& dynprops = dynamic_property_names ();

  if (dynprops.find (pname) != dynprops.end ())
    return true;
  else
    return all_props.find (pname) != all_props.end ();
}

void
base_properties::set_dynamic (const caseless_str& pname,
                              const octave_value& val)
{
  std::map<caseless_str, property, cmp_caseless_str>::iterator it =
    all_props.find (pname);

  if (it == all_props.end ())
    error ("set: unknown property \"%s\"", pname.c_str ());

  it->second.set (val);

  dynamic_properties.insert (pname);

  mark_modified ();
}

property
base_properties::get_property_dynamic (const caseless_str& pname)
{
  std::map<caseless_str, property, cmp_caseless_str>::const_iterator it =
    all_props.find (pname);

  if (it == all_props.end ())
    error ("get_property: unknown property \"%s\"", pname.c_str ());

  return it->second;
}

void
base_properties::set_parent (const octave_value& val)
{
  double hp = val.xdouble_value ("set: parent must be a graphics handle");

  graphics_handle new_parent = octave::numeric_limits<double>::NaN ();

  if (hp == __myhandle__)
    error ("set: can not set object parent to be object itself");

  new_parent = gh_manager::lookup (hp);

  if (! new_parent.ok ())
    error ("set: invalid graphics handle (= %g) for parent", hp);

  // Remove child from current parent
  graphics_object old_parent_go;
  old_parent_go = gh_manager::get_object (get_parent ());

  if (old_parent_go.get_handle () != hp)
    old_parent_go.remove_child (__myhandle__);
  else
    return;  // Do nothing more

  // Check new parent's parent is not this child to avoid recursion
  graphics_object new_parent_go;
  new_parent_go = gh_manager::get_object (new_parent);
  if (new_parent_go.get_parent () == __myhandle__)
    {
      // new parent's parent gets child's original parent
      new_parent_go.get_properties ().set_parent (get_parent ().as_octave_value ());
    }

  // Set parent property to new_parent and do adoption
  parent = new_parent.as_octave_value ();
  ::adopt (parent.handle_value (), __myhandle__);
}

/*
%!test
%! hf = figure ("visible", "off");
%! unwind_protect
%!   hax = gca ();
%!   set (hax, "parent", gcf ());
%!   assert (gca (), hax);
%! unwind_protect_cleanup
%!   close (hf);
%! end_unwind_protect
*/

void
base_properties::mark_modified (void)
{
  // Mark existing object as modified
  __modified__ = "on";
  // Attempt to mark parent object as modified if it exists
  graphics_object parent_go = gh_manager::get_object (get_parent ());
  if (parent_go)
    parent_go.mark_modified ();
}

void
base_properties::override_defaults (base_graphics_object& obj)
{
  graphics_object parent_go = gh_manager::get_object (get_parent ());

  if (parent_go)
    parent_go.override_defaults (obj);
}

void
base_properties::update_axis_limits (const std::string& axis_type) const
{
  graphics_object go = gh_manager::get_object (__myhandle__);

  if (go)
    go.update_axis_limits (axis_type);
}

void
base_properties::update_axis_limits (const std::string& axis_type,
                                     const graphics_handle& h) const
{
  graphics_object go = gh_manager::get_object (__myhandle__);

  if (go)
    go.update_axis_limits (axis_type, h);
}

void
base_properties::update_uicontextmenu (void) const
{
  if (uicontextmenu.get ().is_empty ())
    return;

  graphics_object go = gh_manager::get_object (uicontextmenu.get ());
  if (go && go.isa ("uicontextmenu"))
    {
      uicontextmenu::properties& props =
        reinterpret_cast<uicontextmenu::properties&> (go.get_properties ());
      props.add_dependent_obj (__myhandle__);
    }
}

bool
base_properties::is_handle_visible (void) const
{
  return (handlevisibility.is ("on")
          || (executing_callback && ! handlevisibility.is ("off")));
}

graphics_toolkit
base_properties::get_toolkit (void) const
{
  graphics_object go = gh_manager::get_object (get_parent ());

  if (go)
    return go.get_toolkit ();
  else
    return graphics_toolkit ();
}

void
base_properties::update_boundingbox (void)
{
  Matrix kids = get_children ();

  for (int i = 0; i < kids.numel (); i++)
    {
      graphics_object go = gh_manager::get_object (kids(i));

      if (go.valid_object ())
        go.get_properties ().update_boundingbox ();
    }
}

void
base_properties::update_autopos (const std::string& elem_type)
{
  graphics_object parent_go = gh_manager::get_object (get_parent ());

  if (parent_go.valid_object ())
    parent_go.get_properties ().update_autopos (elem_type);
}

void
base_properties::add_listener (const caseless_str& pname,
                               const octave_value& val,
                               listener_mode mode)
{
  property p = get_property (pname);

  if (p.ok ())
    p.add_listener (val, mode);
}

void
base_properties::delete_listener (const caseless_str& pname,
                                  const octave_value& val,
                                  listener_mode mode)
{
  property p = get_property (pname);

  if (p.ok ())
    p.delete_listener (val, mode);
}

// ---------------------------------------------------------------------

void
base_graphics_object::update_axis_limits (const std::string& axis_type)
{
  if (! valid_object ())
    error ("base_graphics_object::update_axis_limits: invalid graphics object");

  graphics_object parent_go = gh_manager::get_object (get_parent ());

  if (parent_go)
    parent_go.update_axis_limits (axis_type);
}

void
base_graphics_object::update_axis_limits (const std::string& axis_type,
                                          const graphics_handle& h)
{
  if (! valid_object ())
    error ("base_graphics_object::update_axis_limits: invalid graphics object");

  graphics_object parent_go = gh_manager::get_object (get_parent ());

  if (parent_go)
    parent_go.update_axis_limits (axis_type, h);
}

void
base_graphics_object::remove_all_listeners (void)
{
  octave_map m = get (true).map_value ();

  for (const auto& pm : m)
    {
      // FIXME: there has to be a better way.  I think we want to
      // ask whether it is OK to delete the listener for the given
      // property.  How can we know in advance that it will be OK?

      octave::unwind_protect frame;

      frame.protect_var (discard_error_messages);
      frame.protect_var (Vdebug_on_error);
      frame.protect_var (Vdebug_on_warning);

      discard_error_messages = true;
      Vdebug_on_error = false;
      Vdebug_on_warning = false;

      try
        {
          property p = get_properties ().get_property (pm.first);

          if (p.ok ())
            p.delete_listener ();
        }
      catch (const octave::execution_exception&)
        {
          recover_from_exception ();
        }
    }
}

void
base_graphics_object::build_user_defaults_map (property_list::pval_map_type &def, const std::string go_name) const
{
  property_list local_defaults = get_defaults_list ();
  const auto it = local_defaults.find (go_name);

  if (it != local_defaults.end ())
    {
      property_list::pval_map_type pval_lst = it->second;
      for (const auto& prop_val : pval_lst)
        {
          std::string pname = prop_val.first;
          if (def.find (pname) == def.end ())
            def[pname] = prop_val.second;
        }
    }

  graphics_object parent_go = gh_manager::get_object (get_parent ());

  if (parent_go)
    parent_go.build_user_defaults_map (def, go_name);
}

void
base_graphics_object::reset_default_properties (void)
{
  if (valid_object ())
    {
      property_list::pval_map_type factory_pval =
        gh_manager::get_object (0).get_factory_defaults_list ()
        .find (type ())->second;

      // save warning state of "Octave:deprecated-property"
      int old_dep_prop = warning_enabled ("Octave:deprecated-property");
      disable_warning ("Octave:deprecated-property");

      xreset_default_properties (get_handle (), factory_pval);

      // re-enable warning state of "Octave:deprecated-property"
      if (old_dep_prop == 1)
        set_warning_state ("Octave:deprecated-property", "on");
      else if (old_dep_prop == 2)
        set_warning_state ("Octave:deprecated-property", "error");

    }
}

std::string
base_graphics_object::values_as_string (void)
{
  if (! valid_object ())
    error ("base_graphics_object::values_as_string: invalid graphics object");

  std::string retval;
  octave_map m = get ().map_value ();
  graphics_object go = gh_manager::get_object (get_handle ());

  for (const auto& pm : m)
    {
      const auto& pname = pm.first;
      if (pname != "children" && ! go.has_readonly_property (pname))
        {
          property p = get_properties ().get_property (pname);

          if (p.ok () && ! p.is_hidden ())
            {
              retval += "\n\t" + std::string (pname) + ":  ";
              if (p.is_radio ())
                retval += p.values_as_string ();
            }
        }
    }

  if (! retval.empty ())
    retval += "\n";

  return retval;
}

std::string
base_graphics_object::value_as_string (const std::string& prop)
{
  std::string retval;

  if (! valid_object ())
    error ("base_graphics_object::value_as_string: invalid graphics object");

  graphics_object go = gh_manager::get_object (get_handle ());

  if (prop != "children" && ! go.has_readonly_property (prop))
    {
      property p = get_properties ().get_property (prop);

      if (p.ok () && ! p.is_hidden ())
        {
          if (p.is_radio ())
            retval += p.values_as_string ();
        }
    }

  if (! retval.empty ())
    retval += "\n";

  return retval;
}

octave_scalar_map
base_graphics_object::values_as_struct (void)
{
  octave_scalar_map retval;

  if (! valid_object ())
    error ("base_graphics_object::values_as_struct: invalid graphics object");

  octave_scalar_map m = get ().scalar_map_value ();
  graphics_object go = gh_manager::get_object (get_handle ());

  for (const auto& pm : m)
    {
      const auto& pname = pm.first;
      if (pname != "children" && ! go.has_readonly_property (pname))
        {
          property p = get_properties ().get_property (pname);

          if (p.ok () && ! p.is_hidden ())
            {
              if (p.is_radio ())
                retval.assign (p.get_name (), p.values_as_cell ());
              else
                retval.assign (p.get_name (), Cell ());
            }
        }
    }

  return retval;
}

/*
%!test
%! hfig = figure ("visible", "off");
%! unwind_protect
%!   hax = axes ();
%!   ret = set (hax, "tightinset");
%!   assert (isempty (ret));
%!   ret = set (hax, "type");
%!   assert (isempty (ret));
%!   ret = set (hfig, "tag");
%!   assert (isempty (ret));
%!   ret = set (0, "commandwindowsize");
%!   assert (isempty (ret));
%!   ret = set (0);
%!   assert (! isfield (ret, "commandwindowsize"));
%! unwind_protect_cleanup
%!   close (hfig);
%! end_unwind_protect
*/

graphics_object
graphics_object::get_ancestor (const std::string& obj_type) const
{
  if (valid_object ())
    {
      if (isa (obj_type))
        return *this;
      else
        return gh_manager::get_object (get_parent ()).get_ancestor (obj_type);
    }
  else
    return graphics_object ();
}

// ---------------------------------------------------------------------

#include "graphics-props.cc"

// ---------------------------------------------------------------------

void
root_figure::properties::set_callbackobject (const octave_value& v)
{
  graphics_handle val (v);

  if (octave::math::isnan (val.value ()))
    {
      if (! cbo_stack.empty ())
        {
          val = cbo_stack.front ();

          cbo_stack.pop_front ();
        }

      callbackobject = val;
    }
  else if (is_handle (val))
    {
      if (get_callbackobject ().ok ())
        cbo_stack.push_front (get_callbackobject ());

      callbackobject = val;
    }
  else
    err_set_invalid ("callbackobject");
}

void
root_figure::properties::set_currentfigure (const octave_value& v)
{
  graphics_handle val (v);

  if (octave::math::isnan (val.value ()) || is_handle (val))
    {
      currentfigure = val;

      if (val.ok ())
        gh_manager::push_figure (val);
    }
  else
    err_set_invalid ("currentfigure");
}

void
figure::properties::set_integerhandle (const octave_value& val)
{
  if (integerhandle.set (val, true))
    {
      bool int_fig_handle = integerhandle.is_on ();

      graphics_object this_go = gh_manager::get_object (__myhandle__);

      graphics_handle old_myhandle = __myhandle__;

      __myhandle__ = gh_manager::get_handle (int_fig_handle);

      gh_manager::renumber_figure (old_myhandle, __myhandle__);

      graphics_object parent_go = gh_manager::get_object (get_parent ());

      base_properties& props = parent_go.get_properties ();

      props.renumber_child (old_myhandle, __myhandle__);

      Matrix kids = get_children ();

      for (octave_idx_type i = 0; i < kids.numel (); i++)
        {
          graphics_object kid = gh_manager::get_object (kids(i));

          kid.get_properties ().renumber_parent (__myhandle__);
        }

      graphics_handle cf = gh_manager::current_figure ();

      if (__myhandle__ == cf)
        xset (0, "currentfigure", __myhandle__.value ());

      this_go.update (integerhandle.get_id ());

      mark_modified ();
    }
}

// FIXME: This should update monitorpositions and pointerlocation, but as these
// properties aren't yet used, it doesn't matter that they aren't set either.
void
root_figure::properties::update_units (void)
{
  std::string xunits = get_units ();

  Matrix scrn_sz = default_screensize ();

  double dpi = get_screenpixelsperinch ();

  if (xunits == "inches")
    {
      scrn_sz(0) = 0;
      scrn_sz(1) = 0;
      scrn_sz(2) /= dpi;
      scrn_sz(3) /= dpi;
    }
  else if (xunits == "centimeters")
    {
      scrn_sz(0) = 0;
      scrn_sz(1) = 0;
      scrn_sz(2) *= 2.54 / dpi;
      scrn_sz(3) *= 2.54 / dpi;
    }
  else if (xunits == "normalized")
    {
      scrn_sz = Matrix (1, 4, 1.0);
      scrn_sz(0) = 0;
      scrn_sz(1) = 0;
    }
  else if (xunits == "points")
    {
      scrn_sz(0) = 0;
      scrn_sz(1) = 0;
      scrn_sz(2) *= 72 / dpi;
      scrn_sz(3) *= 72 / dpi;
    }

  set_screensize (scrn_sz);
}

Matrix
root_figure::properties::get_boundingbox (bool, const Matrix&) const
{
  Matrix screen_size = screen_size_pixels ();
  Matrix pos = Matrix (1, 4, 0.0);

  pos(2) = screen_size(0);
  pos(3) = screen_size(1);

  return pos;
}

/*
%!test
%! old_units = get (0, "units");
%! unwind_protect
%!   set (0, "units", "pixels");
%!   sz = get (0, "screensize") - [1, 1, 0, 0];
%!   dpi = get (0, "screenpixelsperinch");
%!   set (0, "units", "inches");
%!   assert (get (0, "screensize"), sz / dpi, 0.5 / dpi);
%!   set (0, "units", "centimeters");
%!   assert (get (0, "screensize"), sz / dpi * 2.54, 0.5 / dpi * 2.54);
%!   set (0, "units", "points");
%!   assert (get (0, "screensize"), sz / dpi * 72, 0.5 / dpi * 72);
%!   set (0, "units", "normalized");
%!   assert (get (0, "screensize"), [0.0, 0.0, 1.0, 1.0]);
%!   set (0, "units", "pixels");
%!   assert (get (0, "screensize"), sz + [1, 1, 0, 0]);
%! unwind_protect_cleanup
%!   set (0, "units", old_units);
%! end_unwind_protect
*/

void
root_figure::properties::remove_child (const graphics_handle& h)
{
  gh_manager::pop_figure (h);

  graphics_handle cf = gh_manager::current_figure ();

  xset (0, "currentfigure", cf.value ());

  base_properties::remove_child (h);
}

property_list
root_figure::factory_properties = root_figure::init_factory_properties ();

void
root_figure::reset_default_properties (void)
{
  // empty list of local defaults
  default_properties = property_list ();

  xreset_default_properties (get_handle (),
                             xproperties.factory_defaults ());
}

// ---------------------------------------------------------------------

void
figure::properties::set_currentaxes (const octave_value& val)
{
  graphics_handle hax (val);

  if (octave::math::isnan (hax.value ()) || is_handle (hax))
    currentaxes = hax;
  else
    err_set_invalid ("currentaxes");
}

void
figure::properties::remove_child (const graphics_handle& h)
{
  base_properties::remove_child (h);

  if (h == currentaxes.handle_value ())
    {
      graphics_handle new_currentaxes;

      Matrix kids = get_children ();

      for (octave_idx_type i = 0; i < kids.numel (); i++)
        {
          graphics_handle kid = kids(i);

          graphics_object go = gh_manager::get_object (kid);

          if (go.isa ("axes"))
            {
              new_currentaxes = kid;
              break;
            }
        }

      currentaxes = new_currentaxes;
    }
}

void
figure::properties::adopt (const graphics_handle& h)
{
  base_properties::adopt (h);

  if (! get_currentaxes ().ok ())
    {
      graphics_object go = gh_manager::get_object (h);

      if (go.type () == "axes")
        set_currentaxes (h.as_octave_value ());
    }
}

/*
%!test
%! hf1 = figure ("visible", "off");
%! ax1 = subplot (1,2,1);
%! ax2 = subplot (1,2,2);
%! hf2 = figure ("visible", "off");
%! unwind_protect
%!   set (ax2, "parent", hf2);
%!   assert (get (hf2, "currentaxes"), ax2);
%!   assert (get (hf1, "currentaxes"), ax1);
%!   set (ax1, "parent", hf2);
%!   assert (get (hf2, "currentaxes"), ax2);
%! unwind_protect_cleanup
%!   close (hf1);
%!   close (hf2);
%! end_unwind_protect
*/

void
figure::properties::set_visible (const octave_value& val)
{
  std::string sval = val.string_value ();

  if (sval == "on")
    xset (0, "currentfigure", __myhandle__.value ());

  visible = val;
}

Matrix
figure::properties::get_boundingbox (bool internal, const Matrix&) const
{
  Matrix screen_size = screen_size_pixels ();
  Matrix pos = (internal ?
                get_position ().matrix_value () :
                get_outerposition ().matrix_value ());

  pos = convert_position (pos, get_units (), "pixels", screen_size);

  pos(0)--;
  pos(1)--;
  pos(1) = screen_size(1) - pos(1) - pos(3);

  return pos;
}

void
figure::properties::set_boundingbox (const Matrix& bb, bool internal,
                                     bool do_notify_toolkit)
{
  Matrix screen_size = screen_size_pixels ();
  Matrix pos = bb;

  pos(1) = screen_size(1) - pos(1) - pos(3);
  pos(1)++;
  pos(0)++;
  pos = convert_position (pos, "pixels", get_units (), screen_size);

  if (internal)
    set_position (pos, do_notify_toolkit);
  else
    set_outerposition (pos, do_notify_toolkit);
}

Matrix
figure::properties::map_from_boundingbox (double x, double y) const
{
  Matrix bb = get_boundingbox (true);
  Matrix pos (1, 2, 0.0);

  pos(0) = x;
  pos(1) = y;

  pos(1) = bb(3) - pos(1);
  pos(0)++;
  pos = convert_position (pos, "pixels", get_units (),
                          bb.extract_n (0, 2, 1, 2));

  return pos;
}

Matrix
figure::properties::map_to_boundingbox (double x, double y) const
{
  Matrix bb = get_boundingbox (true);
  Matrix pos (1, 2, 0.0);

  pos(0) = x;
  pos(1) = y;

  pos = convert_position (pos, get_units (), "pixels",
                          bb.extract_n (0, 2, 1, 2));
  pos(0)--;
  pos(1) = bb(3) - pos(1);

  return pos;
}

void
figure::properties::set_position (const octave_value& v,
                                  bool do_notify_toolkit)
{
  Matrix old_bb, new_bb;
  bool modified = false;

  old_bb = get_boundingbox (true);
  modified = position.set (v, false, do_notify_toolkit);
  new_bb = get_boundingbox (true);

  if (old_bb != new_bb)
    {
      if (old_bb(2) != new_bb(2) || old_bb(3) != new_bb(3))
        {
          execute_resizefcn ();
          update_boundingbox ();
        }
    }

  if (modified)
    {
      position.run_listeners (POSTSET);
      mark_modified ();
    }

  if (paperpositionmode.is ("auto"))
    paperposition.set (get_auto_paperposition ());
}

void
figure::properties::set_outerposition (const octave_value& v,
                                       bool do_notify_toolkit)
{
  if (outerposition.set (v, true, do_notify_toolkit))
    mark_modified ();
}

void
figure::properties::set_paperunits (const octave_value& val)
{
  caseless_str punits = val.string_value ();
  caseless_str ptype = get_papertype ();

  if (punits.compare ("normalized") && ptype.compare ("<custom>"))
    error ("set: can't set paperunits to normalized when papertype is custom");

  caseless_str old_paperunits = get_paperunits ();
  if (paperunits.set (val, true))
    {
      update_paperunits (old_paperunits);
      mark_modified ();
    }
}

void
figure::properties::set_papertype (const octave_value& val)
{
  caseless_str ptype = val.string_value ();
  caseless_str punits = get_paperunits ();

  if (punits.compare ("normalized") && ptype.compare ("<custom>"))
    error ("set: can't set paperunits to normalized when papertype is custom");

  if (papertype.set (val, true))
    {
      update_papertype ();
      mark_modified ();
    }
}

static Matrix
papersize_from_type (const caseless_str punits, const caseless_str ptype)
{
  Matrix retval (1, 2, 1.0);

  if (! punits.compare ("normalized"))
    {
      double in2units;
      double mm2units;

      if (punits.compare ("inches"))
        {
          in2units = 1.0;
          mm2units = 1 / 25.4;
        }
      else if (punits.compare ("centimeters"))
        {
          in2units = 2.54;
          mm2units = 1 / 10.0;
        }
      else // points
        {
          in2units = 72.0;
          mm2units = 72.0 / 25.4;
        }

      if (ptype.compare ("usletter"))
        {
          retval(0) = 8.5 * in2units;
          retval(1) = 11.0 * in2units;
        }
      else if (ptype.compare ("uslegal"))
        {
          retval(0) = 8.5 * in2units;
          retval(1) = 14.0 * in2units;
        }
      else if (ptype.compare ("tabloid"))
        {
          retval(0) = 11.0 * in2units;
          retval(1) = 17.0 * in2units;
        }
      else if (ptype.compare ("a0"))
        {
          retval(0) = 841.0 * mm2units;
          retval(1) = 1189.0 * mm2units;
        }
      else if (ptype.compare ("a1"))
        {
          retval(0) = 594.0 * mm2units;
          retval(1) = 841.0 * mm2units;
        }
      else if (ptype.compare ("a2"))
        {
          retval(0) = 420.0 * mm2units;
          retval(1) = 594.0 * mm2units;
        }
      else if (ptype.compare ("a3"))
        {
          retval(0) = 297.0 * mm2units;
          retval(1) = 420.0 * mm2units;
        }
      else if (ptype.compare ("a4"))
        {
          retval(0) = 210.0 * mm2units;
          retval(1) = 297.0 * mm2units;
        }
      else if (ptype.compare ("a5"))
        {
          retval(0) = 148.0 * mm2units;
          retval(1) = 210.0 * mm2units;
        }
      else if (ptype.compare ("b0"))
        {
          retval(0) = 1029.0 * mm2units;
          retval(1) = 1456.0 * mm2units;
        }
      else if (ptype.compare ("b1"))
        {
          retval(0) = 728.0 * mm2units;
          retval(1) = 1028.0 * mm2units;
        }
      else if (ptype.compare ("b2"))
        {
          retval(0) = 514.0 * mm2units;
          retval(1) = 728.0 * mm2units;
        }
      else if (ptype.compare ("b3"))
        {
          retval(0) = 364.0 * mm2units;
          retval(1) = 514.0 * mm2units;
        }
      else if (ptype.compare ("b4"))
        {
          retval(0) = 257.0 * mm2units;
          retval(1) = 364.0 * mm2units;
        }
      else if (ptype.compare ("b5"))
        {
          retval(0) = 182.0 * mm2units;
          retval(1) = 257.0 * mm2units;
        }
      else if (ptype.compare ("arch-a"))
        {
          retval(0) = 9.0 * in2units;
          retval(1) = 12.0 * in2units;
        }
      else if (ptype.compare ("arch-b"))
        {
          retval(0) = 12.0 * in2units;
          retval(1) = 18.0 * in2units;
        }
      else if (ptype.compare ("arch-c"))
        {
          retval(0) = 18.0 * in2units;
          retval(1) = 24.0 * in2units;
        }
      else if (ptype.compare ("arch-d"))
        {
          retval(0) = 24.0 * in2units;
          retval(1) = 36.0 * in2units;
        }
      else if (ptype.compare ("arch-e"))
        {
          retval(0) = 36.0 * in2units;
          retval(1) = 48.0 * in2units;
        }
      else if (ptype.compare ("a"))
        {
          retval(0) = 8.5 * in2units;
          retval(1) = 11.0 * in2units;
        }
      else if (ptype.compare ("b"))
        {
          retval(0) = 11.0 * in2units;
          retval(1) = 17.0 * in2units;
        }
      else if (ptype.compare ("c"))
        {
          retval(0) = 17.0 * in2units;
          retval(1) = 22.0 * in2units;
        }
      else if (ptype.compare ("d"))
        {
          retval(0) = 22.0 * in2units;
          retval(1) = 34.0 * in2units;
        }
      else if (ptype.compare ("e"))
        {
          retval(0) = 34.0 * in2units;
          retval(1) = 43.0 * in2units;
        }
    }

  return retval;
}

Matrix
figure::properties::get_auto_paperposition (void)
{
  Matrix pos = get_position ().matrix_value ();
  Matrix sz;

  caseless_str funits = get_units ();
  caseless_str punits = get_paperunits ();

  // Convert position from figure units to paperunits
  if (funits == "normalized" || punits == "normalized")
    {
      sz = screen_size_pixels ();
      pos = convert_position (pos, funits, "inches", sz);

      if (punits == "normalized")
        sz = papersize_from_type ("points", get_papertype ());

      pos = convert_position (pos, "inches", punits, sz);
    }
  else
    pos = convert_position (pos, funits, punits, sz);

  // Center the figure on the page
  sz = get_papersize ().matrix_value ();

  pos(0) = sz(0)/2 - pos(2)/2;
  pos(1) = sz(1)/2 - pos(3)/2;

  return pos;
}

/*
%!test
%! hf = figure ("visible", "off", "paperpositionmode", "auto");
%! in_pos = [0 0 4 5];
%! tol = 20 * eps ();
%! unwind_protect
%!   ## paperpositionmode "auto" converts figure size to paper units
%!   set (hf, "units", "inches");
%!   set (hf, "position", in_pos);
%!   set (hf, "paperunits", "centimeters");
%!   psz = get (hf, "papersize");
%!   fsz = in_pos(3:4) * 2.54;
%!   pos = [(psz/2 .- fsz/2) fsz];
%!   set (hf, "paperpositionmode", "auto");
%!   assert (get (hf, "paperposition"), pos, tol);
%! unwind_protect_cleanup
%!   close (hf);
%! end_unwind_protect

%!test
%! hf = figure ("visible", "off", "paperpositionmode", "auto");
%! in_pos = [0 0 4 5];
%! tol = 20 * eps ();
%! unwind_protect
%!   ## likewise with normalized units
%!   set (hf, "units", "inches");
%!   set (hf, "position", in_pos);
%!   psz = get (hf, "papersize");
%!   set (hf, "paperunits", "normalized");
%!   fsz = in_pos(3:4) ./ psz;
%!   pos = [([0.5 0.5] .- fsz/2) fsz];
%!   assert (get (hf, "paperposition"), pos, tol);
%! unwind_protect_cleanup
%!   close (hf);
%! end_unwind_protect

%!test
%! hf = figure ("visible", "off", "paperpositionmode", "auto");
%! in_pos = [0 0 4 5];
%! tol = 20 * eps ();
%! unwind_protect
%!   ## changing papertype updates paperposition
%!   set (hf, "units", "inches");
%!   set (hf, "position", in_pos);
%!   set  (hf, "papertype", "a4");
%!   psz = get (hf, "papersize");
%!   fsz = in_pos(3:4);
%!   pos = [(psz/2 .- fsz/2) fsz];
%!   assert (get (hf, "paperposition"), pos, tol);
%! unwind_protect_cleanup
%!   close (hf);
%! end_unwind_protect

%!test
%! hf = figure ("visible", "off", "paperpositionmode", "auto");
%! in_pos = [0 0 4 5];
%! tol = 20 * eps ();
%! unwind_protect
%!   ## lanscape updates paperposition
%!   set (hf, "units", "inches");
%!   set (hf, "position", in_pos);
%!   set (hf, "paperorientation", "landscape");
%!   psz = get (hf, "papersize");
%!   fsz = in_pos(3:4);
%!   pos = [(psz/2 .- fsz/2) fsz];
%!   assert (get (hf, "paperposition"), pos, tol);
%! unwind_protect_cleanup
%!   close (hf);
%! end_unwind_protect

%!test
%! hf = figure ("visible", "off", "paperpositionmode", "auto");
%! in_pos = [0 0 4 5];
%! unwind_protect
%!   ## back to manual mode
%!   set (hf, "paperposition", in_pos * 1.1);
%!   assert (get (hf, "paperpositionmode"), "manual");
%!   assert (get (hf, "paperposition"), in_pos * 1.1);
%! unwind_protect_cleanup
%!   close (hf);
%! end_unwind_protect
*/

void
figure::properties::update_paperunits (const caseless_str& old_paperunits)
{
  Matrix pos = get_paperposition ().matrix_value ();
  Matrix sz = get_papersize ().matrix_value ();

  pos(0) /= sz(0);
  pos(1) /= sz(1);
  pos(2) /= sz(0);
  pos(3) /= sz(1);

  std::string porient = get_paperorientation ();
  caseless_str punits = get_paperunits ();
  caseless_str ptype = get_papertype ();

  if (ptype.compare ("<custom>"))
    {
      if (old_paperunits.compare ("centimeters"))
        {
          sz(0) /= 2.54;
          sz(1) /= 2.54;
        }
      else if (old_paperunits.compare ("points"))
        {
          sz(0) /= 72.0;
          sz(1) /= 72.0;
        }

      if (punits.compare ("centimeters"))
        {
          sz(0) *= 2.54;
          sz(1) *= 2.54;
        }
      else if (punits.compare ("points"))
        {
          sz(0) *= 72.0;
          sz(1) *= 72.0;
        }
    }
  else
    {
      sz = papersize_from_type (punits, ptype);
      if (porient == "landscape")
        std::swap (sz(0), sz(1));
    }

  pos(0) *= sz(0);
  pos(1) *= sz(1);
  pos(2) *= sz(0);
  pos(3) *= sz(1);

  papersize.set (octave_value (sz));
  paperposition.set (octave_value (pos));
}

void
figure::properties::update_papertype (void)
{
  std::string typ = get_papertype ();
  if (typ != "<custom>")
    {
      Matrix sz = papersize_from_type (get_paperunits (), typ);
      if (get_paperorientation () == "landscape")
        std::swap (sz(0), sz(1));
      // Call papersize.set rather than set_papersize to avoid loops
      // between update_papersize and update_papertype.
      papersize.set (octave_value (sz));
    }

  if (paperpositionmode.is ("auto"))
    paperposition.set (get_auto_paperposition ());
}

void
figure::properties::update_papersize (void)
{
  Matrix sz = get_papersize ().matrix_value ();
  if (sz(0) > sz(1))
    {
      std::swap (sz(0), sz(1));
      papersize.set (octave_value (sz));
      paperorientation.set (octave_value ("landscape"));
    }
  else
    {
      paperorientation.set ("portrait");
    }

  std::string punits = get_paperunits ();
  if (punits == "centimeters")
    {
      sz(0) /= 2.54;
      sz(1) /= 2.54;
    }
  else if (punits == "points")
    {
      sz(0) /= 72.0;
      sz(1) /= 72.0;
    }
  if (punits == "normalized")
    {
      if (get_papertype () == "<custom>")
        error ("set: can't set the papertype to <custom> when the paperunits is normalized");
    }
  else
    {
      // FIXME: The papersizes info is also in papersize_from_type().
      //        Both should be rewritten to avoid the duplication.
      //        Don't Repeat Yourself (DRY) principle.
      std::string ptype = "<custom>";
      const double mm2in = 1.0 / 25.4;
      const double tol = 0.01;

      if (std::abs (sz(0) - 8.5) + std::abs (sz(1) - 11.0) < tol)
        ptype = "usletter";
      else if (std::abs (sz(0) - 8.5) + std::abs (sz(1) - 14.0) < tol)
        ptype = "uslegal";
      else if (std::abs (sz(0) - 11.0) + std::abs (sz(1) - 17.0) < tol)
        ptype = "tabloid";
      else if (std::abs (sz(0) - 841.0 * mm2in)
               + std::abs (sz(1) - 1198.0 * mm2in) < tol)
        ptype = "a0";
      else if (std::abs (sz(0) - 594.0 * mm2in)
               + std::abs (sz(1) - 841.0 * mm2in) < tol)
        ptype = "a1";
      else if (std::abs (sz(0) - 420.0 * mm2in)
               + std::abs (sz(1) - 594.0 * mm2in) < tol)
        ptype = "a2";
      else if (std::abs (sz(0) - 297.0 * mm2in)
               + std::abs (sz(1) - 420.0 * mm2in) < tol)
        ptype = "a3";
      else if (std::abs (sz(0) - 210.0 * mm2in)
               + std::abs (sz(1) - 297.0 * mm2in) < tol)
        ptype = "a4";
      else if (std::abs (sz(0) - 148.0 * mm2in)
               + std::abs (sz(1) - 210.0 * mm2in) < tol)
        ptype = "a5";
      else if (std::abs (sz(0) - 1029.0 * mm2in)
               + std::abs (sz(1) - 1456.0 * mm2in) < tol)
        ptype = "b0";
      else if (std::abs (sz(0) - 728.0 * mm2in)
               + std::abs (sz(1) - 1028.0 * mm2in) < tol)
        ptype = "b1";
      else if (std::abs (sz(0) - 514.0 * mm2in)
               + std::abs (sz(1) - 728.0 * mm2in) < tol)
        ptype = "b2";
      else if (std::abs (sz(0) - 364.0 * mm2in)
               + std::abs (sz(1) - 514.0 * mm2in) < tol)
        ptype = "b3";
      else if (std::abs (sz(0) - 257.0 * mm2in)
               + std::abs (sz(1) - 364.0 * mm2in) < tol)
        ptype = "b4";
      else if (std::abs (sz(0) - 182.0 * mm2in)
               + std::abs (sz(1) - 257.0 * mm2in) < tol)
        ptype = "b5";
      else if (std::abs (sz(0) - 9.0)
               + std::abs (sz(1) - 12.0) < tol)
        ptype = "arch-a";
      else if (std::abs (sz(0) - 12.0)
               + std::abs (sz(1) - 18.0) < tol)
        ptype = "arch-b";
      else if (std::abs (sz(0) - 18.0)
               + std::abs (sz(1) - 24.0) < tol)
        ptype = "arch-c";
      else if (std::abs (sz(0) - 24.0)
               + std::abs (sz(1) - 36.0) < tol)
        ptype = "arch-d";
      else if (std::abs (sz(0) - 36.0)
               + std::abs (sz(1) - 48.0) < tol)
        ptype = "arch-e";
      else if (std::abs (sz(0) - 8.5)
               + std::abs (sz(1) - 11.0) < tol)
        ptype = "a";
      else if (std::abs (sz(0) - 11.0)
               + std::abs (sz(1) - 17.0) < tol)
        ptype = "b";
      else if (std::abs (sz(0) - 17.0)
               + std::abs (sz(1) - 22.0) < tol)
        ptype = "c";
      else if (std::abs (sz(0) - 22.0)
               + std::abs (sz(1) - 34.0) < tol)
        ptype = "d";
      else if (std::abs (sz(0) - 34.0)
               + std::abs (sz(1) - 43.0) < tol)
        ptype = "e";
      // Call papertype.set rather than set_papertype to avoid loops between
      // update_papersize and update_papertype
      papertype.set (ptype);
    }
  if (punits == "centimeters")
    {
      sz(0) *= 2.54;
      sz(1) *= 2.54;
    }
  else if (punits == "points")
    {
      sz(0) *= 72.0;
      sz(1) *= 72.0;
    }
  if (get_paperorientation () == "landscape")
    {
      std::swap (sz(0), sz(1));
      papersize.set (octave_value (sz));
    }

  if (paperpositionmode.is ("auto"))
    paperposition.set (get_auto_paperposition ());
}

/*
%!test
%! hf = figure ("visible", "off");
%! unwind_protect
%!   set (hf, "paperunits", "inches");
%!   set (hf, "papersize", [5, 4]);
%!   set (hf, "paperunits", "points");
%!   assert (get (hf, "papersize"), [5, 4] * 72, 1);
%!   papersize = get (hf, "papersize");
%!   set (hf, "papersize", papersize + 1);
%!   set (hf, "papersize", papersize);
%!   assert (get (hf, "papersize"), [5, 4] * 72, 1);
%! unwind_protect_cleanup
%!   close (hf);
%! end_unwind_protect

%!test
%! hf = figure ("visible", "off");
%! unwind_protect
%!   set (hf, "paperunits", "inches");
%!   set (hf, "papersize", [5, 4]);
%!   set (hf, "paperunits", "centimeters");
%!   assert (get (hf, "papersize"), [5, 4] * 2.54, 2.54/72);
%!   papersize = get (hf, "papersize");
%!   set (hf, "papersize", papersize + 1);
%!   set (hf, "papersize", papersize);
%!   assert (get (hf, "papersize"), [5, 4] * 2.54, 2.54/72);
%! unwind_protect_cleanup
%!   close (hf);
%! end_unwind_protect
*/

void
figure::properties::update_paperorientation (void)
{
  std::string porient = get_paperorientation ();
  Matrix sz = get_papersize ().matrix_value ();
  if ((sz(0) > sz(1) && porient == "portrait")
      || (sz(0) < sz(1) && porient == "landscape"))
    {
      std::swap (sz(0), sz(1));
      // Call papertype.set rather than set_papertype to avoid loops
      // between update_papersize and update_papertype
      papersize.set (octave_value (sz));
    }

  if (paperpositionmode.is ("auto"))
    paperposition.set (get_auto_paperposition ());
}

/*
%!test
%! hf = figure ("visible", "off");
%! unwind_protect
%!   tol = 100 * eps ();
%!   ## UPPER case and MiXed case is part of test and should not be changed.
%!   set (hf, "paperorientation", "PORTRAIT");
%!   set (hf, "paperunits", "inches");
%!   set (hf, "papertype", "USletter");
%!   assert (get (hf, "papersize"), [8.5, 11.0], tol);
%!   set (hf, "paperorientation", "Landscape");
%!   assert (get (hf, "papersize"), [11.0, 8.5], tol);
%!   set (hf, "paperunits", "centimeters");
%!   assert (get (hf, "papersize"), [11.0, 8.5] * 2.54, tol);
%!   set (hf, "papertype", "a4");
%!   assert (get (hf, "papersize"), [29.7, 21.0], tol);
%!   set (hf, "paperunits", "inches", "papersize", [8.5, 11.0]);
%!   assert (get (hf, "papertype"), "usletter");
%!   assert (get (hf, "paperorientation"), "portrait");
%!   set (hf, "papersize", [11.0, 8.5]);
%!   assert (get (hf, "papertype"), "usletter");
%!   assert (get (hf, "paperorientation"), "landscape");
%! unwind_protect_cleanup
%!   close (hf);
%! end_unwind_protect
*/

void
figure::properties::set_units (const octave_value& val)
{
  caseless_str old_units = get_units ();

  if (units.set (val, true))
    {
      update_units (old_units);
      mark_modified ();
    }
}

void
figure::properties::update_units (const caseless_str& old_units)
{
  position.set (convert_position (get_position ().matrix_value (), old_units,
                                  get_units (), screen_size_pixels ()), false);
}

/*
%!test
%! hf = figure ("visible", "off");
%! old_units = get (0, "units");
%! unwind_protect
%!   set (0, "units", "pixels");
%!   rsz = get (0, "screensize");
%!   set (gcf (), "units", "pixels");
%!   fsz = get (gcf (), "position");
%!   set (gcf (), "units", "normalized");
%!   pos = get (gcf (), "position");
%!   assert (pos, (fsz - [1, 1, 0, 0]) ./ rsz([3, 4, 3, 4]));
%! unwind_protect_cleanup
%!   close (hf);
%!   set (0, "units", old_units);
%! end_unwind_protect
*/

std::string
figure::properties::get_title (void) const
{
  if (is_numbertitle ())
    {
      std::ostringstream os;
      std::string nm = get_name ();

      os << "Figure " << __myhandle__.value ();
      if (! nm.empty ())
        os << ": " << get_name ();

      return os.str ();
    }
  else
    return get_name ();
}

octave_value
figure::get_default (const caseless_str& name) const
{
  octave_value retval = default_properties.lookup (name);

  if (retval.is_undefined ())
    {
      graphics_handle parent_h = get_parent ();
      graphics_object parent_go = gh_manager::get_object (parent_h);

      retval = parent_go.get_default (name);
    }

  return retval;
}

void
figure::reset_default_properties (void)
{
  // empty list of local defaults
  default_properties = property_list ();

  property_list::pval_map_type plist = xproperties.factory_defaults ();
  plist.erase ("units");
  plist.erase ("position");
  plist.erase ("outerposition");
  plist.erase ("paperunits");
  plist.erase ("paperposition");
  plist.erase ("windowstyle");

  xreset_default_properties (get_handle (), plist);
}

// ---------------------------------------------------------------------

void
axes::properties::init (void)
{
  position.add_constraint (dim_vector (1, 4));
  outerposition.add_constraint (dim_vector (1, 4));
  tightinset.add_constraint (dim_vector (1, 4));
  looseinset.add_constraint (dim_vector (1, 4));
  colororder.add_constraint (dim_vector (-1, 3));
  dataaspectratio.add_constraint (dim_vector (1, 3));
  plotboxaspectratio.add_constraint (dim_vector (1, 3));
  // FIXME: Should these use dimension vectors?  Currently can set 'xlim' to
  // any matrix size, but only first two elements are used.
  alim.add_constraint (2);
  clim.add_constraint (2);
  xlim.add_constraint (2);
  ylim.add_constraint (2);
  zlim.add_constraint (2);
  xtick.add_constraint (dim_vector (1, -1));
  ytick.add_constraint (dim_vector (1, -1));
  ztick.add_constraint (dim_vector (1, -1));
  ticklength.add_constraint (dim_vector (1, 2));
  Matrix vw (1, 2, 0);
  vw(1) = 90;
  view = vw;
  view.add_constraint (dim_vector (1, 2));
  cameraposition.add_constraint (dim_vector (1, 3));
  cameratarget.add_constraint (dim_vector (1, 3));
  Matrix upv (1, 3, 0.0);
  upv(2) = 1.0;
  cameraupvector = upv;
  cameraupvector.add_constraint (dim_vector (1, 3));
  currentpoint.add_constraint (dim_vector (2, 3));

  // Range constraints for double properties
  fontsize.add_constraint ("min", 0.0, false);
  gridalpha.add_constraint ("min", 0.0, true);
  gridalpha.add_constraint ("max", 1.0, true);
  labelfontsizemultiplier.add_constraint ("min", 0.0, false);
  linewidth.add_constraint ("min", 0.0, false);
  minorgridalpha.add_constraint ("min", 0.0, true);
  minorgridalpha.add_constraint ("max", 1.0, true);
  titlefontsizemultiplier.add_constraint ("min", 0.0, false);

  // No constraints for hidden transform properties
  update_font ();

  x_zlim.resize (1, 2);

  sx = "linear";
  sy = "linear";
  sz = "linear";

  calc_ticklabels (xtick, xticklabel, xscale.is ("log"));
  calc_ticklabels (ytick, yticklabel, yscale.is ("log"));
  calc_ticklabels (ztick, zticklabel, zscale.is ("log"));

  xset (xlabel.handle_value (), "handlevisibility", "off");
  xset (ylabel.handle_value (), "handlevisibility", "off");
  xset (zlabel.handle_value (), "handlevisibility", "off");
  xset (title.handle_value (), "handlevisibility", "off");

  xset (xlabel.handle_value (), "horizontalalignment", "center");
  xset (xlabel.handle_value (), "horizontalalignmentmode", "auto");
  xset (ylabel.handle_value (), "horizontalalignment", "center");
  xset (ylabel.handle_value (), "horizontalalignmentmode", "auto");
  xset (zlabel.handle_value (), "horizontalalignment", "right");
  xset (zlabel.handle_value (), "horizontalalignmentmode", "auto");
  xset (title.handle_value (), "horizontalalignment", "center");
  xset (title.handle_value (), "horizontalalignmentmode", "auto");

  xset (xlabel.handle_value (), "verticalalignment", "top");
  xset (xlabel.handle_value (), "verticalalignmentmode", "auto");
  xset (ylabel.handle_value (), "verticalalignment", "bottom");
  xset (ylabel.handle_value (), "verticalalignmentmode", "auto");
  xset (title.handle_value (), "verticalalignment", "bottom");
  xset (title.handle_value (), "verticalalignmentmode", "auto");

  xset (ylabel.handle_value (), "rotation", 90.0);
  xset (ylabel.handle_value (), "rotationmode", "auto");

  xset (zlabel.handle_value (), "visible", "off");

  xset (xlabel.handle_value (), "clipping", "off");
  xset (ylabel.handle_value (), "clipping", "off");
  xset (zlabel.handle_value (), "clipping", "off");
  xset (title.handle_value (), "clipping", "off");

  xset (xlabel.handle_value (), "__autopos_tag__", "xlabel");
  xset (ylabel.handle_value (), "__autopos_tag__", "ylabel");
  xset (zlabel.handle_value (), "__autopos_tag__", "zlabel");
  xset (title.handle_value (), "__autopos_tag__", "title");

  double fs = labelfontsizemultiplier.double_value () * 
    fontsize.double_value ();
  xset (xlabel.handle_value (), "fontsize", octave_value (fs));
  xset (ylabel.handle_value (), "fontsize", octave_value (fs));
  xset (zlabel.handle_value (), "fontsize", octave_value (fs));
  fs = titlefontsizemultiplier.double_value () * fontsize.double_value ();
  xset (title.handle_value (), "fontsize", octave_value (fs));
  xset (title.handle_value (), "fontweight", titlefontweight.get ());

  adopt (xlabel.handle_value ());
  adopt (ylabel.handle_value ());
  adopt (zlabel.handle_value ());
  adopt (title.handle_value ());

  Matrix tlooseinset = default_axes_position ();
  tlooseinset(2) = 1-tlooseinset(0)-tlooseinset(2);
  tlooseinset(3) = 1-tlooseinset(1)-tlooseinset(3);
  looseinset = tlooseinset;
}

/*
## Test validation of axes double properties range
%!test
%! hf = figure ("visible", "off");
%! unwind_protect
%!   hax = axes ("parent", hf);
%!   try
%!     set (hax, "linewidth", -1);
%!   catch
%!     err = lasterr ();
%!   end_try_catch
%!   assert (err, 'set: "linewidth" must be greater than 0');
%!   try
%!     set (hax, "minorgridalpha", 1.5);
%!   catch
%!     err = lasterr ();
%!   end_try_catch
%!   assert (err, 'set: "minorgridalpha" must be less than or equal to 1');
%! unwind_protect_cleanup
%!   delete (hf);
%! end_unwind_protect
*/

Matrix
axes::properties::calc_tightbox (const Matrix& init_pos)
{
  Matrix pos = init_pos;
  graphics_object go = gh_manager::get_object (get_parent ());
  Matrix parent_bb = go.get_properties ().get_boundingbox (true);
  Matrix ext = get_extent (true, true);
  ext(1) = parent_bb(3) - ext(1) - ext(3);
  ext(0)++;
  ext(1)++;
  ext = convert_position (ext, "pixels", get_units (),
                          parent_bb.extract_n (0, 2, 1, 2));
  if (ext(0) < pos(0))
    {
      pos(2) += pos(0)-ext(0);
      pos(0) = ext(0);
    }
  if (ext(0)+ext(2) > pos(0)+pos(2))
    pos(2) = ext(0)+ext(2)-pos(0);

  if (ext(1) < pos(1))
    {
      pos(3) += pos(1)-ext(1);
      pos(1) = ext(1);
    }
  if (ext(1)+ext(3) > pos(1)+pos(3))
    pos(3) = ext(1)+ext(3)-pos(1);

  return pos;
}

void
axes::properties::sync_positions (void)
{
  // First part is equivalent to `update_tightinset ()'
  if (activepositionproperty.is ("position"))
    update_position ();
  else
    update_outerposition ();
  caseless_str old_units = get_units ();
  set_units ("normalized");
  Matrix pos = position.get ().matrix_value ();
  Matrix outpos = outerposition.get ().matrix_value ();
  Matrix tightpos = calc_tightbox (pos);
  Matrix tinset (1, 4, 1.0);
  tinset(0) = pos(0)-tightpos(0);
  tinset(1) = pos(1)-tightpos(1);
  tinset(2) = tightpos(0)+tightpos(2)-pos(0)-pos(2);
  tinset(3) = tightpos(1)+tightpos(3)-pos(1)-pos(3);
  tightinset = tinset;
  set_units (old_units);
  update_transform ();
  if (activepositionproperty.is ("position"))
    update_position ();
  else
    update_outerposition ();
}

/*
%!testif HAVE_OPENGL, HAVE_FLTK
%! if (! have_window_system)
%!  return;
%! endif
%! hf = figure ("visible", "off");
%! graphics_toolkit (hf, "fltk");
%! unwind_protect
%!   subplot(2,1,1); plot(rand(10,1)); subplot(2,1,2); plot(rand(10,1));
%!   hax = findall (gcf (), "type", "axes");
%!   positions = cell2mat (get (hax, "position"));
%!   outerpositions = cell2mat (get (hax, "outerposition"));
%!   looseinsets = cell2mat (get (hax, "looseinset"));
%!   tightinsets = cell2mat (get (hax, "tightinset"));
%!   subplot(2,1,1); plot(rand(10,1)); subplot(2,1,2); plot(rand(10,1));
%!   hax = findall (gcf (), "type", "axes");
%!   assert (cell2mat (get (hax, "position")), positions, 1e-4);
%!   assert (cell2mat (get (hax, "outerposition")), outerpositions, 1e-4);
%!   assert (cell2mat (get (hax, "looseinset")), looseinsets, 1e-4);
%!   assert (cell2mat (get (hax, "tightinset")), tightinsets, 1e-4);
%! unwind_protect_cleanup
%!   close (hf);
%! end_unwind_protect

%!testif HAVE_OPENGL, HAVE_FLTK
%! if (! have_window_system)
%!  return;
%! endif
%! hf = figure ("visible", "off");
%! graphics_toolkit (hf, "fltk");
%! fpos = get (hf, "position");
%! unwind_protect
%!   plot (rand (3));
%!   position = get (gca, "position");
%!   outerposition = get (gca, "outerposition");
%!   looseinset = get (gca, "looseinset");
%!   tightinset = get (gca, "tightinset");
%!   set (hf, "position", [fpos(1:2), 2*fpos(3:4)]);
%!   set (hf, "position", fpos);
%!   assert (get (gca, "outerposition"), outerposition, 0.001);
%!   assert (get (gca, "position"), position, 0.001);
%!   assert (get (gca, "looseinset"), looseinset, 0.001);
%!   assert (get (gca, "tightinset"), tightinset, 0.001);
%! unwind_protect_cleanup
%!   close (hf);
%! end_unwind_protect

%!testif HAVE_OPENGL, HAVE_FLTK
%! if (! have_window_system)
%!  return;
%! endif
%! hf = figure ("visible", "off");
%! graphics_toolkit (hf, "fltk");
%! fpos = get (hf, "position");
%! set (gca, "activepositionproperty", "position");
%! unwind_protect
%!   plot (rand (3));
%!   position = get (gca, "position");
%!   outerposition = get (gca, "outerposition");
%!   looseinset = get (gca, "looseinset");
%!   tightinset = get (gca, "tightinset");
%!   set (hf, "position", [fpos(1:2), 2*fpos(3:4)]);
%!   set (hf, "position", fpos);
%!   assert (get (gca, "position"), position, 0.001);
%!   assert (get (gca, "outerposition"), outerposition, 0.001);
%!   assert (get (gca, "looseinset"), looseinset, 0.001);
%!   assert (get (gca, "tightinset"), tightinset, 0.001);
%! unwind_protect_cleanup
%!   close (hf);
%! end_unwind_protect
*/

void
axes::properties::set_text_child (handle_property& hp,
                                  const std::string& who,
                                  const octave_value& v)
{
  if (v.is_string ())
    {
      xset (hp.handle_value (), "string", v);
      return;
    }

  graphics_handle val;
  graphics_object go = gh_manager::get_object (gh_manager::lookup (v));

  if (go.isa ("text"))
    val = ::reparent (v, "set", who, __myhandle__, false);
  else
    {
      std::string cname = v.class_name ();

      error ("set: expecting text graphics object or character string for %s property, found %s",
             who.c_str (), cname.c_str ());
    }

  xset (val, "handlevisibility", "off");

  gh_manager::free (hp.handle_value ());

  base_properties::remove_child (hp.handle_value ());

  hp = val;

  adopt (hp.handle_value ());
}

void
axes::properties::set_xlabel (const octave_value& v)
{
  set_text_child (xlabel, "xlabel", v);
  xset (xlabel.handle_value (), "positionmode", "auto");
  xset (xlabel.handle_value (), "rotationmode", "auto");
  xset (xlabel.handle_value (), "horizontalalignmentmode", "auto");
  xset (xlabel.handle_value (), "verticalalignmentmode", "auto");
  xset (xlabel.handle_value (), "clipping", "off");
  xset (xlabel.handle_value (), "color", get_xcolor ());
  xset (xlabel.handle_value (), "__autopos_tag__", "xlabel");
  update_xlabel_position ();
}

void
axes::properties::set_ylabel (const octave_value& v)
{
  set_text_child (ylabel, "ylabel", v);
  xset (ylabel.handle_value (), "positionmode", "auto");
  xset (ylabel.handle_value (), "rotationmode", "auto");
  xset (ylabel.handle_value (), "horizontalalignmentmode", "auto");
  xset (ylabel.handle_value (), "verticalalignmentmode", "auto");
  xset (ylabel.handle_value (), "clipping", "off");
  xset (ylabel.handle_value (), "color", get_ycolor ());
  xset (ylabel.handle_value (), "__autopos_tag__", "ylabel");
  update_ylabel_position ();
}

void
axes::properties::set_zlabel (const octave_value& v)
{
  set_text_child (zlabel, "zlabel", v);
  xset (zlabel.handle_value (), "positionmode", "auto");
  xset (zlabel.handle_value (), "rotationmode", "auto");
  xset (zlabel.handle_value (), "horizontalalignmentmode", "auto");
  xset (zlabel.handle_value (), "verticalalignmentmode", "auto");
  xset (zlabel.handle_value (), "clipping", "off");
  xset (zlabel.handle_value (), "color", get_zcolor ());
  xset (zlabel.handle_value (), "__autopos_tag__", "zlabel");
  update_zlabel_position ();
}

void
axes::properties::set_title (const octave_value& v)
{
  set_text_child (title, "title", v);
  xset (title.handle_value (), "positionmode", "auto");
  xset (title.handle_value (), "horizontalalignment", "center");
  xset (title.handle_value (), "horizontalalignmentmode", "auto");
  xset (title.handle_value (), "verticalalignment", "bottom");
  xset (title.handle_value (), "verticalalignmentmode", "auto");
  xset (title.handle_value (), "clipping", "off");
  xset (title.handle_value (), "__autopos_tag__", "title");
  update_title_position ();
}

void
axes::properties::set_defaults (base_graphics_object& bgo,
                                const std::string& mode)
{
  // FIXME: Should this have all properties in it?
  // Including ones we do don't implement?

  Matrix tlim (1, 2, 0.0);
  tlim(1) = 1;
  alim = tlim;
  xlim = tlim;
  ylim = tlim;
  zlim = tlim;

  alimmode = "auto";
  climmode = "auto";
  xlimmode = "auto";
  ylimmode = "auto";
  zlimmode = "auto";

  ambientlightcolor = Matrix (1, 3, 1.0);

  box = "off";
  boxstyle = "back";

  // Note: camera properties (not mode) will be set in update_transform
  camerapositionmode = "auto";
  cameratargetmode = "auto";
  cameraupvectormode = "auto";
  cameraviewanglemode = "auto";

  Matrix cl (1, 2, 0.0);
  cl(1) = 1;
  clim = cl;

  clippingstyle = "3dbox";

  color = color_values ("white");
  colororder = default_colororder ();
  colororderindex = 1.0;

  // Note: dataspectratio (not mode) will be set through update_aspectratios
  dataaspectratiomode = "auto";

  drawmode = "normal";

  fontangle = "normal";
  fontname = OCTAVE_DEFAULT_FONTNAME;
  fontsize = 10;
  fontunits = "points";
  fontsmoothing = "on";
  fontweight = "normal";

  gridalpha = 0.15;
  gridalphamode = "auto";
  gridcolor = color_values (0.15, 0.15, 0.15);
  gridcolormode = "auto";
  gridlinestyle = "-";

  labelfontsizemultiplier = 1.1;

  layer = "bottom";

  linestyleorder = "-";
  linestyleorderindex = 1.0;

  linewidth = 0.5;

  minorgridalpha = 0.25;
  minorgridalphamode = "auto";
  minorgridcolor = color_values (0.1, 0.1, 0.1);
  minorgridcolormode = "auto";
  minorgridlinestyle = ":";

  nextplot = "replace";

  // Note: plotboxaspectratio will be set through update_aspectratios
  plotboxaspectratiomode = "auto";
  projection = "orthographic";

  sortmethod = "depth";

  tickdir = "in";
  tickdirmode = "auto";
  ticklabelinterpreter = "tex";
  ticklength = default_axes_ticklength ();

  tightinset = Matrix (1, 4, 0.0);

  titlefontsizemultiplier = 1.1;
  titlefontweight = "bold";

  Matrix tview (1, 2, 0.0);
  tview(1) = 90;
  view = tview;

  xaxislocation = "bottom";

  xcolor = color_values (0.15, 0.15, 0.15);
  xcolormode = "auto";
  xdir = "normal";
  xgrid = "off";
  xminorgrid = "off";
  xminortick = "off";
  xscale = "linear";
  xtick = Matrix ();
  xticklabel = "";
  xticklabelmode = "auto";
  xticklabelrotation = 0.0;
  xtickmode = "auto";

  yaxislocation = "left";

  ycolor = color_values (0.15, 0.15, 0.15);
  ycolormode = "auto";
  ydir = "normal";
  ygrid = "off";
  yminorgrid = "off";
  yminortick = "off";
  yscale = "linear";
  ytick = Matrix ();
  yticklabel = "";
  yticklabelmode = "auto";
  yticklabelrotation = 0.0;
  ytickmode = "auto";

  zcolor = color_values (0.15, 0.15, 0.15);
  zcolormode = "auto";
  zdir = "normal";
  zgrid = "off";
  zminorgrid = "off";
  zminortick = "off";
  zscale = "linear";
  ztick = Matrix ();
  zticklabel = "";
  zticklabelmode = "auto";
  zticklabelrotation = 0.0;
  ztickmode = "auto";

  sx = "linear";
  sy = "linear";
  sz = "linear";

  visible = "on";

  // Replace/Reset preserves Position and Units properties
  if (mode != "replace" && mode != "reset")
    {
      outerposition = default_axes_outerposition ();
      position = default_axes_position ();
      activepositionproperty = "outerposition";
    }

  if (mode != "reset")
    {
      delete_children (true);

      xlabel.invalidate ();
      ylabel.invalidate ();
      zlabel.invalidate ();
      title.invalidate ();

      xlabel = gh_manager::make_graphics_handle ("text", __myhandle__,
                                                 false, false, false);
      ylabel = gh_manager::make_graphics_handle ("text", __myhandle__,
                                                 false, false, false);
      zlabel = gh_manager::make_graphics_handle ("text", __myhandle__,
                                                 false, false, false);
      title = gh_manager::make_graphics_handle ("text", __myhandle__,
                                                false, false, false);

      adopt (xlabel.handle_value ());
      adopt (ylabel.handle_value ());
      adopt (zlabel.handle_value ());
      adopt (title.handle_value ());

      update_xlabel_position ();
      update_ylabel_position ();
      update_zlabel_position ();
      update_title_position ();
    }
  else
    {
      graphics_object go = gh_manager::get_object (xlabel.handle_value ());
      go.reset_default_properties ();
      go = gh_manager::get_object (ylabel.handle_value ());
      go.reset_default_properties ();
      go = gh_manager::get_object (zlabel.handle_value ());
      go.reset_default_properties ();
      go = gh_manager::get_object (title.handle_value ());
      go.reset_default_properties ();
    }

  xset (xlabel.handle_value (), "handlevisibility", "off");
  xset (ylabel.handle_value (), "handlevisibility", "off");
  xset (zlabel.handle_value (), "handlevisibility", "off");
  xset (title.handle_value (), "handlevisibility", "off");

  xset (xlabel.handle_value (), "horizontalalignment", "center");
  xset (xlabel.handle_value (), "horizontalalignmentmode", "auto");
  xset (ylabel.handle_value (), "horizontalalignment", "center");
  xset (ylabel.handle_value (), "horizontalalignmentmode", "auto");
  xset (zlabel.handle_value (), "horizontalalignment", "right");
  xset (zlabel.handle_value (), "horizontalalignmentmode", "auto");
  xset (title.handle_value (), "horizontalalignment", "center");
  xset (title.handle_value (), "horizontalalignmentmode", "auto");

  xset (xlabel.handle_value (), "verticalalignment", "top");
  xset (xlabel.handle_value (), "verticalalignmentmode", "auto");
  xset (ylabel.handle_value (), "verticalalignment", "bottom");
  xset (ylabel.handle_value (), "verticalalignmentmode", "auto");
  xset (title.handle_value (), "verticalalignment", "bottom");
  xset (title.handle_value (), "verticalalignmentmode", "auto");

  xset (ylabel.handle_value (), "rotation", 90.0);
  xset (ylabel.handle_value (), "rotationmode", "auto");

  xset (zlabel.handle_value (), "visible", "off");

  xset (xlabel.handle_value (), "clipping", "off");
  xset (ylabel.handle_value (), "clipping", "off");
  xset (zlabel.handle_value (), "clipping", "off");
  xset (title.handle_value (), "clipping", "off");

  xset (xlabel.handle_value (), "__autopos_tag__", "xlabel");
  xset (ylabel.handle_value (), "__autopos_tag__", "ylabel");
  xset (zlabel.handle_value (), "__autopos_tag__", "zlabel");
  xset (title.handle_value (), "__autopos_tag__", "title");

  double fs = labelfontsizemultiplier.double_value () * 
    fontsize.double_value ();
  xset (xlabel.handle_value (), "fontsize", octave_value (fs));
  xset (ylabel.handle_value (), "fontsize", octave_value (fs));
  xset (zlabel.handle_value (), "fontsize", octave_value (fs));
  fs = titlefontsizemultiplier.double_value () * fontsize.double_value ();
  xset (title.handle_value (), "fontsize", octave_value (fs));
  xset (title.handle_value (), "fontweight", titlefontweight.get ());

  update_transform ();
  sync_positions ();
  override_defaults (bgo);
}

void
axes::properties::delete_text_child (handle_property& hp)
{
  graphics_handle h = hp.handle_value ();

  if (h.ok ())
    {
      graphics_object go = gh_manager::get_object (h);

      if (go.valid_object ())
        gh_manager::free (h);

      base_properties::remove_child (h);
    }

  // FIXME: is it necessary to check whether the axes object is
  // being deleted now?  I think this function is only called when an
  // individual child object is delete and not when the parent axes
  // object is deleted.

  if (! is_beingdeleted ())
    {
      hp = gh_manager::make_graphics_handle ("text", __myhandle__,
                                             false, false);

      xset (hp.handle_value (), "handlevisibility", "off");

      adopt (hp.handle_value ());
    }
}

void
axes::properties::remove_child (const graphics_handle& h)
{
  if (xlabel.handle_value ().ok () && h == xlabel.handle_value ())
    {
      delete_text_child (xlabel);
      update_xlabel_position ();
    }
  else if (ylabel.handle_value ().ok () && h == ylabel.handle_value ())
    {
      delete_text_child (ylabel);
      update_ylabel_position ();
    }
  else if (zlabel.handle_value ().ok () && h == zlabel.handle_value ())
    {
      delete_text_child (zlabel);
      update_zlabel_position ();
    }
  else if (title.handle_value ().ok () && h == title.handle_value ())
    {
      delete_text_child (title);
      update_title_position ();
    }
  else
    base_properties::remove_child (h);
}

inline Matrix
xform_matrix (void)
{
  Matrix m (4, 4, 0.0);

  for (int i = 0; i < 4; i++)
    m(i,i) = 1;

  return m;
}

inline ColumnVector
xform_vector (void)
{
  ColumnVector v (4, 0.0);

  v(3) = 1;

  return v;
}

inline ColumnVector
xform_vector (double x, double y, double z)
{
  ColumnVector v (4, 1.0);

  v(0) = x;
  v(1) = y;
  v(2) = z;

  return v;
}

inline ColumnVector
transform (const Matrix& m, double x, double y, double z)
{
  return (m * xform_vector (x, y, z));
}

inline Matrix
xform_scale (double x, double y, double z)
{
  Matrix m (4, 4, 0.0);

  m(0,0) = x;
  m(1,1) = y;
  m(2,2) = z;
  m(3,3) = 1;

  return m;
}

inline Matrix
xform_translate (double x, double y, double z)
{
  Matrix m = xform_matrix ();

  m(0,3) = x;
  m(1,3) = y;
  m(2,3) = z;
  m(3,3) = 1;

  return m;
}

inline void
scale (Matrix& m, double x, double y, double z)
{
  m = m * xform_scale (x, y, z);
}

inline void
translate (Matrix& m, double x, double y, double z)
{
  m = m * xform_translate (x, y, z);
}

inline void
xform (ColumnVector& v, const Matrix& m)
{
  v = m * v;
}

inline void
scale (ColumnVector& v, double x, double y, double z)
{
  v(0) *= x;
  v(1) *= y;
  v(2) *= z;
}

inline void
translate (ColumnVector& v, double x, double y, double z)
{
  v(0) += x;
  v(1) += y;
  v(2) += z;
}

inline void
normalize (ColumnVector& v)
{
  double fact = 1.0 / sqrt (v(0)*v(0)+v(1)*v(1)+v(2)*v(2));
  scale (v, fact, fact, fact);
}

inline double
dot (const ColumnVector& v1, const ColumnVector& v2)
{
  return (v1(0)*v2(0)+v1(1)*v2(1)+v1(2)*v2(2));
}

inline double
norm (const ColumnVector& v)
{
  return sqrt (dot (v, v));
}

inline ColumnVector
cross (const ColumnVector& v1, const ColumnVector& v2)
{
  ColumnVector r = xform_vector ();

  r(0) = v1(1)*v2(2) - v1(2)*v2(1);
  r(1) = v1(2)*v2(0) - v1(0)*v2(2);
  r(2) = v1(0)*v2(1) - v1(1)*v2(0);

  return r;
}

inline Matrix
unit_cube (void)
{
  static double data[32] =
  {
    0,0,0,1,
    1,0,0,1,
    0,1,0,1,
    0,0,1,1,
    1,1,0,1,
    1,0,1,1,
    0,1,1,1,
    1,1,1,1
  };
  Matrix m (4, 8);

  memcpy (m.fortran_vec (), data, sizeof (double)*32);

  return m;
}

inline ColumnVector
cam2xform (const Array<double>& m)
{
  ColumnVector retval (4, 1.0);

  memcpy (retval.fortran_vec (), m.fortran_vec (), sizeof (double)*3);

  return retval;
}

inline RowVector
xform2cam (const ColumnVector& v)
{
  return v.extract_n (0, 3).transpose ();
}

void
axes::properties::update_camera (void)
{
  double xd = (xdir_is ("normal") ? 1 : -1);
  double yd = (ydir_is ("normal") ? 1 : -1);
  double zd = (zdir_is ("normal") ? 1 : -1);

  Matrix xlimits = sx.scale (get_xlim ().matrix_value ());
  Matrix ylimits = sy.scale (get_ylim ().matrix_value ());
  Matrix zlimits = sz.scale (get_zlim ().matrix_value ());

  double xo = xlimits(xd > 0 ? 0 : 1);
  double yo = ylimits(yd > 0 ? 0 : 1);
  double zo = zlimits(zd > 0 ? 0 : 1);

  Matrix pb = get_plotboxaspectratio ().matrix_value ();

  bool autocam = (camerapositionmode_is ("auto")
                  && cameratargetmode_is ("auto")
                  && cameraupvectormode_is ("auto")
                  && cameraviewanglemode_is ("auto"));
  bool dowarp = (autocam && dataaspectratiomode_is ("auto")
                 && plotboxaspectratiomode_is ("auto"));

  ColumnVector c_eye (xform_vector ());
  ColumnVector c_center (xform_vector ());
  ColumnVector c_upv (xform_vector ());

  if (cameratargetmode_is ("auto"))
    {
      c_center(0) = (xlimits(0) + xlimits(1)) / 2;
      c_center(1) = (ylimits(0) + ylimits(1)) / 2;
      c_center(2) = (zlimits(0) + zlimits(1)) / 2;

      cameratarget = xform2cam (c_center);
    }
  else
    c_center = cam2xform (get_cameratarget ().matrix_value ());

  if (camerapositionmode_is ("auto"))
    {
      Matrix tview = get_view ().matrix_value ();
      double az = tview(0);
      double el = tview(1);
      double d = 5 * sqrt (pb(0)*pb(0) + pb(1)*pb(1) + pb(2)*pb(2));

      if (el == 90 || el == -90)
        c_eye(2) = d*octave::math::signum (el);
      else
        {
          az *= M_PI/180.0;
          el *= M_PI/180.0;
          c_eye(0) = d * cos (el) * sin (az);
          c_eye(1) = -d* cos (el) * cos (az);
          c_eye(2) = d * sin (el);
        }
      c_eye(0) = c_eye(0)*(xlimits(1)-xlimits(0))/(xd*pb(0))+c_center(0);
      c_eye(1) = c_eye(1)*(ylimits(1)-ylimits(0))/(yd*pb(1))+c_center(1);
      c_eye(2) = c_eye(2)*(zlimits(1)-zlimits(0))/(zd*pb(2))+c_center(2);

      cameraposition = xform2cam (c_eye);
    }
  else
    c_eye = cam2xform (get_cameraposition ().matrix_value ());

  if (cameraupvectormode_is ("auto"))
    {
      Matrix tview = get_view ().matrix_value ();
      double az = tview(0);
      double el = tview(1);

      if (el == 90 || el == -90)
        {
          c_upv(0) = -octave::math::signum (el)
                     * sin (az*M_PI/180.0)*(xlimits(1)-xlimits(0))/pb(0);
          c_upv(1) = octave::math::signum (el)
                     * cos (az*M_PI/180.0)*(ylimits(1)-ylimits(0))/pb(1);
        }
      else
        c_upv(2) = 1;

      cameraupvector = xform2cam (c_upv);
    }
  else
    c_upv = cam2xform (get_cameraupvector ().matrix_value ());

  Matrix x_view = xform_matrix ();
  Matrix x_projection = xform_matrix ();
  Matrix x_viewport = xform_matrix ();
  Matrix x_normrender = xform_matrix ();
  Matrix x_pre = xform_matrix ();

  x_render = xform_matrix ();
  x_render_inv = xform_matrix ();

  scale (x_pre, pb(0), pb(1), pb(2));
  translate (x_pre, -0.5, -0.5, -0.5);
  scale (x_pre, xd/(xlimits(1)-xlimits(0)), yd/(ylimits(1)-ylimits(0)),
         zd/(zlimits(1)-zlimits(0)));
  translate (x_pre, -xo, -yo, -zo);

  xform (c_eye, x_pre);
  xform (c_center, x_pre);
  scale (c_upv, pb(0)/(xlimits(1)-xlimits(0)), pb(1)/(ylimits(1)-ylimits(0)),
         pb(2)/(zlimits(1)-zlimits(0)));
  translate (c_center, -c_eye(0), -c_eye(1), -c_eye(2));

  ColumnVector F (c_center), f (F), UP (c_upv);
  normalize (f);
  normalize (UP);

  if (std::abs (dot (f, UP)) > 1e-15)
    {
      double fa = 1 / sqrt (1 - f(2)*f(2));
      scale (UP, fa, fa, fa);
    }

  ColumnVector s = cross (f, UP);
  ColumnVector u = cross (s, f);

  scale (x_view, 1, 1, -1);
  Matrix l = xform_matrix ();
  l(0,0) = s(0); l(0,1) = s(1); l(0,2) = s(2);
  l(1,0) = u(0); l(1,1) = u(1); l(1,2) = u(2);
  l(2,0) = -f(0); l(2,1) = -f(1); l(2,2) = -f(2);
  x_view = x_view * l;
  translate (x_view, -c_eye(0), -c_eye(1), -c_eye(2));
  scale (x_view, pb(0), pb(1), pb(2));
  translate (x_view, -0.5, -0.5, -0.5);

  Matrix x_cube = x_view * unit_cube ();
  ColumnVector cmin = x_cube.row_min ();
  ColumnVector cmax = x_cube.row_max ();
  double xM = cmax(0) - cmin(0);
  double yM = cmax(1) - cmin(1);

  Matrix bb = get_boundingbox (true);

  double v_angle;

  if (cameraviewanglemode_is ("auto"))
    {
      double af;

      // FIXME: was this really needed?  When compared to Matlab, it
      // does not seem to be required.  Need investigation with concrete
      // graphics toolkit to see results visually.
      if (false && dowarp)
        af = 1.0 / (xM > yM ? xM : yM);
      else
        {
          if ((bb(2)/bb(3)) > (xM/yM))
            af = 1.0 / yM;
          else
            af = 1.0 / xM;
        }
      v_angle = 2 * (180.0 / M_PI) * atan (1 / (2 * af * norm (F)));

      cameraviewangle = v_angle;
    }
  else
    v_angle = get_cameraviewangle ();

  double pf = 1 / (2 * tan ((v_angle / 2) * M_PI / 180.0) * norm (F));
  scale (x_projection, pf, pf, 1);

  if (dowarp)
    {
      xM *= pf;
      yM *= pf;
      translate (x_viewport, bb(0)+bb(2)/2, bb(1)+bb(3)/2, 0);
      scale (x_viewport, bb(2)/xM, -bb(3)/yM, 1);
    }
  else
    {
      double pix = 1;
      if (autocam)
        {
          if ((bb(2)/bb(3)) > (xM/yM))
            pix = bb(3);
          else
            pix = bb(2);
        }
      else
        pix = (bb(2) < bb(3) ? bb(2) : bb(3));
      translate (x_viewport, bb(0)+bb(2)/2, bb(1)+bb(3)/2, 0);
      scale (x_viewport, pix, -pix, 1);
    }

  x_normrender = x_viewport * x_projection * x_view;

  x_cube = x_normrender * unit_cube ();
  cmin = x_cube.row_min ();
  cmax = x_cube.row_max ();
  x_zlim.resize (1, 2);
  x_zlim(0) = cmin(2);
  x_zlim(1) = cmax(2);

  x_render = x_normrender;
  scale (x_render, xd/(xlimits(1)-xlimits(0)), yd/(ylimits(1)-ylimits(0)),
         zd/(zlimits(1)-zlimits(0)));
  translate (x_render, -xo, -yo, -zo);

  x_viewtransform = x_view;
  x_projectiontransform = x_projection;
  x_viewporttransform = x_viewport;
  x_normrendertransform = x_normrender;
  x_rendertransform = x_render;

  x_render_inv = x_render.inverse ();

  // Note: these matrices are a slight modified version of the regular matrices,
  // more suited for OpenGL rendering (x_gl_mat1 => light => x_gl_mat2)
  x_gl_mat1 = x_view;
  scale (x_gl_mat1, xd/(xlimits(1)-xlimits(0)), yd/(ylimits(1)-ylimits(0)),
         zd/(zlimits(1)-zlimits(0)));
  translate (x_gl_mat1, -xo, -yo, -zo);
  x_gl_mat2 = x_viewport * x_projection;
}

static bool updating_axes_layout = false;

void
axes::properties::update_axes_layout (void)
{
  if (updating_axes_layout)
    return;

  graphics_xform xform = get_transform ();

  double xd = (xdir_is ("normal") ? 1 : -1);
  double yd = (ydir_is ("normal") ? 1 : -1);
  double zd = (zdir_is ("normal") ? 1 : -1);

  const Matrix xlims = xform.xscale (get_xlim ().matrix_value ());
  const Matrix ylims = xform.yscale (get_ylim ().matrix_value ());
  const Matrix zlims = xform.zscale (get_zlim ().matrix_value ());

  double x_min, x_max, y_min, y_max, z_min, z_max;
  x_min = xlims(0), x_max = xlims(1);
  y_min = ylims(0), y_max = ylims(1);
  z_min = zlims(0), z_max = zlims(1);

  ColumnVector p1, p2, dir (3);

  xstate = ystate = zstate = AXE_ANY_DIR;

  p1 = xform.transform (x_min, (y_min+y_max)/2, (z_min+z_max)/2, false);
  p2 = xform.transform (x_max, (y_min+y_max)/2, (z_min+z_max)/2, false);
  dir(0) = octave::math::round (p2(0) - p1(0));
  dir(1) = octave::math::round (p2(1) - p1(1));
  dir(2) = (p2(2) - p1(2));
  if (dir(0) == 0 && dir(1) == 0)
    xstate = AXE_DEPTH_DIR;
  else if (dir(2) == 0)
    {
      if (dir(0) == 0)
        xstate = AXE_VERT_DIR;
      else if (dir(1) == 0)
        xstate = AXE_HORZ_DIR;
    }

  if (dir(2) == 0)
    {
      if (dir(1) == 0)
        xPlane = (dir(0) > 0 ? x_max : x_min);
      else
        xPlane = (dir(1) < 0 ? x_max : x_min);
    }
  else
    xPlane = (dir(2) < 0 ? x_min : x_max);

  xPlaneN = (xPlane == x_min ? x_max : x_min);
  fx = (x_max - x_min) / sqrt (dir(0)*dir(0) + dir(1)*dir(1));

  p1 = xform.transform ((x_min + x_max)/2, y_min, (z_min + z_max)/2, false);
  p2 = xform.transform ((x_min + x_max)/2, y_max, (z_min + z_max)/2, false);
  dir(0) = octave::math::round (p2(0) - p1(0));
  dir(1) = octave::math::round (p2(1) - p1(1));
  dir(2) = (p2(2) - p1(2));
  if (dir(0) == 0 && dir(1) == 0)
    ystate = AXE_DEPTH_DIR;
  else if (dir(2) == 0)
    {
      if (dir(0) == 0)
        ystate = AXE_VERT_DIR;
      else if (dir(1) == 0)
        ystate = AXE_HORZ_DIR;
    }

  if (dir(2) == 0)
    {
      if (dir(1) == 0)
        yPlane = (dir(0) > 0 ? y_max : y_min);
      else
        yPlane = (dir(1) < 0 ? y_max : y_min);
    }
  else
    yPlane = (dir(2) < 0 ? y_min : y_max);

  yPlaneN = (yPlane == y_min ? y_max : y_min);
  fy = (y_max - y_min) / sqrt (dir(0)*dir(0) + dir(1)*dir(1));

  p1 = xform.transform ((x_min + x_max)/2, (y_min + y_max)/2, z_min, false);
  p2 = xform.transform ((x_min + x_max)/2, (y_min + y_max)/2, z_max, false);
  dir(0) = octave::math::round (p2(0) - p1(0));
  dir(1) = octave::math::round (p2(1) - p1(1));
  dir(2) = (p2(2) - p1(2));
  if (dir(0) == 0 && dir(1) == 0)
    zstate = AXE_DEPTH_DIR;
  else if (dir(2) == 0)
    {
      if (dir(0) == 0)
        zstate = AXE_VERT_DIR;
      else if (dir(1) == 0)
        zstate = AXE_HORZ_DIR;
    }

  if (dir(2) == 0)
    {
      if (dir(1) == 0)
        zPlane = (dir(0) > 0 ? z_min : z_max);
      else
        zPlane = (dir(1) < 0 ? z_min : z_max);
    }
  else
    zPlane = (dir(2) < 0 ? z_min : z_max);

  zPlaneN = (zPlane == z_min ? z_max : z_min);
  fz = (z_max - z_min) / sqrt (dir(0)*dir(0) + dir(1)*dir(1));

  octave::unwind_protect frame;
  frame.protect_var (updating_axes_layout);
  updating_axes_layout = true;

  xySym = (xd*yd*(xPlane-xPlaneN)*(yPlane-yPlaneN) > 0);
  zSign = (zd*(zPlane-zPlaneN) <= 0);
  xyzSym = zSign ? xySym : ! xySym;
  xpTick = (zSign ? xPlaneN : xPlane);
  ypTick = (zSign ? yPlaneN : yPlane);
  zpTick = (zSign ? zPlane : zPlaneN);
  xpTickN = (zSign ? xPlane : xPlaneN);
  ypTickN = (zSign ? yPlane : yPlaneN);
  zpTickN = (zSign ? zPlaneN : zPlane);

  // 2D mode
  x2Dtop = false;
  y2Dright = false;
  layer2Dtop = false;
  if (xstate == AXE_HORZ_DIR && ystate == AXE_VERT_DIR)
    {
      if (xaxislocation_is ("top"))
        {
          std::swap (yPlane, yPlaneN);
          x2Dtop = true;
        }
      ypTick = yPlaneN;
      ypTickN = yPlane;
      if (yaxislocation_is ("right"))
        {
          std::swap (xPlane, xPlaneN);
          y2Dright = true;
        }
      xpTick = xPlaneN;
      xpTickN = xPlane;
      if (layer_is ("top"))
        {
          zpTick = zPlaneN;
          layer2Dtop = true;
        }
      else
        zpTick = zPlane;
    }

  Matrix viewmat = get_view ().matrix_value ();
  nearhoriz = std::abs (viewmat(1)) <= 5;
  is2D = viewmat(1) == 90;

  update_ticklength ();
}

void
axes::properties::update_ticklength (void)
{
  bool mode2d = (((xstate > AXE_DEPTH_DIR ? 1 : 0) +
                  (ystate > AXE_DEPTH_DIR ? 1 : 0) +
                  (zstate > AXE_DEPTH_DIR ? 1 : 0)) == 2);

  if (tickdirmode_is ("auto"))
    tickdir.set (mode2d ? "in" : "out", true);

  double ticksign = (tickdir_is ("in") ? -1 : 1);

  Matrix bbox = get_boundingbox (true);
  Matrix ticklen = get_ticklength ().matrix_value ();
  ticklen(0) *= std::max (bbox(2), bbox(3));
  ticklen(1) *= std::max (bbox(2), bbox(3));

  xticklen = ticksign * (mode2d ? ticklen(0) : ticklen(1));
  yticklen = ticksign * (mode2d ? ticklen(0) : ticklen(1));
  zticklen = ticksign * (mode2d ? ticklen(0) : ticklen(1));

  xtickoffset = (mode2d ? std::max (0., xticklen) : std::abs (xticklen)) + 5;
  ytickoffset = (mode2d ? std::max (0., yticklen) : std::abs (yticklen)) + 5;
  ztickoffset = (mode2d ? std::max (0., zticklen) : std::abs (zticklen)) + 5;

  update_xlabel_position ();
  update_ylabel_position ();
  update_zlabel_position ();
  update_title_position ();
}

/*
## FIXME: A demo can't be called in a C++ file.  This should be made a test
## or moved to a .m file where it can be called.
%!demo
%! clf;
%! subplot (2,1,1);
%!  plot (rand (3));
%!  xlabel xlabel;
%!  ylabel ylabel;
%!  title title;
%! subplot (2,1,2);
%!  plot (rand (3));
%!  set (gca, "ticklength", get (gca, "ticklength") * 2, "tickdir", "out");
%!  xlabel xlabel;
%!  ylabel ylabel;
%!  title title;
*/

static ColumnVector
convert_label_position (const ColumnVector& p,
                        const text::properties& props,
                        const graphics_xform& xform,
                        const Matrix& bbox)
{
  ColumnVector retval;

  std::string to_units = props.get_units ();

  if (to_units != "data")
    {
      ColumnVector v = xform.transform (p(0), p(1), p(2));

      retval.resize (3);

      retval(0) = v(0) - bbox(0) + 1;
      retval(1) = bbox(1) + bbox(3) - v(1) + 1;
      retval(2) = 0;

      retval = convert_position (retval, "pixels", to_units,
                                 bbox.extract_n (0, 2, 1, 2));
    }
  else
    retval = p;

  return retval;
}

static bool updating_xlabel_position = false;

void
axes::properties::update_xlabel_position (void)
{
  if (updating_xlabel_position)
    return;

  graphics_object go = gh_manager::get_object (get_xlabel ());

  if (! go.valid_object ())
    return;

  text::properties& xlabel_props
    = reinterpret_cast<text::properties&> (go.get_properties ());

  bool is_empty = xlabel_props.get_string ().is_empty ();

  octave::unwind_protect frame;
  frame.protect_var (updating_xlabel_position);
  updating_xlabel_position = true;

  if (! is_empty)
    {
      if (xlabel_props.horizontalalignmentmode_is ("auto"))
        {
          xlabel_props.set_horizontalalignment
            (xstate > AXE_DEPTH_DIR ? "center" : (xyzSym ? "left" : "right"));

          xlabel_props.set_horizontalalignmentmode ("auto");
        }

      if (xlabel_props.verticalalignmentmode_is ("auto"))
        {
          xlabel_props.set_verticalalignment
            (xstate == AXE_VERT_DIR || x2Dtop ? "bottom" : "top");

          xlabel_props.set_verticalalignmentmode ("auto");
        }
    }

  if (xlabel_props.positionmode_is ("auto")
      || xlabel_props.rotationmode_is ("auto"))
    {
      graphics_xform xform = get_transform ();

      Matrix ext (1, 2, 0.0);
      ext = get_ticklabel_extents (get_xtick ().matrix_value (),
                                   get_xticklabel ().string_vector_value (),
                                   get_xlim ().matrix_value ());

      double wmax = ext(0);
      double hmax = ext(1);
      double angle = 0.0;
      ColumnVector p =
        graphics_xform::xform_vector ((xpTickN + xpTick)/2, ypTick, zpTick);

      bool tick_along_z = nearhoriz || octave::math::isinf (fy);
      if (tick_along_z)
        p(2) += (octave::math::signum (zpTick - zpTickN) * fz * xtickoffset);
      else
        p(1) += (octave::math::signum (ypTick - ypTickN) * fy * xtickoffset);

      p = xform.transform (p(0), p(1), p(2), false);

      switch (xstate)
        {
        case AXE_ANY_DIR:
          p(0) += (xyzSym ? wmax : -wmax);
          p(1) += hmax;
          break;

        case AXE_VERT_DIR:
          p(0) -= wmax;
          angle = 90;
          break;

        case AXE_HORZ_DIR:
          p(1) += (x2Dtop ? -hmax : hmax);
          break;
        }

      if (xlabel_props.positionmode_is ("auto"))
        {
          p = xform.untransform (p(0), p(1), p(2), true);

          p = convert_label_position (p, xlabel_props, xform,
                                      get_extent (false));

          xlabel_props.set_position (p.extract_n (0, 3).transpose ());
          xlabel_props.set_positionmode ("auto");
        }

      if (! is_empty && xlabel_props.rotationmode_is ("auto"))
        {
          xlabel_props.set_rotation (angle);
          xlabel_props.set_rotationmode ("auto");
        }
    }
}

static bool updating_ylabel_position = false;

void
axes::properties::update_ylabel_position (void)
{
  if (updating_ylabel_position)
    return;

  graphics_object go = gh_manager::get_object (get_ylabel ());

  if (! go.valid_object ())
    return;

  text::properties& ylabel_props
    = reinterpret_cast<text::properties&> (go.get_properties ());

  bool is_empty = ylabel_props.get_string ().is_empty ();

  octave::unwind_protect frame;
  frame.protect_var (updating_ylabel_position);
  updating_ylabel_position = true;

  if (! is_empty)
    {
      if (ylabel_props.horizontalalignmentmode_is ("auto"))
        {
          ylabel_props.set_horizontalalignment
            (ystate > AXE_DEPTH_DIR ? "center" : (! xyzSym ? "left" : "right"));

          ylabel_props.set_horizontalalignmentmode ("auto");
        }

      if (ylabel_props.verticalalignmentmode_is ("auto"))
        {
          ylabel_props.set_verticalalignment
            (ystate == AXE_VERT_DIR && ! y2Dright ? "bottom" : "top");

          ylabel_props.set_verticalalignmentmode ("auto");
        }
    }

  if (ylabel_props.positionmode_is ("auto")
      || ylabel_props.rotationmode_is ("auto"))
    {
      graphics_xform xform = get_transform ();

      Matrix ext (1, 2, 0.0);

      // The underlying get_extents() from FreeType produces mismatched values.
      // x-extent accurately measures the width of the glyphs.
      // y-extent instead measures from baseline-to-baseline.
      // Pad x-extent (+4) so that it approximately matches y-extent.
      // This keeps ylabels about the same distance from y-axis as
      // xlabels are from x-axis.
      // ALWAYS use an even number for padding or horizontal alignment
      // will be off.
      ext = get_ticklabel_extents (get_ytick ().matrix_value (),
                                   get_yticklabel ().string_vector_value (),
                                   get_ylim ().matrix_value ());

      double wmax = ext(0)+4;
      double hmax = ext(1);
      double angle = 0.0;
      ColumnVector p =
        graphics_xform::xform_vector (xpTick, (ypTickN + ypTick)/2, zpTick);

      bool tick_along_z = nearhoriz || octave::math::isinf (fx);
      if (tick_along_z)
        p(2) += (octave::math::signum (zpTick - zpTickN) * fz * ytickoffset);
      else
        p(0) += (octave::math::signum (xpTick - xpTickN) * fx * ytickoffset);

      p = xform.transform (p(0), p(1), p(2), false);

      switch (ystate)
        {
        case AXE_ANY_DIR:
          p(0) += (! xyzSym ? wmax : -wmax);
          p(1) += hmax;
          break;

        case AXE_VERT_DIR:
          p(0) += (y2Dright ? wmax : -wmax);
          angle = 90;
          break;

        case AXE_HORZ_DIR:
          p(1) += hmax;
          break;
        }

      if (ylabel_props.positionmode_is ("auto"))
        {
          p = xform.untransform (p(0), p(1), p(2), true);

          p = convert_label_position (p, ylabel_props, xform,
                                      get_extent (false));

          ylabel_props.set_position (p.extract_n (0, 3).transpose ());
          ylabel_props.set_positionmode ("auto");
        }

      if (! is_empty && ylabel_props.rotationmode_is ("auto"))
        {
          ylabel_props.set_rotation (angle);
          ylabel_props.set_rotationmode ("auto");
        }
    }
}

static bool updating_zlabel_position = false;

void
axes::properties::update_zlabel_position (void)
{
  if (updating_zlabel_position)
    return;

  graphics_object go = gh_manager::get_object (get_zlabel ());

  if (! go.valid_object ())
    return;

  text::properties& zlabel_props
    = reinterpret_cast<text::properties&> (go.get_properties ());

  bool camAuto = cameraupvectormode_is ("auto");
  bool is_empty = zlabel_props.get_string ().is_empty ();

  octave::unwind_protect frame;
  frame.protect_var (updating_zlabel_position);
  updating_zlabel_position = true;

  if (! is_empty)
    {
      if (zlabel_props.horizontalalignmentmode_is ("auto"))
        {
          zlabel_props.set_horizontalalignment
            ((zstate > AXE_DEPTH_DIR || camAuto) ? "center" : "right");

          zlabel_props.set_horizontalalignmentmode ("auto");
        }

      if (zlabel_props.verticalalignmentmode_is ("auto"))
        {
          zlabel_props.set_verticalalignment
            (zstate == AXE_VERT_DIR
             ? "bottom" : ((zSign || camAuto) ? "bottom" : "top"));

          zlabel_props.set_verticalalignmentmode ("auto");
        }
    }

  if (zlabel_props.positionmode_is ("auto")
      || zlabel_props.rotationmode_is ("auto"))
    {
      graphics_xform xform = get_transform ();

      Matrix ext (1, 2, 0.0);
      ext = get_ticklabel_extents (get_ztick ().matrix_value (),
                                   get_zticklabel ().string_vector_value (),
                                   get_zlim ().matrix_value ());

      double wmax = ext(0);
      double hmax = ext(1);
      double angle = 0.0;
      ColumnVector p;

      if (xySym)
        {
          p = graphics_xform::xform_vector (xPlaneN, yPlane,
                                            (zpTickN + zpTick)/2);
          if (octave::math::isinf (fy))
            p(0) += octave::math::signum (xPlaneN - xPlane) * fx * ztickoffset;
          else
            p(1) += octave::math::signum (yPlane - yPlaneN) * fy * ztickoffset;
        }
      else
        {
          p = graphics_xform::xform_vector (xPlane, yPlaneN,
                                            (zpTickN + zpTick)/2);
          if (octave::math::isinf (fx))
            p(1) += octave::math::signum (yPlaneN - yPlane) * fy * ztickoffset;
          else
            p(0) += octave::math::signum (xPlane - xPlaneN) * fx * ztickoffset;
        }

      p = xform.transform (p(0), p(1), p(2), false);

      switch (zstate)
        {
        case AXE_ANY_DIR:
          if (camAuto)
            {
              p(0) -= wmax;
              angle = 90;
            }

          // FIXME: what's the correct offset?
          //
          //   p[0] += (! xySym ? wmax : -wmax);
          //   p[1] += (zSign ? hmax : -hmax);

          break;

        case AXE_VERT_DIR:
          p(0) -= wmax;
          angle = 90;
          break;

        case AXE_HORZ_DIR:
          p(1) += hmax;
          break;
        }

      if (zlabel_props.positionmode_is ("auto"))
        {
          p = xform.untransform (p(0), p(1), p(2), true);

          p = convert_label_position (p, zlabel_props, xform,
                                      get_extent (false));

          zlabel_props.set_position (p.extract_n (0, 3).transpose ());
          zlabel_props.set_positionmode ("auto");
        }

      if (! is_empty && zlabel_props.rotationmode_is ("auto"))
        {
          zlabel_props.set_rotation (angle);
          zlabel_props.set_rotationmode ("auto");
        }
    }
}

static bool updating_title_position = false;

void
axes::properties::update_title_position (void)
{
  if (updating_title_position)
    return;

  graphics_object go = gh_manager::get_object (get_title ());

  if (! go.valid_object ())
    return;

  text::properties& title_props
    = reinterpret_cast<text::properties&> (go.get_properties ());

  octave::unwind_protect frame;
  frame.protect_var (updating_title_position);
  updating_title_position = true;

  if (title_props.positionmode_is ("auto"))
    {
      graphics_xform xform = get_transform ();

      // FIXME: bbox should be stored in axes::properties
      Matrix bbox = get_extent (false);

      ColumnVector p =
        graphics_xform::xform_vector (bbox(0) + bbox(2)/2,
                                      bbox(1) - 10,
                                      (x_zlim(0) + x_zlim(1))/2);

      if (x2Dtop)
        {
          Matrix ext (1, 2, 0.0);
          ext = get_ticklabel_extents (get_xtick ().matrix_value (),
                                       get_xticklabel ().string_vector_value (),
                                       get_xlim ().matrix_value ());
          p(1) -= ext(1);
        }

      p = xform.untransform (p(0), p(1), p(2), true);

      p = convert_label_position (p, title_props, xform, bbox);

      title_props.set_position (p.extract_n (0, 3).transpose ());
      title_props.set_positionmode ("auto");
    }
}

void
axes::properties::update_autopos (const std::string& elem_type)
{
  if (elem_type == "xlabel")
    update_xlabel_position ();
  else if (elem_type == "ylabel")
    update_ylabel_position ();
  else if (elem_type == "zlabel")
    update_zlabel_position ();
  else if (elem_type == "title")
    update_title_position ();
  else if (elem_type == "sync")
    sync_positions ();
}

static void
normalized_aspectratios (Matrix& aspectratios, const Matrix& scalefactors,
                         double xlength, double ylength, double zlength)
{
  double xval = xlength / scalefactors(0);
  double yval = ylength / scalefactors(1);
  double zval = zlength / scalefactors(2);

  double minval = octave::math::min (octave::math::min (xval, yval), zval);

  aspectratios(0) = xval / minval;
  aspectratios(1) = yval / minval;
  aspectratios(2) = zval / minval;
}

static void
max_axes_scale (double& s, Matrix& limits, const Matrix& kids,
                double pbfactor, double dafactor, char limit_type, bool tight)
{
  if (tight)
    {
      double minval = octave::numeric_limits<double>::Inf ();
      double maxval = -octave::numeric_limits<double>::Inf ();
      double min_pos = octave::numeric_limits<double>::Inf ();
      double max_neg = -octave::numeric_limits<double>::Inf ();
      get_children_limits (minval, maxval, min_pos, max_neg, kids, limit_type);
      if (octave::math::finite (minval) && octave::math::finite (maxval))
        {
          limits(0) = minval;
          limits(1) = maxval;
          s = octave::math::max (s, (maxval - minval) / (pbfactor * dafactor));
        }
    }
  else
    s = octave::math::max (s, (limits(1) - limits(0)) / (pbfactor * dafactor));
}

static std::set<double> updating_aspectratios;

void
axes::properties::update_aspectratios (void)
{
  if (updating_aspectratios.find (get___myhandle__ ().value ())
      != updating_aspectratios.end ())
    return;

  Matrix xlimits = get_xlim ().matrix_value ();
  Matrix ylimits = get_ylim ().matrix_value ();
  Matrix zlimits = get_zlim ().matrix_value ();

  double dx = (xlimits(1) - xlimits(0));
  double dy = (ylimits(1) - ylimits(0));
  double dz = (zlimits(1) - zlimits(0));

  Matrix da = get_dataaspectratio ().matrix_value ();
  Matrix pba = get_plotboxaspectratio ().matrix_value ();

  if (dataaspectratiomode_is ("auto"))
    {
      if (plotboxaspectratiomode_is ("auto"))
        {
          pba = Matrix (1, 3, 1.0);
          plotboxaspectratio.set (pba, false);
        }

      normalized_aspectratios (da, pba, dx, dy, dz);
      dataaspectratio.set (da, false);
    }
  else if (plotboxaspectratiomode_is ("auto"))
    {
      normalized_aspectratios (pba, da, dx, dy, dz);
      plotboxaspectratio.set (pba, false);
    }
  else
    {
      double s = -octave::numeric_limits<double>::Inf ();
      bool modified_limits = false;
      Matrix kids;

      if (xlimmode_is ("auto") && ylimmode_is ("auto") && zlimmode_is ("auto"))
        {
          modified_limits = true;
          kids = get_children ();
          max_axes_scale (s, xlimits, kids, pba(0), da(0), 'x', true);
          max_axes_scale (s, ylimits, kids, pba(1), da(1), 'y', true);
          max_axes_scale (s, zlimits, kids, pba(2), da(2), 'z', true);
        }
      else if (xlimmode_is ("auto") && ylimmode_is ("auto"))
        {
          modified_limits = true;
          max_axes_scale (s, zlimits, kids, pba(2), da(2), 'z', false);
        }
      else if (ylimmode_is ("auto") && zlimmode_is ("auto"))
        {
          modified_limits = true;
          max_axes_scale (s, xlimits, kids, pba(0), da(0), 'x', false);
        }
      else if (zlimmode_is ("auto") && xlimmode_is ("auto"))
        {
          modified_limits = true;
          max_axes_scale (s, ylimits, kids, pba(1), da(1), 'y', false);
        }

      if (modified_limits)
        {
          octave::unwind_protect frame;
          frame.protect_var (updating_aspectratios);

          updating_aspectratios.insert (get___myhandle__ ().value ());

          dx = pba(0) * da(0);
          dy = pba(1) * da(1);
          dz = pba(2) * da(2);
          if (octave::math::isinf (s))
            s = 1 / octave::math::min (octave::math::min (dx, dy), dz);

          if (xlimmode_is ("auto"))
            {
              dx = s * dx;
              xlimits(0) = 0.5 * (xlimits(0) + xlimits(1) - dx);
              xlimits(1) = xlimits(0) + dx;
              set_xlim (xlimits);
              set_xlimmode ("auto");
            }

          if (ylimmode_is ("auto"))
            {
              dy = s * dy;
              ylimits(0) = 0.5 * (ylimits(0) + ylimits(1) - dy);
              ylimits(1) = ylimits(0) + dy;
              set_ylim (ylimits);
              set_ylimmode ("auto");
            }

          if (zlimmode_is ("auto"))
            {
              dz = s * dz;
              zlimits(0) = 0.5 * (zlimits(0) + zlimits(1) - dz);
              zlimits(1) = zlimits(0) + dz;
              set_zlim (zlimits);
              set_zlimmode ("auto");
            }
        }
      else
        {
          normalized_aspectratios (pba, da, dx, dy, dz);
          plotboxaspectratio.set (pba, false);
        }
    }
}

void
<<<<<<< HEAD
axes::properties::update_font (std::string prop)
=======
axes::properties::update_label_color (handle_property label, 
                                      color_property col)
{
  gh_manager::get_object (label.handle_value ()).set ("color", col.get ());
}

void
axes::properties::update_font (void)
>>>>>>> e2d436d1
{
  if (! prop.empty ())
    {
      octave_value val = get (prop);
      octave_value tval = val;
      if (prop == "fontsize")
        {
          tval = octave_value (val.double_value () *
                               get_titlefontsizemultiplier ());
          val  = octave_value (val.double_value () *
                               get_labelfontsizemultiplier ());
        }
      else if (prop == "fontweight")
        tval = get ("titlefontweight");

      gh_manager::get_object (get_xlabel ()).set (prop, val);
      gh_manager::get_object (get_ylabel ()).set (prop, val);
      gh_manager::get_object (get_zlabel ()).set (prop, val);
      gh_manager::get_object (get_title ()).set (prop, tval);

    }

  txt_renderer.set_font (get ("fontname").string_value (),
                         get ("fontweight").string_value (),
                         get ("fontangle").string_value (),
                         get ("__fontsize_points__").double_value ());
}

// The INTERNAL flag defines whether position or outerposition is used.

Matrix
axes::properties::get_boundingbox (bool internal,
                                   const Matrix& parent_pix_size) const
{
  Matrix pos = internal ? get_position ().matrix_value ()
                        : get_outerposition ().matrix_value ();
  Matrix parent_size (parent_pix_size);

  if (parent_size.is_empty ())
    {
      graphics_object go = gh_manager::get_object (get_parent ());

      if (go.valid_object ())
        parent_size =
          go.get_properties ().get_boundingbox (true).extract_n (0, 2, 1, 2);
      else
        parent_size = default_figure_position ();
    }

  pos = convert_position (pos, get_units (), "pixels", parent_size);

  pos(0)--;
  pos(1)--;
  pos(1) = parent_size(1) - pos(1) - pos(3);

  return pos;
}

Matrix
axes::properties::get_extent (bool with_text, bool only_text_height) const
{
  graphics_xform xform = get_transform ();

  Matrix ext (1, 4, 0.0);
  ext(0) = ext(1) = octave::numeric_limits<double>::Inf ();
  ext(2) = ext(3) = -octave::numeric_limits<double>::Inf ();
  for (int i = 0; i <= 1; i++)
    for (int j = 0; j <= 1; j++)
      for (int k = 0; k <= 1; k++)
        {
          ColumnVector p = xform.transform (i ? xPlaneN : xPlane,
                                            j ? yPlaneN : yPlane,
                                            k ? zPlaneN : zPlane, false);
          ext(0) = std::min (ext(0), p(0));
          ext(1) = std::min (ext(1), p(1));
          ext(2) = std::max (ext(2), p(0));
          ext(3) = std::max (ext(3), p(1));
        }

  if (with_text)
    {
      for (int i = 0; i < 4; i++)
        {
          graphics_handle htext;
          if (i == 0)
            htext = get_title ();
          else if (i == 1)
            htext = get_xlabel ();
          else if (i == 2)
            htext = get_ylabel ();
          else if (i == 3)
            htext = get_zlabel ();

          text::properties& text_props
            = reinterpret_cast<text::properties&>
                (gh_manager::get_object (htext).get_properties ());

          Matrix text_pos = text_props.get_data_position ();
          text_pos = xform.transform (text_pos(0), text_pos(1), text_pos(2));
          if (text_props.get_string ().is_empty ())
            {
              ext(0) = std::min (ext(0), text_pos(0));
              ext(1) = std::min (ext(1), text_pos(1));
              ext(2) = std::max (ext(2), text_pos(0));
              ext(3) = std::max (ext(3), text_pos(1));
            }
          else
            {
              Matrix text_ext = text_props.get_extent_matrix ();

              bool ignore_horizontal = false;
              bool ignore_vertical = false;
              if (only_text_height)
                {
                  double text_rotation = text_props.get_rotation ();
                  if (text_rotation == 0. || text_rotation == 180.)
                    ignore_horizontal = true;
                  else if (text_rotation == 90. || text_rotation == 270.)
                    ignore_vertical = true;
                }

              if (! ignore_horizontal)
                {
                  ext(0) = std::min (ext(0), text_pos(0)+text_ext(0));
                  ext(2) = std::max (ext(2),
                                     text_pos(0)+text_ext(0)+text_ext(2));
                }

              if (! ignore_vertical)
                {
                  ext(1) = std::min (ext(1),
                                     text_pos(1)-text_ext(1)-text_ext(3));
                  ext(3) = std::max (ext(3), text_pos(1)-text_ext(1));
                }
            }
        }
    }

  ext(2) = ext(2) - ext(0);
  ext(3) = ext(3) - ext(1);

  return ext;
}

static octave_value
convert_ticklabel_string (const octave_value& val)
{
  octave_value retval = val;

  if (val.is_cellstr ())
    {
      // Always return a column vector for Matlab compatibility
      if (val.columns () > 1)
        retval = val.reshape (dim_vector (val.numel (), 1));
    }
  else
    {
      string_vector sv;
      if (val.is_numeric_type ())
        {
          NDArray data = val.array_value ();
          std::ostringstream oss;
          oss.precision (5);
          for (octave_idx_type i = 0; i < val.numel (); i++)
            {
              oss.str ("");
              oss << data(i);
              sv.append (oss.str ());
            }
        }
      else if (val.is_string () && val.rows () == 1)
        {
          std::string valstr = val.string_value ();
          std::istringstream iss (valstr);
          std::string tmpstr;

          // Split string with delimiter '|'
          while (std::getline (iss, tmpstr, '|'))
            sv.append (tmpstr);

          // If string ends with '|' Matlab appends a null string
          if (*valstr.rbegin () == '|')
            sv.append (std::string (""));
        }
      else
        return retval;

      charMatrix chmat (sv, ' ');

      retval = octave_value (chmat);
    }

  return retval;
}

void
axes::properties::set_xticklabel (const octave_value& val)
{
  if (xticklabel.set (convert_ticklabel_string (val), false))
    {
      set_xticklabelmode ("manual");
      xticklabel.run_listeners (POSTSET);
      mark_modified ();
    }
  else
    set_xticklabelmode ("manual");

  sync_positions ();
}

void
axes::properties::set_yticklabel (const octave_value& val)
{
  if (yticklabel.set (convert_ticklabel_string (val), false))
    {
      set_yticklabelmode ("manual");
      yticklabel.run_listeners (POSTSET);
      mark_modified ();
    }
  else
    set_yticklabelmode ("manual");

  sync_positions ();
}

void
axes::properties::set_zticklabel (const octave_value& val)
{
  if (zticklabel.set (convert_ticklabel_string (val), false))
    {
      set_zticklabelmode ("manual");
      zticklabel.run_listeners (POSTSET);
      mark_modified ();
    }
  else
    set_zticklabelmode ("manual");

  sync_positions ();
}

// Almost identical to convert_ticklabel_string but it only accepts
// cellstr or string, not numeric input.
static octave_value
convert_linestyleorder_string (const octave_value& val)
{
  octave_value retval = val;

  if (val.is_cellstr ())
    {
      // Always return a column vector for Matlab Compatibility
      if (val.columns () > 1)
        retval = val.reshape (dim_vector (val.numel (), 1));
    }
  else
    {
      string_vector sv;
      if (val.is_string () && val.rows () == 1)
        {
          std::string valstr = val.string_value ();
          std::istringstream iss (valstr);
          std::string tmpstr;

          // Split string with delimiter '|'
          while (std::getline (iss, tmpstr, '|'))
            sv.append (tmpstr);

          // If string ends with '|' Matlab appends a null string
          if (*valstr.rbegin () == '|')
            sv.append (std::string (""));
        }
      else
        return retval;

      charMatrix chmat (sv, ' ');

      retval = octave_value (chmat);
    }

  return retval;
}

void
axes::properties::set_linestyleorder (const octave_value& val)
{
  linestyleorder.set (convert_linestyleorder_string (val), false);
}

void
axes::properties::set_units (const octave_value& val)
{
  caseless_str old_units = get_units ();

  if (units.set (val, true))
    {
      update_units (old_units);
      mark_modified ();
    }
}

void
axes::properties::update_units (const caseless_str& old_units)
{
  graphics_object parent_go = gh_manager::get_object (get_parent ());
  Matrix parent_bb
    = parent_go.get_properties ().get_boundingbox (true).extract_n (0, 2, 1, 2);
  caseless_str new_units = get_units ();
  position.set (octave_value (convert_position (get_position ().matrix_value (),
                                                old_units, new_units,
                                                parent_bb)),
                                                false);
  outerposition.set (octave_value (convert_position (get_outerposition ().matrix_value (),
                                                old_units, new_units,
                                                parent_bb)),
                                                false);
  tightinset.set (octave_value (convert_position (get_tightinset ().matrix_value (),
                                                old_units, new_units,
                                                parent_bb)),
                                                false);
  looseinset.set (octave_value (convert_position (get_looseinset ().matrix_value (),
                                                old_units, new_units,
                                                parent_bb)),
                                                false);
}

void
axes::properties::set_fontunits (const octave_value& val)
{
  caseless_str old_fontunits = get_fontunits ();

  if (fontunits.set (val, true))
    {
      update_fontunits (old_fontunits);
      mark_modified ();
    }
}

void
axes::properties::update_fontunits (const caseless_str& old_units)
{
  caseless_str new_units = get_fontunits ();
  double parent_height = get_boundingbox (true).elem (3);
  double fontsz = get_fontsize ();

  fontsz = convert_font_size (fontsz, old_units, new_units, parent_height);

  set_fontsize (octave_value (fontsz));
}

double
axes::properties::get___fontsize_points__ (double box_pix_height) const
{
  double fontsz = get_fontsize ();
  double parent_height = box_pix_height;

  if (fontunits_is ("normalized") && parent_height <= 0)
    parent_height = get_boundingbox (true).elem (3);

  return convert_font_size (fontsz, get_fontunits (), "points", parent_height);
}

ColumnVector
graphics_xform::xform_vector (double x, double y, double z)
{
  return ::xform_vector (x, y, z);
}

Matrix
graphics_xform::xform_eye (void)
{
  return ::xform_matrix ();
}

ColumnVector
graphics_xform::transform (double x, double y, double z, bool use_scale) const
{
  if (use_scale)
    {
      x = sx.scale (x);
      y = sy.scale (y);
      z = sz.scale (z);
    }

  return ::transform (xform, x, y, z);
}

ColumnVector
graphics_xform::untransform (double x, double y, double z,
                             bool use_scale) const
{
  ColumnVector v = ::transform (xform_inv, x, y, z);

  if (use_scale)
    {
      v(0) = sx.unscale (v(0));
      v(1) = sy.unscale (v(1));
      v(2) = sz.unscale (v(2));
    }

  return v;
}

octave_value
axes::get_default (const caseless_str& pname) const
{
  octave_value retval = default_properties.lookup (pname);

  if (retval.is_undefined ())
    {
      graphics_handle parent_h = get_parent ();
      graphics_object parent_go = gh_manager::get_object (parent_h);

      retval = parent_go.get_default (pname);
    }

  return retval;
}

// FIXME: remove.
// FIXME: maybe this should go into array_property class?
/*
static void
check_limit_vals (double& min_val, double& max_val,
                  double& min_pos, double& max_neg,
                  const array_property& data)
{
  double val = data.min_val ();
  if (octave::math::finite (val) && val < min_val)
    min_val = val;
  val = data.max_val ();
  if (octave::math::finite (val) && val > max_val)
    max_val = val;
  val = data.min_pos ();
  if (octave::math::finite (val) && val > 0 && val < min_pos)
    min_pos = val;
  val = data.max_neg ();
  if (octave::math::finite (val) && val < 0 && val > max_neg)
    max_neg = val;
}
*/

static void
check_limit_vals (double& min_val, double& max_val,
                  double& min_pos, double& max_neg,
                  const octave_value& data)
{
  if (data.is_matrix_type ())
    {
      Matrix m = data.matrix_value ();

      if (m.numel () == 4)
        {
          double val;

          val = m(0);
          if (octave::math::finite (val) && val < min_val)
            min_val = val;

          val = m(1);
          if (octave::math::finite (val) && val > max_val)
            max_val = val;

          val = m(2);
          if (octave::math::finite (val) && val > 0 && val < min_pos)
            min_pos = val;

          val = m(3);
          if (octave::math::finite (val) && val < 0 && val > max_neg)
            max_neg = val;
        }
    }
}

// magform(x) Returns (a, b),
// where x = a * 10^b, abs (a) >= 1., and b is integer.

static void
magform (double x, double& a, int& b)
{
  if (x == 0)
    {
      a = 0;
      b = 0;
    }
  else
    {
      b = static_cast<int> (std::floor (std::log10 (std::abs (x))));
      a = x / std::pow (10.0, b);
    }
}

// A translation from Tom Holoryd's python code at
// http://kurage.nimh.nih.gov/tomh/tics.py
// FIXME: add log ticks

double
axes::properties::calc_tick_sep (double lo, double hi)
{
  int ticint = 5;

  // Reference: Lewart, C. R., "Algorithms SCALE1, SCALE2, and SCALE3 for
  // Determination of Scales on Computer Generated Plots", Communications of
  // the ACM, 10 (1973), 639-640.
  // Also cited as ACM Algorithm 463.

  double a;
  int b, x;

  magform ((hi - lo) / ticint, a, b);

  static const double sqrt_2 = sqrt (2.0);
  static const double sqrt_10 = sqrt (10.0);
  static const double sqrt_50 = sqrt (50.0);

  if (a < sqrt_2)
    x = 1;
  else if (a < sqrt_10)
    x = 2;
  else if (a < sqrt_50)
    x = 5;
  else
    x = 10;

  return x * std::pow (10., b);
}

// Attempt to make "nice" limits from the actual max and min of the data.
// For log plots, we will also use the smallest strictly positive value.

Matrix
axes::properties::get_axis_limits (double xmin, double xmax,
                                   double min_pos, double max_neg,
                                   bool logscale)
{
  Matrix retval;

  double min_val = xmin;
  double max_val = xmax;

  if (octave::math::isinf (min_val) && min_val > 0
      && octave::math::isinf (max_val) && max_val < 0)
    {
      retval = default_lim (logscale);
      return retval;
    }
  else if (! (octave::math::isinf (min_val) || octave::math::isinf (max_val)))
    {
      if (logscale)
        {
          if (octave::math::isinf (min_pos) && octave::math::isinf (max_neg))
            {
              // FIXME: max_neg is needed for "loglog ([0 -Inf])"
              //        This is the *only* place where max_neg is needed.
              //        Is there another way?
              retval = default_lim ();
              retval(0) = pow (10., retval(0));
              retval(1) = pow (10., retval(1));
              return retval;
            }
          if (min_val <= 0 && max_val > 0)
            {
              warning_with_id ("Octave:negative-data-log-axis",
                               "axis: omitting non-positive data in log plot");
              min_val = min_pos;
            }
          // FIXME: maybe this test should also be relative?
          if (std::abs (min_val - max_val)
              < sqrt (std::numeric_limits<double>::epsilon ()))
            {
              // Widen range when too small
              if (min_val >= 0)
                {
                  min_val *= 0.9;
                  max_val *= 1.1;
                }
              else
                {
                  min_val *= 1.1;
                  max_val *= 0.9;
                }
            }
          if (min_val > 0)
            {
              // Log plots with all positive data
              min_val = pow (10, std::floor (log10 (min_val)));
              max_val = pow (10, std::ceil (log10 (max_val)));
            }
          else
            {
              // Log plots with all negative data
              min_val = -pow (10, std::ceil (log10 (-min_val)));
              max_val = -pow (10, std::floor (log10 (-max_val)));
            }
        }
      else
        {
          if (min_val == 0 && max_val == 0)
            {
              min_val = -1;
              max_val = 1;
            }
          // FIXME: maybe this test should also be relative?
          else if (std::abs (min_val - max_val)
                   < sqrt (std::numeric_limits<double>::epsilon ()))
            {
              min_val -= 0.1 * std::abs (min_val);
              max_val += 0.1 * std::abs (max_val);
            }

          double tick_sep = calc_tick_sep (min_val, max_val);
          double min_tick = std::floor (min_val / tick_sep);
          double max_tick = std::ceil (max_val / tick_sep);
          // Prevent round-off from cropping ticks
          min_val = std::min (min_val, tick_sep * min_tick);
          max_val = std::max (max_val, tick_sep * max_tick);
        }
    }

  retval.resize (1, 2);

  retval(0) = min_val;
  retval(1) = max_val;

  return retval;
}

void
axes::properties::calc_ticks_and_lims (array_property& lims,
                                       array_property& ticks,
                                       array_property& mticks,
                                       bool limmode_is_auto,
                                       bool tickmode_is_auto,
                                       bool is_logscale)
{
  // FIXME: add log ticks and lims

  if (lims.get ().is_empty ())
    return;

  double lo = (lims.get ().matrix_value ())(0);
  double hi = (lims.get ().matrix_value ())(1);
  bool is_negative = lo < 0 && hi < 0;

  // FIXME: should this be checked for somewhere else? (i.e., set{x,y,z}lim)
  if (hi < lo)
    std::swap (hi, lo);

  if (is_logscale)
    {
      if (is_negative)
        {
          double tmp = hi;
          hi = std::log10 (-lo);
          lo = std::log10 (-tmp);
        }
      else
        {
          hi = std::log10 (hi);
          lo = std::log10 (lo);
        }
    }

  Matrix tmp_ticks;
  if (tickmode_is_auto)
    {
      double tick_sep;

      if (is_logscale)
        {
          if (! (octave::math::isinf (hi) || octave::math::isinf (lo)))
            tick_sep = 1;  // Tick is every order of magnitude (bug #39449)
          else
            tick_sep = 0;
        }
      else
        tick_sep = calc_tick_sep (lo, hi);

      double i1 = std::floor (lo / tick_sep);
      double i2 = std::ceil (hi / tick_sep);

      if (limmode_is_auto)
        {
          // Adjust limits to include min and max ticks
          Matrix tmp_lims (1,2);
          tmp_lims(0) = std::min (tick_sep * i1, lo);
          tmp_lims(1) = std::max (tick_sep * i2, hi);

          if (is_logscale)
            {
              tmp_lims(0) = std::pow (10., tmp_lims(0));
              tmp_lims(1) = std::pow (10., tmp_lims(1));
              if (tmp_lims(0) <= 0)
                tmp_lims(0) = std::pow (10., lo);
              if (is_negative)
                {
              double tmp = tmp_lims(0);
                  tmp_lims(0) = -tmp_lims(1);
                  tmp_lims(1) = -tmp;
                }
            }
          lims = tmp_lims;
        }
      else
        {
          // adjust min and max ticks to be within limits
          if (i1*tick_sep < lo)
            i1++;
          if (i2*tick_sep > hi && i2 > i1)
            i2--;
        }

      tmp_ticks = Matrix (1, i2-i1+1);
      for (int i = 0; i <= static_cast<int> (i2-i1); i++)
        {
          tmp_ticks(i) = tick_sep * (i+i1);
          if (is_logscale)
            tmp_ticks(i) = std::pow (10., tmp_ticks(i));
        }
      if (is_logscale && is_negative)
        {
          Matrix rev_ticks (1, i2-i1+1);
          rev_ticks = -tmp_ticks;
          for (int i = 0; i <= static_cast<int> (i2-i1); i++)
            tmp_ticks(i) = rev_ticks(i2-i1-i);
        }

      ticks = tmp_ticks;
    }
  else
    tmp_ticks = ticks.get ().matrix_value ();

  octave_idx_type n_ticks = tmp_ticks.numel ();
  if (n_ticks < 2)
    return;

  int n = is_logscale ? 8 : 4;
  Matrix tmp_mticks (1, n * (n_ticks - 1));

  for (int i = 0; i < n_ticks-1; i++)
    {
      double d = (tmp_ticks(i+1) - tmp_ticks(i)) / (n + 1);
      for (int j = 0; j < n; j++)
        {
          tmp_mticks(n*i+j) = tmp_ticks(i) + d * (j+1);
        }
    }
  mticks = tmp_mticks;
}

/*
%!test <45356>
%! hf = figure ("visible", "off");
%! unwind_protect
%!   plot (1:10);
%!   xlim ([4.75, 8.5]);
%!   tics = get (gca, "xtick");
%!   assert (tics, [5 6 7 8]);
%! unwind_protect_cleanup
%!   close (hf);
%! end_unwind_protect
*/

void
axes::properties::calc_ticklabels (const array_property& ticks,
                                   any_property& labels, bool logscale)
{
  Matrix values = ticks.get ().matrix_value ();
  Cell c (values.dims ());
  std::ostringstream os;

  if (logscale)
    {
      double significand;
      double exponent;
      double exp_max = 0.0;
      double exp_min = 0.0;

      for (int i = 0; i < values.numel (); i++)
        {
          double exp = std::log10 (values(i));
          exp_min = std::min (exp_min, exp);
          exp_max = std::max (exp_max, exp);
        }

      for (int i = 0; i < values.numel (); i++)
        {
          if (values(i) < 0.0)
            exponent = std::floor (std::log10 (-values(i)));
          else
            exponent = std::floor (std::log10 (values(i)));
          significand = values(i) * std::pow (10., -exponent);

          os.str ("");
          if ((std::abs (significand) - 1) >
              10*std::numeric_limits<double>::epsilon())
            os << significand << "x";
          else if (significand < 0)
            os << "-";

          os << "10^{";

          if (exponent < 0.0)
            {
              os << "-";
              exponent = -exponent;
            }
          if (exponent < 10. && (exp_max > 9 || exp_min < -9))
            os << "0";
          os << exponent << "}";
          c(i) = os.str ();
        }
    }
  else
    {
      for (int i = 0; i < values.numel (); i++)
        {
          os.str ("");
          os << values(i);
          c(i) = os.str ();
        }
    }

  labels = c;
}

Matrix
axes::properties::get_ticklabel_extents (const Matrix& ticks,
                                         const string_vector& ticklabels,
                                         const Matrix& limits)
{
  Matrix ext (1, 2, 0.0);
  double wmax, hmax;
  wmax = hmax = 0.0;
  int n = std::min (ticklabels.numel (), ticks.numel ());
  for (int i = 0; i < n; i++)
    {
      double val = ticks(i);
      if (limits(0) <= val && val <= limits(1))
        {
          std::string label (ticklabels(i));
          label.erase (0, label.find_first_not_of (" "));
          label = label.substr (0, label.find_last_not_of (" ")+1);

          if (txt_renderer.ok ())
            {
              ext = txt_renderer.get_extent (label, 0.0,
                                             get_ticklabelinterpreter ());

              wmax = std::max (wmax, ext(0));
              hmax = std::max (hmax, ext(1));
            }
          else
            {
              // FIXME: find a better approximation
              double fsize = get ("fontsize").double_value ();
              int len = label.length ();

              wmax = std::max (wmax, 0.5*fsize*len);
              hmax = fsize;
            }
        }
    }

  ext(0) = wmax;
  ext(1) = hmax;
  return ext;
}

void
get_children_limits (double& min_val, double& max_val,
                     double& min_pos, double& max_neg,
                     const Matrix& kids, char limit_type)
{
  octave_idx_type n = kids.numel ();

  switch (limit_type)
    {
    case 'x':
      for (octave_idx_type i = 0; i < n; i++)
        {
          graphics_object go = gh_manager::get_object (kids(i));

          if (go.is_xliminclude ())
            {
              octave_value lim = go.get_xlim ();

              check_limit_vals (min_val, max_val, min_pos, max_neg, lim);
            }
        }
      break;

    case 'y':
      for (octave_idx_type i = 0; i < n; i++)
        {
          graphics_object go = gh_manager::get_object (kids(i));

          if (go.is_yliminclude ())
            {
              octave_value lim = go.get_ylim ();

              check_limit_vals (min_val, max_val, min_pos, max_neg, lim);
            }
        }
      break;

    case 'z':
      for (octave_idx_type i = 0; i < n; i++)
        {
          graphics_object go = gh_manager::get_object (kids(i));

          if (go.is_zliminclude ())
            {
              octave_value lim = go.get_zlim ();

              check_limit_vals (min_val, max_val, min_pos, max_neg, lim);
            }
        }
      break;

    case 'c':
      for (octave_idx_type i = 0; i < n; i++)
        {
          graphics_object go = gh_manager::get_object (kids(i));

          if (go.is_climinclude ())
            {
              octave_value lim = go.get_clim ();

              check_limit_vals (min_val, max_val, min_pos, max_neg, lim);
            }
        }
      break;

    case 'a':
      for (octave_idx_type i = 0; i < n; i++)
        {
          graphics_object go = gh_manager::get_object (kids(i));

          if (go.is_aliminclude ())
            {
              octave_value lim = go.get_alim ();

              check_limit_vals (min_val, max_val, min_pos, max_neg, lim);
            }
        }
      break;

    default:
      break;
    }
}

static std::set<double> updating_axis_limits;

void
axes::update_axis_limits (const std::string& axis_type,
                          const graphics_handle& h)
{
  if (updating_axis_limits.find (get_handle ().value ())
      != updating_axis_limits.end ())
    return;

  Matrix kids = Matrix (1, 1, h.value ());

  double min_val = octave::numeric_limits<double>::Inf ();
  double max_val = -octave::numeric_limits<double>::Inf ();
  double min_pos = octave::numeric_limits<double>::Inf ();
  double max_neg = -octave::numeric_limits<double>::Inf ();

  char update_type = 0;

  Matrix limits;
  double val;

#define FIX_LIMITS                              \
  if (limits.numel () == 4)                     \
    {                                           \
      val = limits(0);                          \
      if (octave::math::finite (val))           \
        min_val = val;                          \
      val = limits(1);                          \
      if (octave::math::finite (val))           \
        max_val = val;                          \
      val = limits(2);                          \
      if (octave::math::finite (val))           \
        min_pos = val;                          \
      val = limits(3);                          \
      if (octave::math::finite (val))           \
        max_neg = val;                          \
    }                                           \
  else                                          \
    {                                           \
      limits.resize (4, 1);                     \
      limits(0) = min_val;                      \
      limits(1) = max_val;                      \
      limits(2) = min_pos;                      \
      limits(3) = max_neg;                      \
    }

  if (axis_type == "xdata" || axis_type == "xscale"
      || axis_type == "xlimmode" || axis_type == "xliminclude"
      || axis_type == "xlim")
    {
      if (xproperties.xlimmode_is ("auto"))
        {
          limits = xproperties.get_xlim ().matrix_value ();
          FIX_LIMITS;

          get_children_limits (min_val, max_val, min_pos, max_neg, kids, 'x');

          limits = xproperties.get_axis_limits (min_val, max_val,
                                                min_pos, max_neg,
                                                xproperties.xscale_is ("log"));

          update_type = 'x';
        }
    }
  else if (axis_type == "ydata" || axis_type == "yscale"
           || axis_type == "ylimmode" || axis_type == "yliminclude"
           || axis_type == "ylim")
    {
      if (xproperties.ylimmode_is ("auto"))
        {
          limits = xproperties.get_ylim ().matrix_value ();
          FIX_LIMITS;

          get_children_limits (min_val, max_val, min_pos, max_neg, kids, 'y');

          limits = xproperties.get_axis_limits (min_val, max_val,
                                                min_pos, max_neg,
                                                xproperties.yscale_is ("log"));

          update_type = 'y';
        }
    }
  else if (axis_type == "zdata" || axis_type == "zscale"
           || axis_type == "zlimmode" || axis_type == "zliminclude"
           || axis_type == "zlim")
    {
      if (xproperties.zlimmode_is ("auto"))
        {
          limits = xproperties.get_zlim ().matrix_value ();
          FIX_LIMITS;

          get_children_limits (min_val, max_val, min_pos, max_neg, kids, 'z');

          limits = xproperties.get_axis_limits (min_val, max_val,
                                                min_pos, max_neg,
                                                xproperties.zscale_is ("log"));

          update_type = 'z';
        }
    }
  else if (axis_type == "cdata" || axis_type == "climmode"
           || axis_type == "cdatamapping" || axis_type == "climinclude"
           || axis_type == "clim")
    {
      if (xproperties.climmode_is ("auto"))
        {
          limits = xproperties.get_clim ().matrix_value ();
          FIX_LIMITS;

          get_children_limits (min_val, max_val, min_pos, max_neg, kids, 'c');

          if (min_val > max_val)
            {
              min_val = min_pos = 0;
              max_val = 1;
            }
          else if (min_val == max_val)
            {
              max_val = min_val + 1;
              min_val -= 1;
            }

          limits.resize (1, 2);

          limits(0) = min_val;
          limits(1) = max_val;

          update_type = 'c';
        }

    }
  else if (axis_type == "alphadata" || axis_type == "alimmode"
           || axis_type == "alphadatamapping" || axis_type == "aliminclude"
           || axis_type == "alim")
    {
      if (xproperties.alimmode_is ("auto"))
        {
          limits = xproperties.get_alim ().matrix_value ();
          FIX_LIMITS;

          get_children_limits (min_val, max_val, min_pos, max_neg, kids, 'a');

          if (min_val > max_val)
            {
              min_val = min_pos = 0;
              max_val = 1;
            }
          else if (min_val == max_val)
            max_val = min_val + 1;

          limits.resize (1, 2);

          limits(0) = min_val;
          limits(1) = max_val;

          update_type = 'a';
        }

    }

#undef FIX_LIMITS

  octave::unwind_protect frame;
  frame.protect_var (updating_axis_limits);

  updating_axis_limits.insert (get_handle ().value ());

  switch (update_type)
    {
    case 'x':
      xproperties.set_xlim (limits);
      xproperties.set_xlimmode ("auto");
      xproperties.update_xlim ();
      break;

    case 'y':
      xproperties.set_ylim (limits);
      xproperties.set_ylimmode ("auto");
      xproperties.update_ylim ();
      break;

    case 'z':
      xproperties.set_zlim (limits);
      xproperties.set_zlimmode ("auto");
      xproperties.update_zlim ();
      break;

    case 'c':
      xproperties.set_clim (limits);
      xproperties.set_climmode ("auto");
      break;

    case 'a':
      xproperties.set_alim (limits);
      xproperties.set_alimmode ("auto");
      break;

    default:
      break;
    }

  xproperties.update_transform ();
}

void
axes::update_axis_limits (const std::string& axis_type)
{
  if ((updating_axis_limits.find (get_handle ().value ())
       != updating_axis_limits.end ())
      || (updating_aspectratios.find (get_handle ().value ())
          != updating_aspectratios.end ()))
    return;

  Matrix kids = xproperties.get_children ();

  double min_val = octave::numeric_limits<double>::Inf ();
  double max_val = -octave::numeric_limits<double>::Inf ();
  double min_pos = octave::numeric_limits<double>::Inf ();
  double max_neg = -octave::numeric_limits<double>::Inf ();

  char update_type = 0;

  Matrix limits;

  if (axis_type == "xdata" || axis_type == "xscale"
      || axis_type == "xlimmode" || axis_type == "xliminclude"
      || axis_type == "xlim")
    {
      if (xproperties.xlimmode_is ("auto"))
        {
          get_children_limits (min_val, max_val, min_pos, max_neg, kids, 'x');

          limits = xproperties.get_axis_limits (min_val, max_val,
                                                min_pos, max_neg,
                                                xproperties.xscale_is ("log"));

          update_type = 'x';
        }
    }
  else if (axis_type == "ydata" || axis_type == "yscale"
           || axis_type == "ylimmode" || axis_type == "yliminclude"
           || axis_type == "ylim")
    {
      if (xproperties.ylimmode_is ("auto"))
        {
          get_children_limits (min_val, max_val, min_pos, max_neg, kids, 'y');

          limits = xproperties.get_axis_limits (min_val, max_val,
                                                min_pos, max_neg,
                                                xproperties.yscale_is ("log"));

          update_type = 'y';
        }
    }
  else if (axis_type == "zdata" || axis_type == "zscale"
           || axis_type == "zlimmode" || axis_type == "zliminclude"
           || axis_type == "zlim")
    {
      if (xproperties.zlimmode_is ("auto"))
        {
          get_children_limits (min_val, max_val, min_pos, max_neg, kids, 'z');

          limits = xproperties.get_axis_limits (min_val, max_val,
                                                min_pos, max_neg,
                                                xproperties.zscale_is ("log"));

          update_type = 'z';
        }
    }
  else if (axis_type == "cdata" || axis_type == "climmode"
           || axis_type == "cdatamapping" || axis_type == "climinclude"
           || axis_type == "clim")
    {
      if (xproperties.climmode_is ("auto"))
        {
          get_children_limits (min_val, max_val, min_pos, max_neg, kids, 'c');

          if (min_val > max_val)
            {
              min_val = min_pos = 0;
              max_val = 1;
            }
          else if (min_val == max_val)
            {
              max_val = min_val + 1;
              min_val -= 1;
            }

          limits.resize (1, 2);

          limits(0) = min_val;
          limits(1) = max_val;

          update_type = 'c';
        }

    }
  else if (axis_type == "alphadata" || axis_type == "alimmode"
           || axis_type == "alphadatamapping" || axis_type == "aliminclude"
           || axis_type == "alim")
    {
      if (xproperties.alimmode_is ("auto"))
        {
          get_children_limits (min_val, max_val, min_pos, max_neg, kids, 'a');

          if (min_val > max_val)
            {
              min_val = min_pos = 0;
              max_val = 1;
            }
          else if (min_val == max_val)
            max_val = min_val + 1;

          limits.resize (1, 2);

          limits(0) = min_val;
          limits(1) = max_val;

          update_type = 'a';
        }

    }

  octave::unwind_protect frame;
  frame.protect_var (updating_axis_limits);

  updating_axis_limits.insert (get_handle ().value ());

  switch (update_type)
    {
    case 'x':
      xproperties.set_xlim (limits);
      xproperties.set_xlimmode ("auto");
      xproperties.update_xlim ();
      break;

    case 'y':
      xproperties.set_ylim (limits);
      xproperties.set_ylimmode ("auto");
      xproperties.update_ylim ();
      break;

    case 'z':
      xproperties.set_zlim (limits);
      xproperties.set_zlimmode ("auto");
      xproperties.update_zlim ();
      break;

    case 'c':
      xproperties.set_clim (limits);
      xproperties.set_climmode ("auto");
      break;

    case 'a':
      xproperties.set_alim (limits);
      xproperties.set_alimmode ("auto");
      break;

    default:
      break;
    }

  xproperties.update_transform ();
}

inline
double force_in_range (double x, double lower, double upper)
{
  if (x < lower)
    return lower;
  else if (x > upper)
    return upper;
  else
    return x;
}

static Matrix
do_zoom (double val, double factor, const Matrix& lims, bool is_logscale)
{
  Matrix new_lims = lims;

  double lo = lims(0);
  double hi = lims(1);

  bool is_negative = lo < 0 && hi < 0;

  if (is_logscale)
    {
      if (is_negative)
        {
          double tmp = hi;
          hi = std::log10 (-lo);
          lo = std::log10 (-tmp);
          val = std::log10 (-val);
        }
      else
        {
          hi = std::log10 (hi);
          lo = std::log10 (lo);
          val = std::log10 (val);
        }
    }

  // Perform the zooming
  lo = val + (lo - val) / factor;
  hi = val + (hi - val) / factor;

  if (is_logscale)
    {
      if (is_negative)
        {
          double tmp = -std::pow (10.0, hi);
          hi = -std::pow (10.0, lo);
          lo = tmp;
        }
      else
        {
          lo = std::pow (10.0, lo);
          hi = std::pow (10.0, hi);
        }
    }

  new_lims(0) = lo;
  new_lims(1) = hi;

  return new_lims;
}

void
axes::properties::zoom_about_point (const std::string& mode,
                                    double x, double y, double factor,
                                    bool push_to_zoom_stack)
{
  // FIXME: Do we need error checking here?
  Matrix xlims = get_xlim ().matrix_value ();
  Matrix ylims = get_ylim ().matrix_value ();

  // Get children axes limits
  Matrix kids = get_children ();
  double minx = octave::numeric_limits<double>::Inf ();
  double maxx = -octave::numeric_limits<double>::Inf ();
  double min_pos_x = octave::numeric_limits<double>::Inf ();
  double max_neg_x = -octave::numeric_limits<double>::Inf ();
  get_children_limits (minx, maxx, min_pos_x, max_neg_x, kids, 'x');

  double miny = octave::numeric_limits<double>::Inf ();
  double maxy = -octave::numeric_limits<double>::Inf ();
  double min_pos_y = octave::numeric_limits<double>::Inf ();
  double max_neg_y = -octave::numeric_limits<double>::Inf ();
  get_children_limits (miny, maxy, min_pos_y, max_neg_y, kids, 'y');

  xlims = do_zoom (x, factor, xlims, xscale_is ("log"));
  ylims = do_zoom (y, factor, ylims, yscale_is ("log"));

  zoom (mode, xlims, ylims, push_to_zoom_stack);
}

void
axes::properties::zoom (const std::string& mode, double factor,
                        bool push_to_zoom_stack)
{
  // FIXME: Do we need error checking here?
  Matrix xlims = get_xlim ().matrix_value ();
  Matrix ylims = get_ylim ().matrix_value ();

  double x = (xlims(0) + xlims(1)) / 2;
  double y = (ylims(0) + ylims(1)) / 2;

  zoom_about_point (mode, x, y, factor, push_to_zoom_stack);
}

void
axes::properties::push_zoom_stack (void)
{
  if (zoom_stack.empty ())
    {
      zoom_stack.push_front (xlimmode.get ());
      zoom_stack.push_front (xlim.get ());
      zoom_stack.push_front (ylimmode.get ());
      zoom_stack.push_front (ylim.get ());
      zoom_stack.push_front (zlimmode.get ());
      zoom_stack.push_front (zlim.get ());
      zoom_stack.push_front (view.get ());
    }
}

void
axes::properties::zoom (const std::string& mode,
                        const Matrix& xl, const Matrix& yl,
                        bool push_to_zoom_stack)
{
  if (push_to_zoom_stack)
    push_zoom_stack ();

  if (mode == "horizontal" || mode == "both")
    {
      xlim = xl;
      xlimmode = "manual";
    }

  if (mode == "vertical" || mode == "both")
    {
      ylim = yl;
      ylimmode = "manual";
    }

  update_transform ();

  if (mode == "horizontal" || mode == "both")
    update_xlim ();

  if (mode == "vertical" || mode == "both")
    update_ylim ();
}

static Matrix
do_translate (double x0, double x1, const Matrix& lims, bool is_logscale)
{
  Matrix new_lims = lims;

  double lo = lims(0);
  double hi = lims(1);

  bool is_negative = lo < 0 && hi < 0;

  double delta;

  if (is_logscale)
    {
      if (is_negative)
        {
          double tmp = hi;
          hi = std::log10 (-lo);
          lo = std::log10 (-tmp);
          x0 = -x0;
          x1 = -x1;
        }
      else
        {
          hi = std::log10 (hi);
          lo = std::log10 (lo);
        }

      delta = std::log10 (x0) - std::log10 (x1);
    }
  else
    {
      delta = x0 - x1;
    }

  // Perform the translation
  lo += delta;
  hi += delta;

  if (is_logscale)
    {
      if (is_negative)
        {
          double tmp = -std::pow (10.0, hi);
          hi = -std::pow (10.0, lo);
          lo = tmp;
        }
      else
        {
          lo = std::pow (10.0, lo);
          hi = std::pow (10.0, hi);
        }
    }

  new_lims(0) = lo;
  new_lims(1) = hi;

  return new_lims;
}

void
axes::properties::translate_view (const std::string& mode,
                                  double x0, double x1, double y0, double y1,
                                  bool push_to_zoom_stack)
{
  // FIXME: Do we need error checking here?
  Matrix xlims = get_xlim ().matrix_value ();
  Matrix ylims = get_ylim ().matrix_value ();

  // Get children axes limits
  Matrix kids = get_children ();
  double minx = octave::numeric_limits<double>::Inf ();
  double maxx = -octave::numeric_limits<double>::Inf ();
  double min_pos_x = octave::numeric_limits<double>::Inf ();
  double max_neg_x = -octave::numeric_limits<double>::Inf ();
  get_children_limits (minx, maxx, min_pos_x, max_neg_x, kids, 'x');

  double miny = octave::numeric_limits<double>::Inf ();
  double maxy = -octave::numeric_limits<double>::Inf ();
  double min_pos_y = octave::numeric_limits<double>::Inf ();
  double max_neg_y = -octave::numeric_limits<double>::Inf ();
  get_children_limits (miny, maxy, min_pos_y, max_neg_y, kids, 'y');

  xlims = do_translate (x0, x1, xlims, xscale_is ("log"));
  ylims = do_translate (y0, y1, ylims, yscale_is ("log"));

  zoom (mode, xlims, ylims, push_to_zoom_stack);
}

void
axes::properties::pan (const std::string& mode, double factor,
                       bool push_to_zoom_stack)
{
  // FIXME: Do we need error checking here?
  Matrix xlims = get_xlim ().matrix_value ();
  Matrix ylims = get_ylim ().matrix_value ();

  double x0 = (xlims(0) + xlims(1)) / 2;
  double y0 = (ylims(0) + ylims(1)) / 2;

  double x1 = x0 + (xlims(1) - xlims(0)) * factor;
  double y1 = y0 + (ylims(1) - ylims(0)) * factor;

  translate_view (mode, x0, x1, y0, y1, push_to_zoom_stack);
}

void
axes::properties::rotate3d (double x0, double x1, double y0, double y1,
                            bool push_to_zoom_stack)
{
  if (push_to_zoom_stack)
    push_zoom_stack ();

  Matrix bb = get_boundingbox (true);
  Matrix new_view = get_view ().matrix_value ();

  // Compute new view angles
  new_view(0) += ((x0 - x1) * (180.0 / bb(2)));
  new_view(1) += ((y1 - y0) * (180.0 / bb(3)));

  // Clipping
  new_view(1) = std::min (new_view(1), 90.0);
  new_view(1) = std::max (new_view(1), -90.0);
  if (new_view(0) > 180.0)
    new_view(0) -= 360.0;
  else if (new_view(0) < -180.0)
    new_view(0) += 360.0;

  // Snapping
  double snapmargin = 1.0;
  for (int a = -90; a <= 90; a += 90)
    {
      if ((a - snapmargin) < new_view(1) && new_view(1) < (a + snapmargin))
        {
          new_view(1) = a;
          break;
        }
    }

  for (int a = -180; a <= 180; a += 180)
    if ((a - snapmargin) < new_view(0) && new_view(0) < (a + snapmargin))
      {
        if (a == 180)
          new_view(0) = -180;
        else
          new_view(0) = a;
        break;
      }

  // Update axes properties
  set_view (new_view);
}

void
axes::properties::rotate_view (double delta_el, double delta_az,
                               bool push_to_zoom_stack)
{
  if (push_to_zoom_stack)
    push_zoom_stack ();

  Matrix v = get_view ().matrix_value ();

  v(1) += delta_el;

  if (v(1) > 90)
    v(1) = 90;
  if (v(1) < -90)
    v(1) = -90;

  v(0) = fmod (v(0) - delta_az + 720,360);

  set_view (v);

  update_transform ();
}

void
axes::properties::unzoom (void)
{
  if (zoom_stack.size () >= 7)
    {
      view = zoom_stack.front ();
      zoom_stack.pop_front ();

      zlim = zoom_stack.front ();
      zoom_stack.pop_front ();

      zlimmode = zoom_stack.front ();
      zoom_stack.pop_front ();

      ylim = zoom_stack.front ();
      zoom_stack.pop_front ();

      ylimmode = zoom_stack.front ();
      zoom_stack.pop_front ();

      xlim = zoom_stack.front ();
      zoom_stack.pop_front ();

      xlimmode = zoom_stack.front ();
      zoom_stack.pop_front ();

      update_transform ();

      update_xlim ();
      update_ylim ();
      update_zlim ();

      update_view ();
    }
}

void
axes::properties::clear_zoom_stack (bool do_unzoom)
{
  size_t items_to_leave_on_stack = do_unzoom ? 7 : 0;

  while (zoom_stack.size () > items_to_leave_on_stack)
    zoom_stack.pop_front ();

  if (do_unzoom)
    unzoom ();
}

void
axes::reset_default_properties (void)
{
  // empty list of local defaults
  default_properties = property_list ();

  // reset factory defaults
  set_defaults ("reset");
}

void
axes::initialize (const graphics_object& go)
{
  base_graphics_object::initialize (go);

  xinitialize (xproperties.get_title ());
  xinitialize (xproperties.get_xlabel ());
  xinitialize (xproperties.get_ylabel ());
  xinitialize (xproperties.get_zlabel ());

  xproperties.sync_positions ();
}

// ---------------------------------------------------------------------

Matrix
line::properties::compute_xlim (void) const
{
  Matrix m (1, 4);

  m(0) = xdata.min_val ();
  m(1) = xdata.max_val ();
  m(2) = xdata.min_pos ();
  m(3) = xdata.max_neg ();

  return m;
}

Matrix
line::properties::compute_ylim (void) const
{
  Matrix m (1, 4);

  m(0) = ydata.min_val ();
  m(1) = ydata.max_val ();
  m(2) = ydata.min_pos ();
  m(3) = ydata.max_neg ();

  return m;
}

// ---------------------------------------------------------------------

Matrix
text::properties::get_data_position (void) const
{
  Matrix pos = get_position ().matrix_value ();

  if (! units_is ("data"))
    pos = convert_text_position (pos, *this, get_units (), "data");

  return pos;
}

Matrix
text::properties::get_extent_matrix (void) const
{
  // FIXME: Should this function also add the (x,y) base position?
  return extent.get ().matrix_value ();
}

octave_value
text::properties::get_extent (void) const
{
  // FIXME: This doesn't work right for 3D plots.
  // (It doesn't in Matlab either, at least not in version 6.5.)
  Matrix m = extent.get ().matrix_value ();
  Matrix pos = get_position ().matrix_value ();
  Matrix p = convert_text_position (pos, *this, get_units (), "pixels");

  m(0) += p(0);
  m(1) += p(1);

  return convert_text_position (m, *this, "pixels", get_units ());
}

void
text::properties::set_fontunits (const octave_value& val)
{
  caseless_str old_fontunits = get_fontunits ();

  if (fontunits.set (val, true))
    {
      update_fontunits (old_fontunits);
      mark_modified ();
    }
}

void
text::properties::update_fontunits (const caseless_str& old_units)
{
  caseless_str new_units = get_fontunits ();
  double parent_height = 0;
  double fontsz = get_fontsize ();

  if (new_units == "normalized")
    {
      graphics_object go (gh_manager::get_object (get___myhandle__ ()));
      graphics_object ax (go.get_ancestor ("axes"));

      parent_height = ax.get_properties ().get_boundingbox (true).elem (3);
    }

  fontsz = convert_font_size (fontsz, old_units, new_units, parent_height);

  set_fontsize (octave_value (fontsz));
}

void
text::properties::update_font (void)
{
  txt_renderer.set_font (get ("fontname").string_value (),
                         get ("fontweight").string_value (),
                         get ("fontangle").string_value (),
                         get ("__fontsize_points__").double_value ());

  txt_renderer.set_color (get_color_rgb ());
}

void
text::properties::update_text_extent (void)
{
  int halign = 0;
  int valign = 0;

  if (horizontalalignment_is ("center"))
    halign = 1;
  else if (horizontalalignment_is ("right"))
    halign = 2;

  if (verticalalignment_is ("middle"))
    valign = 1;
  else if (verticalalignment_is ("top"))
    valign = 2;
  else if (verticalalignment_is ("baseline"))
    valign = 3;
  else if (verticalalignment_is ("cap"))
    valign = 4;

  Matrix bbox;

  // FIXME: string should be parsed only when modified, for efficiency

  octave_value string_prop = get_string ();

  string_vector sv = string_prop.string_vector_value ();

  txt_renderer.text_to_pixels (sv.join ("\n"), pixels, bbox,
                               halign, valign, get_rotation (),
                               get_interpreter ());
  // The bbox is relative to the text's position.  We'll leave it that
  // way, because get_position does not return valid results when the
  // text is first constructed.  Conversion to proper coordinates is
  // performed in get_extent.
  set_extent (bbox);

  if (__autopos_tag___is ("xlabel") || __autopos_tag___is ("ylabel")
      || __autopos_tag___is ("zlabel") || __autopos_tag___is ("title"))
    update_autopos ("sync");
}

void
text::properties::request_autopos (void)
{
  if (__autopos_tag___is ("xlabel") || __autopos_tag___is ("ylabel")
      || __autopos_tag___is ("zlabel") || __autopos_tag___is ("title"))
    update_autopos (get___autopos_tag__ ());
}

void
text::properties::update_units (void)
{
  if (! units_is ("data"))
    {
      set_xliminclude ("off");
      set_yliminclude ("off");
      set_zliminclude ("off");
    }

  Matrix pos = get_position ().matrix_value ();

  pos = convert_text_position (pos, *this, cached_units, get_units ());

  // FIXME: if the current axes view is 2D, then one should probably drop
  // the z-component of "pos" and leave "zliminclude" to "off".

  bool autopos = positionmode_is ("auto");

  set_position (pos);

  if (autopos)
    set_positionmode ("auto");

  if (units_is ("data"))
    {
      set_xliminclude ("on");
      set_yliminclude ("on");
      // FIXME: see above
      set_zliminclude ("off");
    }

  cached_units = get_units ();
}

double
text::properties::get___fontsize_points__ (double box_pix_height) const
{
  double fontsz = get_fontsize ();
  double parent_height = box_pix_height;

  if (fontunits_is ("normalized") && parent_height <= 0)
    {
      graphics_object go (gh_manager::get_object (get___myhandle__ ()));
      graphics_object ax (go.get_ancestor ("axes"));

      parent_height = ax.get_properties ().get_boundingbox (true).elem (3);
    }

  return convert_font_size (fontsz, get_fontunits (), "points", parent_height);
}

// ---------------------------------------------------------------------

octave_value
image::properties::get_color_data (void) const
{
  return convert_cdata (*this, get_cdata (), cdatamapping_is ("scaled"), 3);
}

// ---------------------------------------------------------------------

octave_value
patch::properties::get_color_data (void) const
{
  octave_value fvc = get_facevertexcdata ();
  if (fvc.is_undefined () || fvc.is_empty ())
    return Matrix ();
  else
    return convert_cdata (*this, fvc, cdatamapping_is ("scaled"), 2);
}

static bool updating_patch_data = false;

void
patch::properties::update_fvc (void)
{
  if (updating_patch_data)
    return;

  Matrix xd = get_xdata ().matrix_value ();
  Matrix yd = get_ydata ().matrix_value ();
  Matrix zd = get_zdata ().matrix_value ();
  NDArray cd = get_cdata ().array_value ();

  bad_data_msg = "";
  if (xd.dims () != yd.dims ()
      || (xd.dims () != zd.dims () && ! zd.is_empty ()))
    {
      bad_data_msg = "x/y/zdata must have the same dimensions";
      return;
    }

  // Faces and Vertices
  dim_vector dv;
  bool is3D = false;
  octave_idx_type nr = xd.rows ();
  octave_idx_type nc = xd.columns ();
  if (nr == 1 && nc > 1)
    {
      nr = nc;
      nc = 1;
      xd = xd.as_column ();
      yd = yd.as_column ();
      zd = zd.as_column ();
    }

  dv(0) = nr * nc;
  if (zd.is_empty ())
    dv(1) = 2;
  else
    {
      dv(1) = 3;
      is3D = true;
    }

  Matrix vert (dv);
  Matrix idx (nc, nr);

  octave_idx_type kk = 0;
  for (octave_idx_type jj = 0; jj < nc; jj++)
    {
      for (octave_idx_type ii = 0; ii < nr; ii++)
        {
          vert(kk,0) = xd(ii,jj);
          vert(kk,1) = yd(ii,jj);
          if (is3D)
            vert(kk,2) = zd(ii,jj);

          idx(jj,ii) = static_cast<double> (kk+1);

          kk++;
        }
    }

  // facevertexcdata
  Matrix fvc;
  if (cd.ndims () == 3)
    {
      dv(0) = cd.rows () * cd.columns ();
      dv(1) = cd.dims ()(2);
      fvc = cd.reshape (dv);
    }
  else
    fvc = cd.as_column ();

  // FIXME: shouldn't we update facevertexalphadata here ?

  octave::unwind_protect frame;
  frame.protect_var (updating_patch_data);
  updating_patch_data = true;

  faces.set (idx);
  vertices.set (vert);
  facevertexcdata.set (fvc);
}

void
patch::properties::update_data (void)
{
  if (updating_patch_data)
    return;

  Matrix idx = get_faces ().matrix_value ().transpose ();
  Matrix vert = get_vertices ().matrix_value ();
  NDArray fvc = get_facevertexcdata ().array_value ();

  octave_idx_type nfaces = idx.columns ();
  octave_idx_type nvert = vert.rows ();

  // Check all vertices in faces are defined
  bad_data_msg = "";
  if (static_cast<double> (nvert) < idx.row_max ().max ())
    {
      bad_data_msg = "some vertices in \"faces\" property are undefined";
      return;
    }

  // Replace NaNs
  if (idx.any_element_is_inf_or_nan ())
    {
      for (octave_idx_type jj = 0; jj < idx.columns (); jj++)
        {
          double valid_vert = idx(0,jj);
          bool turn_valid = false;
          for (octave_idx_type ii = 0; ii < idx.rows (); ii++)
            {
              if (octave::math::isnan (idx(ii,jj)) || turn_valid)
                {
                  idx(ii,jj) = valid_vert;
                  turn_valid = true;
                }
              else
                valid_vert = idx(ii,jj);
            }
        }
    }

  // Build cdata
  dim_vector dv = dim_vector::alloc (3);
  NDArray cd;
  bool pervertex = false;

  if (fvc.rows () == nfaces || fvc.rows () == 1)
    {
      dv(0) = 1;
      dv(1) = fvc.rows ();
      dv(2) = fvc.columns ();
      cd = fvc.reshape (dv);
    }
  else
    {
      if (! fvc.is_empty ())
        {
          dv(0) = idx.rows ();
          dv(1) = nfaces;
          dv(2) = fvc.columns ();
          cd.resize (dv);
          pervertex = true;
        }
    }

  // Build x,y,zdata and eventually per vertex cdata
  Matrix xd (idx.dims ());
  Matrix yd (idx.dims ());
  Matrix zd;
  bool has_zd = false;
  if (vert.columns () > 2)
    {
      zd = Matrix (idx.dims ());
      has_zd = true;
    }

  for (octave_idx_type jj = 0; jj < nfaces; jj++)
    {
      for (octave_idx_type ii = 0; ii < idx.rows (); ii++)
        {
          octave_idx_type row = static_cast<octave_idx_type> (idx(ii,jj)-1);
          xd(ii,jj) = vert(row,0);
          yd(ii,jj) = vert(row,1);

          if (has_zd)
            zd(ii,jj) = vert(row,2);

          if (pervertex)
            for (int kk = 0; kk < fvc.columns (); kk++)
              cd(ii,jj,kk) = fvc(row,kk);
        }
    }

  octave::unwind_protect frame;
  frame.protect_var (updating_patch_data);
  updating_patch_data = true;

  set_xdata (xd);
  set_ydata (yd);
  set_zdata (zd);
  set_cdata (cd);
}

// ---------------------------------------------------------------------

octave_value
surface::properties::get_color_data (void) const
{
  return convert_cdata (*this, get_cdata (), cdatamapping_is ("scaled"), 3);
}

inline void
cross_product (double x1, double y1, double z1,
               double x2, double y2, double z2,
               double& x, double& y, double& z)
{
  x += (y1 * z2 - z1 * y2);
  y += (z1 * x2 - x1 * z2);
  z += (x1 * y2 - y1 * x2);
}

void
surface::properties::update_vertex_normals (void)
{
  if (vertexnormalsmode_is ("auto"))
    {
      Matrix x = get_xdata ().matrix_value ();
      Matrix y = get_ydata ().matrix_value ();
      Matrix z = get_zdata ().matrix_value ();

      int p = z.columns ();
      int q = z.rows ();

      // FIXME: There might be a cleaner way to do this.  When data is changed
      // the update_xdata, update_ydata, update_zdata routines are called in a
      // serial fashion.  Until the final call to update_zdata the matrices
      // will be of mismatched dimensions which can cause an out-of-bound
      // indexing in the code below.  This one-liner prevents calculating
      // normals until dimensions match.
      if (x.columns () != p || y.rows () != q)
        return;

      NDArray n (dim_vector (q, p, 3), 0.0);

      bool x_mat = (x.rows () == q);
      bool y_mat = (y.columns () == p);

      int i1, i2, i3, j1, j2, j3;
      i1 = i2 = i3 = 0;
      j1 = j2 = j3 = 0;

      for (int i = 0; i < p; i++)
        {
          if (y_mat)
            {
              i1 = i - 1;
              i2 = i;
              i3 = i + 1;
            }

          for (int j = 0; j < q; j++)
            {
              if (x_mat)
                {
                  j1 = j - 1;
                  j2 = j;
                  j3 = j + 1;
                }

              double& nx = n(j, i, 0);
              double& ny = n(j, i, 1);
              double& nz = n(j, i, 2);

              if ((j > 0) && (i > 0))
                // upper left quadrangle
                cross_product
                  (x(j1,i-1)-x(j2,i), y(j-1,i1)-y(j,i2), z(j-1,i-1)-z(j,i),
                   x(j2,i-1)-x(j1,i), y(j,i1)-y(j-1,i2), z(j,i-1)-z(j-1,i),
                   nx, ny, nz);

              if ((j > 0) && (i < (p -1)))
                // upper right quadrangle
                cross_product
                  (x(j1,i+1)-x(j2,i), y(j-1,i3)-y(j,i2), z(j-1,i+1)-z(j,i),
                   x(j1,i)-x(j2,i+1), y(j-1,i2)-y(j,i3), z(j-1,i)-z(j,i+1),
                   nx, ny, nz);

              if ((j < (q - 1)) && (i > 0))
                // lower left quadrangle
                cross_product
                  (x(j2,i-1)-x(j3,i), y(j,i1)-y(j+1,i2), z(j,i-1)-z(j+1,i),
                   x(j3,i-1)-x(j2,i), y(j+1,i1)-y(j,i2), z(j+1,i-1)-z(j,i),
                   nx, ny, nz);

              if ((j < (q - 1)) && (i < (p -1)))
                // lower right quadrangle
                cross_product
                  (x(j3,i)-x(j2,i+1), y(j+1,i2)-y(j,i3), z(j+1,i)-z(j,i+1),
                   x(j3,i+1)-x(j2,i), y(j+1,i3)-y(j,i2), z(j+1,i+1)-z(j,i),
                   nx, ny, nz);

              double d = -std::max (std::max (fabs (nx), fabs (ny)), fabs (nz));

              nx /= d;
              ny /= d;
              nz /= d;
            }
        }
      vertexnormals = n;
    }
}

// ---------------------------------------------------------------------

void
hggroup::properties::update_limits (void) const
{
  graphics_object go = gh_manager::get_object (__myhandle__);

  if (go)
    {
      go.update_axis_limits ("xlim");
      go.update_axis_limits ("ylim");
      go.update_axis_limits ("zlim");
      go.update_axis_limits ("clim");
      go.update_axis_limits ("alim");
    }
}

void
hggroup::properties::update_limits (const graphics_handle& h) const
{
  graphics_object go = gh_manager::get_object (__myhandle__);

  if (go)
    {
      go.update_axis_limits ("xlim", h);
      go.update_axis_limits ("ylim", h);
      go.update_axis_limits ("zlim", h);
      go.update_axis_limits ("clim", h);
      go.update_axis_limits ("alim", h);
    }
}

static bool updating_hggroup_limits = false;

void
hggroup::update_axis_limits (const std::string& axis_type,
                             const graphics_handle& h)
{
  if (updating_hggroup_limits)
    return;

  Matrix kids = Matrix (1, 1, h.value ());

  double min_val = octave::numeric_limits<double>::Inf ();
  double max_val = -octave::numeric_limits<double>::Inf ();
  double min_pos = octave::numeric_limits<double>::Inf ();
  double max_neg = -octave::numeric_limits<double>::Inf ();

  Matrix limits;
  double val;

  char update_type = 0;

  if (axis_type == "xlim" || axis_type == "xliminclude")
    {
      limits = xproperties.get_xlim ().matrix_value ();
      update_type = 'x';
    }
  else if (axis_type == "ylim" || axis_type == "yliminclude")
    {
      limits = xproperties.get_ylim ().matrix_value ();
      update_type = 'y';
    }
  else if (axis_type == "zlim" || axis_type == "zliminclude")
    {
      limits = xproperties.get_zlim ().matrix_value ();
      update_type = 'z';
    }
  else if (axis_type == "clim" || axis_type == "climinclude")
    {
      limits = xproperties.get_clim ().matrix_value ();
      update_type = 'c';
    }
  else if (axis_type == "alim" || axis_type == "aliminclude")
    {
      limits = xproperties.get_alim ().matrix_value ();
      update_type = 'a';
    }

  if (limits.numel () == 4)
    {
      val = limits(0);
      if (octave::math::finite (val))
        min_val = val;
      val = limits(1);
      if (octave::math::finite (val))
        max_val = val;
      val = limits(2);
      if (octave::math::finite (val))
        min_pos = val;
      val = limits(3);
      if (octave::math::finite (val))
        max_neg = val;
    }
  else
    {
      limits.resize (4, 1);
      limits(0) = min_val;
      limits(1) = max_val;
      limits(2) = min_pos;
      limits(3) = max_neg;
    }

  get_children_limits (min_val, max_val, min_pos, max_neg, kids, update_type);

  octave::unwind_protect frame;
  frame.protect_var (updating_hggroup_limits);

  updating_hggroup_limits = true;

  if (limits(0) != min_val || limits(1) != max_val
      || limits(2) != min_pos || limits(3) != max_neg)
    {
      limits(0) = min_val;
      limits(1) = max_val;
      limits(2) = min_pos;
      limits(3) = max_neg;

      switch (update_type)
        {
        case 'x':
          xproperties.set_xlim (limits);
          break;

        case 'y':
          xproperties.set_ylim (limits);
          break;

        case 'z':
          xproperties.set_zlim (limits);
          break;

        case 'c':
          xproperties.set_clim (limits);
          break;

        case 'a':
          xproperties.set_alim (limits);
          break;

        default:
          break;
        }

      base_graphics_object::update_axis_limits (axis_type, h);
    }
}

void
hggroup::update_axis_limits (const std::string& axis_type)
{
  if (updating_hggroup_limits)
    return;

  Matrix kids = xproperties.get_children ();

  double min_val = octave::numeric_limits<double>::Inf ();
  double max_val = -octave::numeric_limits<double>::Inf ();
  double min_pos = octave::numeric_limits<double>::Inf ();
  double max_neg = -octave::numeric_limits<double>::Inf ();

  char update_type = 0;

  if (axis_type == "xlim" || axis_type == "xliminclude")
    {
      get_children_limits (min_val, max_val, min_pos, max_neg, kids, 'x');

      update_type = 'x';
    }
  else if (axis_type == "ylim" || axis_type == "yliminclude")
    {
      get_children_limits (min_val, max_val, min_pos, max_neg, kids, 'y');

      update_type = 'y';
    }
  else if (axis_type == "zlim" || axis_type == "zliminclude")
    {
      get_children_limits (min_val, max_val, min_pos, max_neg, kids, 'z');

      update_type = 'z';
    }
  else if (axis_type == "clim" || axis_type == "climinclude")
    {
      get_children_limits (min_val, max_val, min_pos, max_neg, kids, 'c');

      update_type = 'c';
    }
  else if (axis_type == "alim" || axis_type == "aliminclude")
    {
      get_children_limits (min_val, max_val, min_pos, max_neg, kids, 'a');

      update_type = 'a';
    }

  octave::unwind_protect frame;
  frame.protect_var (updating_hggroup_limits);

  updating_hggroup_limits = true;

  Matrix limits (1, 4, 0.0);

  limits(0) = min_val;
  limits(1) = max_val;
  limits(2) = min_pos;
  limits(3) = max_neg;

  switch (update_type)
    {
    case 'x':
      xproperties.set_xlim (limits);
      break;

    case 'y':
      xproperties.set_ylim (limits);
      break;

    case 'z':
      xproperties.set_zlim (limits);
      break;

    case 'c':
      xproperties.set_clim (limits);
      break;

    case 'a':
      xproperties.set_alim (limits);
      break;

    default:
      break;
    }

  base_graphics_object::update_axis_limits (axis_type);
}

// ---------------------------------------------------------------------

uicontextmenu::~uicontextmenu (void)
{
  std::list<graphics_handle> lst = xproperties.get_dependent_obj_list ();
  std::list<graphics_handle>::const_iterator it;

  for (it = lst.begin (); it != lst.end (); it++)
    {
      graphics_object go = gh_manager::get_object (*it);

      if (go.valid_object () &&
          go.get ("uicontextmenu") == xproperties.get___myhandle__ ())
        go.set ("uicontextmenu", Matrix ());
    }
}

/*
## Test deletion/reset of uicontextmenu
%!test
%! hf = figure ("visible", "off");
%! hax = axes ("parent", hf);
%! unwind_protect
%!   hctx1 = uicontextmenu ("parent", hf);
%!   hctx2 = uicontextmenu ("parent", hf);
%!   set (hf, "uicontextmenu", hctx2);
%!   set (hax, "uicontextmenu", hctx2);
%!   assert (get (hf, "uicontextmenu"), hctx2);
%!   assert (get (hax, "uicontextmenu"), hctx2);
%!   assert (get (hf, "children"), [hctx2; hctx1; hax]);
%!   delete (hctx2);
%!   assert (get (hf, "uicontextmenu"), []);
%!   assert (get (hax, "uicontextmenu"), []);
%!   assert (get (hf, "children"), [hctx1; hax]);
%!   set (hf, "uicontextmenu", hctx1);
%!   assert (get (hf, "uicontextmenu"), hctx1);
%!   set (hf, "uicontextmenu", []);
%!   assert (get (hf, "uicontextmenu"), []);
%!   assert (get (hf, "children"), [hctx1; hax]);
%! unwind_protect_cleanup
%!   close (hf);
%! end_unwind_protect;
*/

// ---------------------------------------------------------------------

octave_value
uicontrol::properties::get_extent (void) const
{
  Matrix m = extent.get ().matrix_value ();

  graphics_object parent_go = gh_manager::get_object (get_parent ());
  Matrix parent_bbox = parent_go.get_properties ().get_boundingbox (true);
  Matrix parent_size = parent_bbox.extract_n (0, 2, 1, 2);

  return convert_position (m, "pixels", get_units (), parent_size);
}

void
uicontrol::properties::update_text_extent (void)
{
  text_element *elt;
  octave::text_renderer txt_renderer;
  Matrix box;

  // FIXME: parsed content should be cached for efficiency
  // FIXME: support multiline text

  elt = text_parser::parse (get_string_string (), "none");

  txt_renderer.set_font (get_fontname (), get_fontweight (),
                         get_fontangle (), get_fontsize ());

  box = txt_renderer.get_extent (elt, 0);

  delete elt;

  Matrix ext (1, 4);

  // FIXME: also handle left and bottom components

  ext(0) = ext(1) = 1;
  ext(2) = box(0);
  ext(3) = box(1);

  set_extent (ext);
}

void
uicontrol::properties::update_units (void)
{
  Matrix pos = get_position ().matrix_value ();

  graphics_object parent_go = gh_manager::get_object (get_parent ());
  Matrix parent_bbox = parent_go.get_properties ().get_boundingbox (true);
  Matrix parent_size = parent_bbox.extract_n (0, 2, 1, 2);

  pos = convert_position (pos, cached_units, get_units (), parent_size);
  set_position (pos);

  cached_units = get_units ();
}

void
uicontrol::properties::set_style (const octave_value& st)
{
  if (! get___object__ ().is_empty ())
    error ("set: cannot change the style of a uicontrol object after creation.");

  style = st;

  // if we know know what we are, can override value for listbox and popupmenu
  if (style_is ("listbox") || style_is ("popupmenu"))
    {
      Matrix v = value.get ().matrix_value ();
      if(v.numel () == 1 && v (0) == 0)
        value.set (octave_value (1));
    }
}

Matrix
uicontrol::properties::get_boundingbox (bool,
                                        const Matrix& parent_pix_size) const
{
  Matrix pos = get_position ().matrix_value ();
  Matrix parent_size (parent_pix_size);

  if (parent_size.is_empty ())
    {
      graphics_object go = gh_manager::get_object (get_parent ());

      if (go.valid_object ())
        parent_size =
          go.get_properties ().get_boundingbox (true).extract_n (0, 2, 1, 2);
      else
        parent_size = default_figure_position ();
    }

  pos = convert_position (pos, get_units (), "pixels", parent_size);

  pos(0)--;
  pos(1)--;
  pos(1) = parent_size(1) - pos(1) - pos(3);

  return pos;
}

void
uicontrol::properties::set_fontunits (const octave_value& val)
{
  caseless_str old_fontunits = get_fontunits ();

  if (fontunits.set (val, true))
    {
      update_fontunits (old_fontunits);
      mark_modified ();
    }
}

void
uicontrol::properties::update_fontunits (const caseless_str& old_units)
{
  caseless_str new_units = get_fontunits ();
  double parent_height = get_boundingbox (false).elem (3);
  double fontsz = get_fontsize ();

  fontsz = convert_font_size (fontsz, old_units, new_units, parent_height);

  fontsize.set (octave_value (fontsz), true);
}

double
uicontrol::properties::get___fontsize_points__ (double box_pix_height) const
{
  double fontsz = get_fontsize ();
  double parent_height = box_pix_height;

  if (fontunits_is ("normalized") && parent_height <= 0)
    parent_height = get_boundingbox (false).elem (3);

  return convert_font_size (fontsz, get_fontunits (), "points", parent_height);
}

// ---------------------------------------------------------------------

Matrix
uibuttongroup::properties::get_boundingbox (bool internal,
                                            const Matrix& parent_pix_size) const
{
  Matrix pos = get_position ().matrix_value ();
  Matrix parent_size (parent_pix_size);

  if (parent_size.is_empty ())
    {
      graphics_object go = gh_manager::get_object (get_parent ());

      parent_size =
        go.get_properties ().get_boundingbox (true).extract_n (0, 2, 1, 2);
    }

  pos = convert_position (pos, get_units (), "pixels", parent_size);

  pos(0)--;
  pos(1)--;
  pos(1) = parent_size(1) - pos(1) - pos(3);

  if (internal)
    {
      double outer_height = pos(3);

      pos(0) = pos(1) = 0;

      if (! bordertype_is ("none"))
        {
          double bw = get_borderwidth ();
          double mul = 1.0;

          if (bordertype_is ("etchedin") || bordertype_is ("etchedout"))
            mul = 2.0;

          pos(0) += mul * bw;
          pos(1) += mul * bw;
          pos(2) -= 2 * mul * bw;
          pos(3) -= 2 * mul * bw;
        }

      if (! get_title ().empty ())
        {
          double fontsz = get_fontsize ();

          if (! fontunits_is ("pixels"))
            {
              double res = xget (0, "screenpixelsperinch").double_value ();

              if (fontunits_is ("points"))
                fontsz *= (res / 72.0);
              else if (fontunits_is ("inches"))
                fontsz *= res;
              else if (fontunits_is ("centimeters"))
                fontsz *= (res / 2.54);
              else if (fontunits_is ("normalized"))
                fontsz *= outer_height;
            }

          if (titleposition_is ("lefttop") || titleposition_is ("centertop")
              || titleposition_is ("righttop"))
            pos(1) += (fontsz / 2);
          pos(3) -= (fontsz / 2);
        }
    }

  return pos;
}

void
uibuttongroup::properties::set_units (const octave_value& val)
{
  caseless_str old_units = get_units ();

  if (units.set (val, true))
    {
      update_units (old_units);
      mark_modified ();
    }
}

void
uibuttongroup::properties::update_units (const caseless_str& old_units)
{
  Matrix pos = get_position ().matrix_value ();

  graphics_object parent_go = gh_manager::get_object (get_parent ());
  Matrix parent_bbox = parent_go.get_properties ().get_boundingbox (true);
  Matrix parent_size = parent_bbox.extract_n (0, 2, 1, 2);

  pos = convert_position (pos, old_units, get_units (), parent_size);
  set_position (pos);
}

void
uibuttongroup::properties::set_fontunits (const octave_value& val)
{
  caseless_str old_fontunits = get_fontunits ();

  if (fontunits.set (val, true))
    {
      update_fontunits (old_fontunits);
      mark_modified ();
    }
}

void
uibuttongroup::properties::update_fontunits (const caseless_str& old_units)
{
  caseless_str new_units = get_fontunits ();
  double parent_height = get_boundingbox (false).elem (3);
  double fontsz = get_fontsize ();

  fontsz = convert_font_size (fontsz, old_units, new_units, parent_height);

  set_fontsize (octave_value (fontsz));
}

double
uibuttongroup::properties::get___fontsize_points__ (double box_pix_height) const
{
  double fontsz = get_fontsize ();
  double parent_height = box_pix_height;

  if (fontunits_is ("normalized") && parent_height <= 0)
    parent_height = get_boundingbox (false).elem (3);

  return convert_font_size (fontsz, get_fontunits (), "points", parent_height);
}

void
uibuttongroup::properties::set_selectedobject (const octave_value& v)
{
  graphics_handle current_selectedobject = get_selectedobject();
  selectedobject = current_selectedobject;
  if (v.is_empty ())
    {
      if (current_selectedobject.ok ())
        {
          selectedobject = graphics_handle ();
          mark_modified ();
        }
      return;
    }

  graphics_handle val (v);
  if (val.ok ())
    {
      graphics_object go (gh_manager::get_object (val));
      base_properties& gop = go.get_properties ();

      if (go.valid_object ()
          && gop.get_parent () == get___myhandle__ ()
          && go.isa ("uicontrol"))
        {
          uicontrol::properties& cop
            = dynamic_cast<uicontrol::properties&> (go.get_properties ());
          const caseless_str& style = cop.get_style ();
          if (style.compare ("radiobutton") || style.compare ("togglebutton"))
            {
              selectedobject = val;
              mark_modified ();
              return;
            }
        }
    }
  err_set_invalid ("selectedobject");
}

// ---------------------------------------------------------------------

Matrix
uipanel::properties::get_boundingbox (bool internal,
                                      const Matrix& parent_pix_size) const
{
  Matrix pos = get_position ().matrix_value ();
  Matrix parent_size (parent_pix_size);

  if (parent_size.is_empty ())
    {
      graphics_object go = gh_manager::get_object (get_parent ());

      parent_size =
        go.get_properties ().get_boundingbox (true).extract_n (0, 2, 1, 2);
    }

  pos = convert_position (pos, get_units (), "pixels", parent_size);

  pos(0)--;
  pos(1)--;
  pos(1) = parent_size(1) - pos(1) - pos(3);

  if (internal)
    {
      double outer_height = pos(3);

      pos(0) = pos(1) = 0;

      if (! bordertype_is ("none"))
        {
          double bw = get_borderwidth ();
          double mul = 1.0;

          if (bordertype_is ("etchedin") || bordertype_is ("etchedout"))
            mul = 2.0;

          pos(0) += mul * bw;
          pos(1) += mul * bw;
          pos(2) -= 2 * mul * bw;
          pos(3) -= 2 * mul * bw;
        }

      if (! get_title ().empty ())
        {
          double fontsz = get_fontsize ();

          if (! fontunits_is ("pixels"))
            {
              double res = xget (0, "screenpixelsperinch").double_value ();

              if (fontunits_is ("points"))
                fontsz *= (res / 72.0);
              else if (fontunits_is ("inches"))
                fontsz *= res;
              else if (fontunits_is ("centimeters"))
                fontsz *= (res / 2.54);
              else if (fontunits_is ("normalized"))
                fontsz *= outer_height;
            }

          if (titleposition_is ("lefttop") || titleposition_is ("centertop")
              || titleposition_is ("righttop"))
            pos(1) += (fontsz / 2);
          pos(3) -= (fontsz / 2);
        }
    }

  return pos;
}

void
uipanel::properties::set_units (const octave_value& val)
{
  caseless_str old_units = get_units ();

  if (units.set (val, true))
    {
      update_units (old_units);
      mark_modified ();
    }
}

void
uipanel::properties::update_units (const caseless_str& old_units)
{
  Matrix pos = get_position ().matrix_value ();

  graphics_object parent_go = gh_manager::get_object (get_parent ());
  Matrix parent_bbox = parent_go.get_properties ().get_boundingbox (true);
  Matrix parent_size = parent_bbox.extract_n (0, 2, 1, 2);

  pos = convert_position (pos, old_units, get_units (), parent_size);
  set_position (pos);
}

void
uipanel::properties::set_fontunits (const octave_value& val)
{
  caseless_str old_fontunits = get_fontunits ();

  if (fontunits.set (val, true))
    {
      update_fontunits (old_fontunits);
      mark_modified ();
    }
}

void
uipanel::properties::update_fontunits (const caseless_str& old_units)
{
  caseless_str new_units = get_fontunits ();
  double parent_height = get_boundingbox (false).elem (3);
  double fontsz = get_fontsize ();

  fontsz = convert_font_size (fontsz, old_units, new_units, parent_height);

  set_fontsize (octave_value (fontsz));
}

double
uipanel::properties::get___fontsize_points__ (double box_pix_height) const
{
  double fontsz = get_fontsize ();
  double parent_height = box_pix_height;

  if (fontunits_is ("normalized") && parent_height <= 0)
    parent_height = get_boundingbox (false).elem (3);

  return convert_font_size (fontsz, get_fontunits (), "points", parent_height);
}

// ---------------------------------------------------------------------

octave_value
uitoolbar::get_default (const caseless_str& pname) const
{
  octave_value retval = default_properties.lookup (pname);

  if (retval.is_undefined ())
    {
      graphics_handle parent_h = get_parent ();
      graphics_object parent_go = gh_manager::get_object (parent_h);

      retval = parent_go.get_default (pname);
    }

  return retval;
}

void
uitoolbar::reset_default_properties (void)
{
  // empty list of local defaults
  default_properties = property_list ();

  xreset_default_properties (get_handle (), xproperties.factory_defaults ());
}

// ---------------------------------------------------------------------

octave_value
base_graphics_object::get_default (const caseless_str& pname) const
{
  graphics_handle parent_h = get_parent ();
  graphics_object parent_go = gh_manager::get_object (parent_h);

  return parent_go.get_default (type () + pname);
}

octave_value
base_graphics_object::get_factory_default (const caseless_str& name) const
{
  graphics_object parent_go = gh_manager::get_object (0);

  return parent_go.get_factory_default (type () + name);
}

// We use a random value for the handle to avoid issues with plots and
// scalar values for the first argument.
gh_manager::gh_manager (void)
  : handle_map (), handle_free_list (),
    next_handle (-1.0 - (rand () + 1.0) / (RAND_MAX + 2.0)),
    figure_list (), graphics_lock (),  event_queue (),
    callback_objects (), event_processing (0)
{
  handle_map[0] = graphics_object (new root_figure ());

  // Make sure the default graphics toolkit is registered.
  gtk_manager::default_toolkit ();
}

void
gh_manager::create_instance (void)
{
  instance = new gh_manager ();

  if (instance)
    singleton_cleanup_list::add (cleanup_instance);
}

graphics_handle
gh_manager::do_make_graphics_handle (const std::string& go_name,
                                     const graphics_handle& p,
                                     bool integer_figure_handle,
                                     bool do_createfcn,
                                     bool do_notify_toolkit)
{
  graphics_handle h = get_handle (integer_figure_handle);

  base_graphics_object *bgo = 0;

  bgo = make_graphics_object_from_type (go_name, h, p);

  if (! bgo)
    error ("gh_manager::do_make_graphics_handle: invalid object type '%s'",
           go_name.c_str ());

  graphics_object go (bgo);

  handle_map[h] = go;

  // Overriding defaults will work now because the handle is valid
  // and we can find parent objects (not just handles).
  go.override_defaults ();

  if (go_name == "axes")
    {
      // Handle defaults for labels since overriding defaults for
      // them can't work before the axes object is fully
      // constructed.

      axes::properties& props =
        dynamic_cast<axes::properties&> (go.get_properties ());

      graphics_object tgo;

      tgo = gh_manager::get_object (props.get_xlabel ());
      tgo.override_defaults ();

      tgo = gh_manager::get_object (props.get_ylabel ());
      tgo.override_defaults ();

      tgo = gh_manager::get_object (props.get_zlabel ());
      tgo.override_defaults ();

      tgo = gh_manager::get_object (props.get_title ());
      tgo.override_defaults ();
    }

  if (do_createfcn)
    bgo->get_properties ().execute_createfcn ();

  // Notify graphics toolkit.
  if (do_notify_toolkit)
    go.initialize ();

  return h;
}

graphics_handle
gh_manager::do_make_figure_handle (double val, bool do_notify_toolkit)
{
  graphics_handle h = val;

  base_graphics_object* bgo = new figure (h, 0);
  graphics_object go (bgo);

  handle_map[h] = go;

  // Notify graphics toolkit.
  if (do_notify_toolkit)
    go.initialize ();

  go.override_defaults ();

  return h;
}

void
gh_manager::do_push_figure (const graphics_handle& h)
{
  do_pop_figure (h);

  figure_list.push_front (h);
}

void
gh_manager::do_pop_figure (const graphics_handle& h)
{
  for (auto it = figure_list.begin (); it != figure_list.end (); it++)
    {
      if (*it == h)
        {
          figure_list.erase (it);
          break;
        }
    }
}

class
callback_event : public base_graphics_event
{
public:
  callback_event (const graphics_handle& h, const std::string& name,
                  const octave_value& data = Matrix ())
    : base_graphics_event (), handle (h), callback_name (name),
      callback (), callback_data (data) { }

  callback_event (const graphics_handle& h, const octave_value& cb,
                  const octave_value& data = Matrix ())
    : base_graphics_event (), handle (h), callback_name (),
      callback (cb), callback_data (data) { }

  void execute (void)
  {
    if (callback.is_defined ())
      gh_manager::execute_callback (handle, callback, callback_data);
    else
      gh_manager::execute_callback (handle, callback_name, callback_data);
  }

private:
  callback_event (void)
    : base_graphics_event (), handle (), callback_name (), callback_data ()
  { }

private:
  graphics_handle handle;
  std::string callback_name;
  octave_value callback;
  octave_value callback_data;
};

class
function_event : public base_graphics_event
{
public:

  // function_event objects must be created with at least a function.

  function_event (void) = delete;

  function_event (graphics_event::event_fcn fcn, void* data = 0)
    : base_graphics_event (), function (fcn), function_data (data)
  { }

  // No copying!

  function_event (const function_event&) = delete;

  function_event & operator = (const function_event&) = delete;

  void execute (void)
  {
    function (function_data);
  }

private:

  graphics_event::event_fcn function;

  void* function_data;
};

class
set_event : public base_graphics_event
{
public:
  set_event (const graphics_handle& h, const std::string& name,
             const octave_value& value, bool do_notify_toolkit = true)
    : base_graphics_event (), handle (h), property_name (name),
      property_value (value), notify_toolkit (do_notify_toolkit) { }

  void execute (void)
  {
    gh_manager::auto_lock guard;

    graphics_object go = gh_manager::get_object (handle);

    if (go)
      {
        property p = go.get_properties ().get_property (property_name);

        if (p.ok ())
          p.set (property_value, true, notify_toolkit);
      }
  }

private:
  set_event (void)
    : base_graphics_event (), handle (), property_name (), property_value ()
  { }

private:
  graphics_handle handle;
  std::string property_name;
  octave_value property_value;
  bool notify_toolkit;
};

graphics_event
graphics_event::create_callback_event (const graphics_handle& h,
                                       const std::string& name,
                                       const octave_value& data)
{
  graphics_event e;

  e.rep = new callback_event (h, name, data);

  return e;
}

graphics_event
graphics_event::create_callback_event (const graphics_handle& h,
                                       const octave_value& cb,
                                       const octave_value& data)
{
  graphics_event e;

  e.rep = new callback_event (h, cb, data);

  return e;
}

graphics_event
graphics_event::create_function_event (graphics_event::event_fcn fcn,
                                       void *data)
{
  graphics_event e;

  e.rep = new function_event (fcn, data);

  return e;
}

graphics_event
graphics_event::create_set_event (const graphics_handle& h,
                                  const std::string& name,
                                  const octave_value& data,
                                  bool notify_toolkit)
{
  graphics_event e;

  e.rep = new set_event (h, name, data, notify_toolkit);

  return e;
}

static void
xset_gcbo (const graphics_handle& h)
{
  graphics_object go = gh_manager::get_object (0);
  root_figure::properties& props =
    dynamic_cast<root_figure::properties&> (go.get_properties ());

  props.set_callbackobject (h.as_octave_value ());
}

void
gh_manager::do_restore_gcbo (void)
{
  gh_manager::auto_lock guard;

  callback_objects.pop_front ();

  xset_gcbo (callback_objects.empty ()
             ? graphics_handle () : callback_objects.front ().get_handle ());
}

void
gh_manager::do_execute_listener (const graphics_handle& h,
                                 const octave_value& l)
{
  if (octave_thread::is_octave_thread ())
    gh_manager::execute_callback (h, l, octave_value ());
  else
    {
      gh_manager::auto_lock guard;

      do_post_event (graphics_event::create_callback_event (h, l));
    }
}

void
gh_manager::do_execute_callback (const graphics_handle& h,
                                 const octave_value& cb_arg,
                                 const octave_value& data)
{
  if (cb_arg.is_defined () && ! cb_arg.is_empty ())
    {
      octave_value_list args;
      octave_function *fcn = 0;

      args(0) = h.as_octave_value ();
      if (data.is_defined ())
        args(1) = data;
      else
        args(1) = Matrix ();

      octave::unwind_protect_safe frame;
      frame.add_fcn (gh_manager::restore_gcbo);

      if (true)
        {
          gh_manager::auto_lock guard;

          callback_objects.push_front (get_object (h));
          xset_gcbo (h);
        }

      // Copy CB because "function_value" method is non-const.

      octave_value cb = cb_arg;

      if (cb.is_function () || cb.is_function_handle ())
        fcn = cb.function_value ();
      else if (cb.is_string ())
        {
          int status;
          std::string s = cb.string_value ();

          try
            {
              eval_string (s, false, status, 0);
            }
          catch (octave::execution_exception&)
            {
              std::cerr << "execution error in graphics callback function"
                        << std::endl;
              feval ("lasterr",
                     ovl ("execution error in graphics callback function"));
              recover_from_exception ();
            }
        }
      else if (cb.is_cell () && cb.length () > 0
               && (cb.rows () == 1 || cb.columns () == 1)
               && (cb.cell_value ()(0).is_function ()
                   || cb.cell_value ()(0).is_function_handle ()))
        {
          Cell c = cb.cell_value ();

          fcn = c(0).function_value ();

          for (int i = 1; i < c.numel () ; i++)
            args(1+i) = c(i);
        }
      else
        {
          std::string nm = cb.class_name ();
          error ("trying to execute non-executable object (class = %s)",
                 nm.c_str ());
        }

      if (fcn)
        try
          {
            feval (fcn, args);
          }
        catch (octave::execution_exception&)
          {
            std::cerr << "execution error in graphics callback function"
                      << std::endl;
            feval ("lasterr",
                   ovl ("execution error in graphics callback function"));
            recover_from_exception ();
          }

      // Redraw after interacting with a user-interface (ui*) object.
      if (Vdrawnow_requested)
        {
          graphics_object go = get_object (h);

          if (go)
            {
              std::string go_name = go.get_properties ()
                                      .graphics_object_name ();

              if (go_name.length () > 1
                  && go_name[0] == 'u' && go_name[1] == 'i')
                {
                  Fdrawnow ();
                  Vdrawnow_requested = false;
                }
            }
        }
    }
}

void
gh_manager::do_post_event (const graphics_event& e)
{
  event_queue.push_back (e);

  octave::command_editor::add_event_hook (gh_manager::process_events);
}

void
gh_manager::do_post_callback (const graphics_handle& h, const std::string& name,
                              const octave_value& data)
{
  gh_manager::auto_lock guard;

  graphics_object go = get_object (h);

  if (go.valid_object ())
    {
      if (callback_objects.empty ())
        do_post_event (graphics_event::create_callback_event (h, name, data));
      else
        {
          const graphics_object& current = callback_objects.front ();

          if (current.get_properties ().is_interruptible ())
            do_post_event (graphics_event::create_callback_event (h, name,
                                                                  data));
          else
            {
              std::string busy_action (go.get_properties ().get_busyaction ());

              if (busy_action == "queue")
                do_post_event (graphics_event::create_callback_event (h, name,
                                                                      data));
              else
                {
                  caseless_str cname (name);

                  if (cname.compare ("deletefcn")
                      || cname.compare ("createfcn")
                      || (go.isa ("figure")
                          && (cname.compare ("closerequestfcn")
                              || cname.compare ("resizefcn"))))
                    do_post_event (
                      graphics_event::create_callback_event (h, name, data));
                }
            }
        }
    }
}

void
gh_manager::do_post_function (graphics_event::event_fcn fcn, void* fcn_data)
{
  gh_manager::auto_lock guard;

  do_post_event (graphics_event::create_function_event (fcn, fcn_data));
}

void
gh_manager::do_post_set (const graphics_handle& h, const std::string& name,
                         const octave_value& value, bool notify_toolkit)
{
  gh_manager::auto_lock guard;

  do_post_event (graphics_event::create_set_event (h, name, value,
                                                   notify_toolkit));
}

int
gh_manager::do_process_events (bool force)
{
  graphics_event e;
  bool old_Vdrawnow_requested = Vdrawnow_requested;
  bool events_executed = false;

  do
    {
      e = graphics_event ();

      {
        gh_manager::auto_lock guard;

        if (! event_queue.empty ())
          {
            if (callback_objects.empty () || force)
              {
                e = event_queue.front ();

                event_queue.pop_front ();
              }
            else
              {
                const graphics_object& go = callback_objects.front ();

                if (go.get_properties ().is_interruptible ())
                  {
                    e = event_queue.front ();

                    event_queue.pop_front ();
                  }
              }
          }
      }

      if (e.ok ())
        {
          e.execute ();
          events_executed = true;
        }
    }
  while (e.ok ());

  {
    gh_manager::auto_lock guard;

    if (event_queue.empty () && event_processing == 0)
      octave::command_editor::remove_event_hook (gh_manager::process_events);
  }

  if (events_executed)
    flush_octave_stdout ();

  if (Vdrawnow_requested && ! old_Vdrawnow_requested)
    {
      Fdrawnow ();

      Vdrawnow_requested = false;
    }

  return 0;
}

void
gh_manager::do_enable_event_processing (bool enable)
{
  gh_manager::auto_lock guard;

  if (enable)
    {
      event_processing++;

      octave::command_editor::add_event_hook (gh_manager::process_events);
    }
  else
    {
      event_processing--;

      if (event_queue.empty () && event_processing == 0)
        octave::command_editor::remove_event_hook (gh_manager::process_events);
    }
}

property_list::plist_map_type
root_figure::init_factory_properties (void)
{
  property_list::plist_map_type plist_map;

  plist_map["figure"] = figure::properties::factory_defaults ();
  plist_map["axes"] = axes::properties::factory_defaults ();
  plist_map["line"] = line::properties::factory_defaults ();
  plist_map["text"] = text::properties::factory_defaults ();
  plist_map["image"] = image::properties::factory_defaults ();
  plist_map["patch"] = patch::properties::factory_defaults ();
  plist_map["surface"] = surface::properties::factory_defaults ();
  plist_map["light"] = light::properties::factory_defaults ();
  plist_map["hggroup"] = hggroup::properties::factory_defaults ();
  plist_map["uimenu"] = uimenu::properties::factory_defaults ();
  plist_map["uicontrol"] = uicontrol::properties::factory_defaults ();
  plist_map["uibuttongroup"] = uibuttongroup::properties::factory_defaults ();
  plist_map["uipanel"] = uipanel::properties::factory_defaults ();
  plist_map["uicontextmenu"] = uicontextmenu::properties::factory_defaults ();
  plist_map["uitoolbar"] = uitoolbar::properties::factory_defaults ();
  plist_map["uipushtool"] = uipushtool::properties::factory_defaults ();
  plist_map["uitoggletool"] = uitoggletool::properties::factory_defaults ();

  return plist_map;
}

// ---------------------------------------------------------------------

DEFUN (ishandle, args, ,
       doc: /* -*- texinfo -*-
@deftypefn {} {} ishandle (@var{h})
Return true if @var{h} is a graphics handle and false otherwise.

@var{h} may also be a matrix of handles in which case a logical array is
returned that is true where the elements of @var{h} are graphics handles and
false where they are not.
@seealso{isaxes, isfigure}
@end deftypefn */)
{
  gh_manager::auto_lock guard;

  if (args.length () != 1)
    print_usage ();

  return ovl (is_handle (args(0)));
}

static bool
is_handle_visible (const graphics_handle& h)
{
  return h.ok () && gh_manager::is_handle_visible (h);
}

static bool
is_handle_visible (double val)
{
  return is_handle_visible (gh_manager::lookup (val));
}

static octave_value
is_handle_visible (const octave_value& val)
{
  octave_value retval = false;

  if (val.is_real_scalar () && is_handle_visible (val.double_value ()))
    retval = true;
  else if (val.is_numeric_type () && val.is_real_type ())
    {
      const NDArray handles = val.array_value ();

      boolNDArray result (handles.dims ());

      for (octave_idx_type i = 0; i < handles.numel (); i++)
        result.xelem (i) = is_handle_visible (handles(i));

      retval = result;
    }

  return retval;
}

DEFUN (__is_handle_visible__, args, ,
       doc: /* -*- texinfo -*-
@deftypefn {} {} __is_handle_visible__ (@var{h})
Undocumented internal function.
@end deftypefn */)
{
  if (args.length () != 1)
    print_usage ();

  return ovl (is_handle_visible (args(0)));
}

DEFUN (reset, args, ,
       doc: /* -*- texinfo -*-
@deftypefn {} {} reset (@var{h})
Reset the properties of the graphic object @var{h} to their default values.

For figures, the properties @qcode{"position"}, @qcode{"units"},
@qcode{"windowstyle"}, and @qcode{"paperunits"} are not affected.
For axes, the properties @qcode{"position"} and @qcode{"units"} are
not affected.

The input @var{h} may also be a vector of graphic handles in which case
each individual object will be reset.
@seealso{cla, clf, newplot}
@end deftypefn */)
{
  if (args.length () != 1)
    print_usage ();

  // get vector of graphics handles
  ColumnVector hcv = args(0).xvector_value ("reset: H must be a graphics handle");

  // loop over graphics objects
  for (octave_idx_type n = 0; n < hcv.numel (); n++)
    gh_manager::get_object (hcv(n)).reset_default_properties ();

  Fdrawnow ();

  return ovl ();
}

/*

%!test  # line object
%! hf = figure ("visible", "off");
%! unwind_protect
%!   tol = 20 * eps;
%!   hax = axes ("defaultlinelinewidth", 3);
%!
%!   hli = line (1:10, 1:10, 1:10, "marker", "o",
%!               "markerfacecolor", "b", "linestyle", ":");
%!
%!   reset (hli);
%!   assert (get (hli, "marker"), get (0, "defaultlinemarker"));
%!   assert (get (hli, "markerfacecolor"),
%!           get (0, "defaultlinemarkerfacecolor"));
%!   assert (get (hli, "linestyle"), get (0, "defaultlinelinestyle"));
%!   assert (get (hli, "linewidth"), 3, tol);  # parent axes defaults
%!
%! unwind_protect_cleanup
%!   close (hf);
%! end_unwind_protect

%!test  # patch object
%! hf = figure ("visible", "off");
%! unwind_protect
%!   tol = 20 * eps;
%!   t1 = (1/16:1/8:1)' * 2*pi;
%!   t2 = ((1/16:1/16:1)' + 1/32) * 2*pi;
%!   x1 = sin (t1) - 0.8;
%!   y1 = cos (t1);
%!   x2 = sin (t2) + 0.8;
%!   y2 = cos (t2);
%!   vert = [x1, y1; x2, y2];
%!   fac = [1:8,NaN(1,8);9:24];
%!   hpa = patch ("Faces",fac, "Vertices",vert, "FaceColor","r");
%!
%!   reset (hpa);
%!   assert (get (hpa, "faces"), get (0, "defaultpatchfaces"), tol);
%!   assert (get (hpa, "vertices"), get (0, "defaultpatchvertices"), tol);
%!   assert (get (hpa, "facevertexcdata"),
%!           get (0, "defaultpatchfacevertexcdata"), tol);
%! unwind_protect_cleanup
%!   close (hf);
%! end_unwind_protect

%!test  # surface object
%! hf = figure ("visible", "off");
%! unwind_protect
%!   tol = 20 * eps;
%!   hsu = surface (peaks, "edgecolor", "none");
%!
%!   reset (hsu);
%!   assert (get (hsu, "xdata"), get (0, "defaultsurfacexdata"), tol);
%!   assert (get (hsu, "ydata"), get (0, "defaultsurfaceydata"), tol);
%!   assert (get (hsu, "zdata"), get (0, "defaultsurfacezdata"), tol);
%!   assert (get (hsu, "edgecolor"), get (0, "defaultsurfaceedgecolor"), tol);
%! unwind_protect_cleanup
%!   close (hf);
%! end_unwind_protect

%!test  # image object
%! hf = figure ("visible", "off");
%! unwind_protect
%!   tol = 20 * eps;
%!   him = image (rand (10,10), "cdatamapping", "scaled");
%!
%!   reset (him);
%!   assert (get (him, "cdata"), get (0, "defaultimagecdata"), tol);
%!   assert (get (him, "cdatamapping"),
%!           get (0, "defaultimagecdatamapping"), tol);
%! unwind_protect_cleanup
%!   close (hf);
%! end_unwind_protect

%!test  # text object
%! hf = figure ("visible", "off");
%! unwind_protect
%!   tol = 20 * eps;
%!   hte = text (5, 5, "Hi!", "fontsize", 20 ,"color", "r");
%!
%!   reset (hte);
%!   assert (get (hte, "position"), get (0, "defaulttextposition"), tol);
%!   assert (get (hte, "fontsize"), get (0, "defaulttextfontsize"), tol);
%!   assert (get (hte, "color"), get (0, "defaulttextcolor"), tol);
%! unwind_protect_cleanup
%!   close (hf);
%! end_unwind_protect

%!test  # axes object
%! hf = figure ("visible", "off");
%! unwind_protect
%!   tol = 20 * eps;
%!   pos = get (0, "defaultaxesposition") * .5;
%!   hax = axes ("linewidth", 2, "position", pos);
%!   title ("Reset me, please!");
%!
%!   reset (hax);
%!   assert (get (hax, "linewidth"), get (0, "defaultaxeslinewidth"), tol);
%!   assert (get (hax, "position"), pos, tol);  # axes position is unchanged
%!   assert (get (hax, "default"), struct ());  # no more axes' defaults
%!   assert (get (get (hax, "title"), "string"), "");
%! unwind_protect_cleanup
%!   close (hf);
%! end_unwind_protect

%!test  # root figure object
%! set (0, "defaultfigurevisible", "off");
%! hf = figure ("visible", "off", "paperunits", "centimeters",
%!              "papertype", "a4");
%! unwind_protect
%!   reset (hf);
%!   assert (get (hf, "papertype"), get (0, "defaultfigurepapertype"));
%!   assert (get (hf, "paperunits"), "centimeters");  # paperunits is unchanged
%!   assert (get (hf, "visible"), get (0, "defaultfigurevisible"));
%! unwind_protect_cleanup
%!   close (hf);
%!   set (0, "defaultfigurevisible", "remove");
%! end_unwind_protect

*/

DEFUN (set, args, nargout,
       doc: /* -*- texinfo -*-
@deftypefn  {} {} set (@var{h}, @var{property}, @var{value}, @dots{})
@deftypefnx {} {} set (@var{h}, @var{properties}, @var{values})
@deftypefnx {} {} set (@var{h}, @var{pv})
@deftypefnx {} {@var{value_list} =} set (@var{h}, @var{property})
@deftypefnx {} {@var{all_value_list} =} set (@var{h})
Set named property values for the graphics handle (or vector of graphics
handles) @var{h}.

There are three ways to give the property names and values:

@itemize
@item as a comma separated list of @var{property}, @var{value} pairs

Here, each @var{property} is a string containing the property name, each
@var{value} is a value of the appropriate type for the property.

@item as a cell array of strings @var{properties} containing property names
and a cell array @var{values} containing property values.

In this case, the number of columns of @var{values} must match the number of
elements in @var{properties}.  The first column of @var{values} contains
values for the first entry in @var{properties}, etc.  The number of rows of
@var{values} must be 1 or match the number of elements of @var{h}.  In the
first case, each handle in @var{h} will be assigned the same values.  In the
latter case, the first handle in @var{h} will be assigned the values from
the first row of @var{values} and so on.

@item as a structure array @var{pv}

Here, the field names of @var{pv} represent the property names, and the
field values give the property values.  In contrast to the previous case,
all elements of @var{pv} will be set in all handles in @var{h} independent
of the dimensions of @var{pv}.
@end itemize

@code{set} is also used to query the list of values a named property will
take.  @code{@var{clist} = set (@var{h}, "property")} will return the list
of possible values for @qcode{"property"} in the cell list @var{clist}.
If no output variable is used then the list is formatted and printed to the
screen.

If no property is specified (@code{@var{slist} = set (@var{h})}) then a
structure @var{slist} is returned where the fieldnames are the properties of
the object @var{h} and the fields are the list of possible values for each
property.  If no output variable is used then the list is formatted and
printed to the screen.

For example,

@example
@group
hf = figure ();
set (hf, "paperorientation")
@result{}  paperorientation:  [ landscape | @{portrait@} | rotated ]
@end group
@end example

@noindent
shows the paperorientation property can take three values with the default
being @qcode{"portrait"}.
@seealso{get}
@end deftypefn */)
{
  gh_manager::auto_lock guard;

  int nargin = args.length ();

  if (nargin == 0)
    print_usage ();

  octave_value retval;

  // get vector of graphics handles
  ColumnVector hcv = args(0).xvector_value ("set: H must be a graphics handle");

  bool request_drawnow = false;

  // loop over graphics objects
  for (octave_idx_type n = 0; n < hcv.numel (); n++)
    {
      graphics_object go = gh_manager::get_object (hcv(n));

      if (! go)
        error ("set: invalid handle (= %g)", hcv(n));

      if (nargin == 3 && args(1).is_cellstr () && args(2).is_cell ())
        {
          if (args(2).cell_value ().rows () == 1)
            go.set (args(1).cellstr_value (), args(2).cell_value (), 0);
          else if (hcv.numel () == args(2).cell_value ().rows ())
            go.set (args(1).cellstr_value (), args(2).cell_value (), n);
          else
            error ("set: number of graphics handles must match number of value rows (%d != %d)",
                   hcv.numel (), args(2).cell_value ().rows ());
        }
      else if (nargin == 2 && args(1).is_map ())
        go.set (args(1).map_value ());
      else if (nargin == 2 && args(1).is_string ())
        {
          std::string property = args(1).string_value ();

          octave_map pmap = go.values_as_struct ();

          if (go.has_readonly_property (property))
            if (nargout != 0)
              retval = Matrix ();
            else
              octave_stdout << "set: " << property
                            <<" is read-only" << std::endl;
          else if (pmap.isfield (property))
            {
              if (nargout != 0)
                retval = pmap.getfield (property)(0);
              else
                {
                  std::string s = go.value_as_string (property);

                  octave_stdout << s;
                }
            }
          else
            error ("set: unknown property");
        }
      else if (nargin == 1)
        {
          if (nargout != 0)
            retval = go.values_as_struct ();
          else
            {
              std::string s = go.values_as_string ();

              octave_stdout << s;
            }
        }
      else
        {
          go.set (args.splice (0, 1));
          request_drawnow = true;
        }

      request_drawnow = true;
    }

  if (request_drawnow)
    Vdrawnow_requested = true;

  return retval;
}

static std::string
get_graphics_object_type (double val)
{
  std::string retval;

  graphics_object go = gh_manager::get_object (val);

  if (! go)
    error ("get: invalid handle (= %g)", val);

  return go.type ();
}

DEFUN (get, args, ,
       doc: /* -*- texinfo -*-
@deftypefn  {} {@var{val} =} get (@var{h})
@deftypefnx {} {@var{val} =} get (@var{h}, @var{p})
Return the value of the named property @var{p} from the graphics handle
@var{h}.

If @var{p} is omitted, return the complete property list for @var{h}.

If @var{h} is a vector, return a cell array including the property values or
lists respectively.
@seealso{set}
@end deftypefn */)
{
  gh_manager::auto_lock guard;

  int nargin = args.length ();

  if (nargin < 1 || nargin > 2)
    print_usage ();

  if (args(0).is_empty ())
    return ovl (Matrix ());

  ColumnVector hcv = args(0).xvector_value ("get: H must be a graphics handle");

  octave_idx_type hcv_len = hcv.numel ();

  if (nargin == 1 && hcv_len > 1)
    {
      std::string typ0 = get_graphics_object_type (hcv(0));

      for (octave_idx_type n = 1; n < hcv_len; n++)
        {
          std::string typ = get_graphics_object_type (hcv(n));

          if (typ != typ0)
            error ("get: vector of handles must all have the same type");
        }
    }

  octave_value retval;
  Cell vals;
  bool use_cell_format = false;

  if (nargin > 1 && args(1).is_cellstr ())
    {
      Array<std::string> plist = args(1).cellstr_value ();

      octave_idx_type plen = plist.numel ();

      use_cell_format = true;

      vals.resize (dim_vector (hcv_len, plen));

      for (octave_idx_type n = 0; n < hcv_len; n++)
        {
          graphics_object go = gh_manager::get_object (hcv(n));

          if (! go)
            error ("get: invalid handle (= %g)", hcv(n));

          for (octave_idx_type m = 0; m < plen; m++)
            {
              caseless_str property = plist(m);

              vals(n, m) = go.get (property);
            }
        }
    }
  else
    {
      caseless_str property;

      if (nargin > 1)
        property = args(1).xstring_value ("get: second argument must be property name or cell array of property names");

      vals.resize (dim_vector (hcv_len, 1));

      for (octave_idx_type n = 0; n < hcv_len; n++)
        {
          graphics_object go = gh_manager::get_object (hcv(n));

          if (! go)
            error ("get: invalid handle (= %g)", hcv(n));

          if (nargin == 1)
            vals(n) = go.get ();
          else
            vals(n) = go.get (property);
        }
    }

  if (use_cell_format)
    retval = vals;
  else
    {
      octave_idx_type vals_len = vals.numel ();

      if (vals_len == 0)
        retval = Matrix ();
      else if (vals_len == 1)
        retval = vals(0);
      else if (vals_len > 1 && nargin == 1)
        {
          OCTAVE_LOCAL_BUFFER (octave_scalar_map, tmp, vals_len);

          for (octave_idx_type n = 0; n < vals_len; n++)
            tmp[n] = vals(n).scalar_map_value ();

          retval = octave_map::cat (0, vals_len, tmp);
        }
      else
        retval = vals;
    }

  return retval;
}

/*
%!assert (get (findobj (0, "Tag", "nonexistenttag"), "nonexistentproperty"), [])
*/

// Return all properties from the graphics handle @var{h}.
// If @var{h} is a vector, return a cell array including the
// property values or lists respectively.

DEFUN (__get__, args, ,
       doc: /* -*- texinfo -*-
@deftypefn {} {} __get__ (@var{h})
Undocumented internal function.
@end deftypefn */)
{
  gh_manager::auto_lock guard;

  if (args.length () != 1)
    print_usage ();

  ColumnVector hcv = args(0).xvector_value ("get: H must be a graphics handle");

  octave_idx_type hcv_len = hcv.numel ();

  Cell vals (dim_vector (hcv_len, 1));

//  vals.resize (dim_vector (hcv_len, 1));

  for (octave_idx_type n = 0; n < hcv_len; n++)
    {
      graphics_object go = gh_manager::get_object (hcv(n));

      if (! go)
        error ("get: invalid handle (= %g)", hcv(n));

      vals(n) = go.get (true);
    }

  octave_idx_type vals_len = vals.numel ();

  if (vals_len > 1)
    return ovl (vals);
  else if (vals_len == 1)
    return ovl (vals(0));
  else
    return ovl ();
}

static octave_value
make_graphics_object (const std::string& go_name,
                      bool integer_figure_handle,
                      const octave_value_list& args)
{
  octave_value retval;

  double val = octave::numeric_limits<double>::NaN ();

  octave_value_list xargs = args.splice (0, 1);

  caseless_str p ("parent");

  for (int i = 0; i < xargs.length (); i++)
    {
      if (xargs(i).is_string () && p.compare (xargs(i).string_value ()))
        {
          if (i >= (xargs.length () - 1))
            error ("__go_%s__: missing value for parent property",
                   go_name.c_str ());

          val = xargs(i+1).double_value ();

          xargs = xargs.splice (i, 2);
          break;
        }
    }

  if (octave::math::isnan (val))
    val = args(0).xdouble_value ("__go_%s__: invalid parent", go_name.c_str ());

  graphics_handle parent = gh_manager::lookup (val);

  if (! parent.ok ())
    error ("__go_%s__: invalid parent", go_name.c_str ());

  graphics_handle h;

  try
    {
      h = gh_manager::make_graphics_handle (go_name, parent,
                                            integer_figure_handle,
                                            false, false);
    }
  catch (octave::execution_exception& e)
    {
      error (e, "__go%s__: unable to create graphics handle",
             go_name.c_str ());
    }

  adopt (parent, h);

  xset (h, xargs);
  xcreatefcn (h);
  xinitialize (h);

  retval = h.value ();

  Vdrawnow_requested = true;

  return retval;
}

DEFUN (__go_figure__, args, ,
       doc: /* -*- texinfo -*-
@deftypefn {} {} __go_figure__ (@var{fignum})
Undocumented internal function.
@end deftypefn */)
{
  gh_manager::auto_lock guard;

  if (args.length () == 0)
    print_usage ();

  double val = args(0).xdouble_value ("__go_figure__: figure number must be a double value");

  octave_value retval;

  if (is_figure (val))
    {
      graphics_handle h = gh_manager::lookup (val);

      xset (h, args.splice (0, 1));

      retval = h.value ();
    }
  else
    {
      bool int_fig_handle = true;

      octave_value_list xargs = args.splice (0, 1);

      graphics_handle h = octave::numeric_limits<double>::NaN ();

      if (octave::math::isnan (val))
        {
          caseless_str pname ("integerhandle");

          for (int i = 0; i < xargs.length (); i++)
            {
              if (xargs(i).is_string ()
                  && pname.compare (xargs(i).string_value ()))
                {
                  if (i < (xargs.length () - 1))
                    {
                      std::string pval = xargs(i+1).string_value ();

                      caseless_str on ("on");
                      int_fig_handle = on.compare (pval);
                      xargs = xargs.splice (i, 2);

                      break;
                    }
                }
            }

          h = gh_manager::make_graphics_handle ("figure", 0,
                                                int_fig_handle,
                                                false, false);

          if (! int_fig_handle)
            {
              // We need to initialize the integerhandle property
              // without calling the set_integerhandle method,
              // because doing that will generate a new handle value...
              graphics_object go = gh_manager::get_object (h);
              go.get_properties ().init_integerhandle ("off");
            }
        }
      else if (val > 0 && octave::math::x_nint (val) == val)
        h = gh_manager::make_figure_handle (val, false);

      if (! h.ok ())
        error ("__go_figure__: failed to create figure handle");

      adopt (0, h);

      gh_manager::push_figure (h);

      xset (h, xargs);
      xcreatefcn (h);
      xinitialize (h);

      retval = h.value ();
    }

  return retval;
}

#define GO_BODY(TYPE)                                                   \
  gh_manager::auto_lock guard;                                          \
                                                                        \
  if (args.length () == 0)                                              \
    print_usage ();                                                     \
                                                                        \
  return octave_value (make_graphics_object (#TYPE, false, args));      \

int
calc_dimensions (const graphics_object& go)
{
  int nd = 2;

  if (go.isa ("surface"))
    nd = 3;
  else if ((go.isa ("line") || go.isa ("patch"))
           && ! go.get ("zdata").is_empty ())
    nd = 3;
  else
    {
      Matrix kids = go.get_properties ().get_children ();

      for (octave_idx_type i = 0; i < kids.numel (); i++)
        {
          graphics_handle hkid = gh_manager::lookup (kids(i));

          if (hkid.ok ())
            {
              const graphics_object& kid = gh_manager::get_object (hkid);

              if (kid.valid_object ())
                nd = calc_dimensions (kid);

              if (nd == 3)
                break;
            }
        }
    }

  return nd;
}

DEFUN (__calc_dimensions__, args, ,
       doc: /* -*- texinfo -*-
@deftypefn {} {} __calc_dimensions__ (@var{axes})
Internal function.

Determine the number of dimensions in a graphics object, either 2 or 3.
@end deftypefn */)
{
  gh_manager::auto_lock guard;

  if (args.length () != 1)
    print_usage ();

  double h = args(0).xdouble_value ("__calc_dimensions__: first argument must be a graphics handle");

  return ovl (calc_dimensions (gh_manager::get_object (h)));
}

DEFUN (__go_axes__, args, ,
       doc: /* -*- texinfo -*-
@deftypefn {} {} __go_axes__ (@var{parent})
Undocumented internal function.
@end deftypefn */)
{
  GO_BODY (axes);
}

DEFUN (__go_line__, args, ,
       doc: /* -*- texinfo -*-
@deftypefn {} {} __go_line__ (@var{parent})
Undocumented internal function.
@end deftypefn */)
{
  GO_BODY (line);
}

DEFUN (__go_text__, args, ,
       doc: /* -*- texinfo -*-
@deftypefn {} {} __go_text__ (@var{parent})
Undocumented internal function.
@end deftypefn */)
{
  GO_BODY (text);
}

DEFUN (__go_image__, args, ,
       doc: /* -*- texinfo -*-
@deftypefn {} {} __go_image__ (@var{parent})
Undocumented internal function.
@end deftypefn */)
{
  GO_BODY (image);
}

DEFUN (__go_surface__, args, ,
       doc: /* -*- texinfo -*-
@deftypefn {} {} __go_surface__ (@var{parent})
Undocumented internal function.
@end deftypefn */)
{
  GO_BODY (surface);
}

DEFUN (__go_patch__, args, ,
       doc: /* -*- texinfo -*-
@deftypefn {} {} __go_patch__ (@var{parent})
Undocumented internal function.
@end deftypefn */)
{
  GO_BODY (patch);
}

DEFUN (__go_light__, args, ,
       doc: /* -*- texinfo -*-
@deftypefn {} {} __go_light__ (@var{parent})
Undocumented internal function.
@end deftypefn */)
{
  GO_BODY (light);
}

DEFUN (__go_hggroup__, args, ,
       doc: /* -*- texinfo -*-
@deftypefn {} {} __go_hggroup__ (@var{parent})
Undocumented internal function.
@end deftypefn */)
{
  GO_BODY (hggroup);
}

DEFUN (__go_uimenu__, args, ,
       doc: /* -*- texinfo -*-
@deftypefn {} {} __go_uimenu__ (@var{parent})
Undocumented internal function.
@end deftypefn */)
{
  GO_BODY (uimenu);
}

DEFUN (__go_uicontrol__, args, ,
       doc: /* -*- texinfo -*-
@deftypefn {} {} __go_uicontrol__ (@var{parent})
Undocumented internal function.
@end deftypefn */)
{
  GO_BODY (uicontrol);
}

DEFUN (__go_uibuttongroup__, args, ,
       doc: /* -*- texinfo -*-
@deftypefn {} {} __go_uibuttongroup__ (@var{parent})
Undocumented internal function.
@end deftypefn */)
{
  GO_BODY (uibuttongroup);
}

DEFUN (__go_uipanel__, args, ,
       doc: /* -*- texinfo -*-
@deftypefn {} {} __go_uipanel__ (@var{parent})
Undocumented internal function.
@end deftypefn */)
{
  GO_BODY (uipanel);
}

DEFUN (__go_uicontextmenu__, args, ,
       doc: /* -*- texinfo -*-
@deftypefn {} {} __go_uicontextmenu__ (@var{parent})
Undocumented internal function.
@end deftypefn */)
{
  GO_BODY (uicontextmenu);
}

DEFUN (__go_uitoolbar__, args, ,
       doc: /* -*- texinfo -*-
@deftypefn {} {} __go_uitoolbar__ (@var{parent})
Undocumented internal function.
@end deftypefn */)
{
  GO_BODY (uitoolbar);
}

DEFUN (__go_uipushtool__, args, ,
       doc: /* -*- texinfo -*-
@deftypefn {} {} __go_uipushtool__ (@var{parent})
Undocumented internal function.
@end deftypefn */)
{
  GO_BODY (uipushtool);
}

DEFUN (__go_uitoggletool__, args, ,
       doc: /* -*- texinfo -*-
@deftypefn {} {} __go_uitoggletool__ (@var{parent})
Undocumented internal function.
@end deftypefn */)
{
  GO_BODY (uitoggletool);
}

DEFUN (__go_delete__, args, ,
       doc: /* -*- texinfo -*-
@deftypefn {} {} __go_delete__ (@var{h})
Undocumented internal function.
@end deftypefn */)
{
  gh_manager::auto_lock guard;

  if (args.length () != 1)
    print_usage ();

  graphics_handle h = octave::numeric_limits<double>::NaN ();

  const NDArray vals = args(0).xarray_value ("delete: invalid graphics object");

  // Check all the handles to delete are valid first,
  // as callbacks might delete one of the handles we later want to delete.
  for (octave_idx_type i = 0; i < vals.numel (); i++)
    {
      h = gh_manager::lookup (vals(i));

      if (! h.ok ())
        error ("delete: invalid graphics object (= %g)", vals(i));
    }

  delete_graphics_objects (vals);

  return ovl ();
}

DEFUN (__go_axes_init__, args, ,
       doc: /* -*- texinfo -*-
@deftypefn {} {} __go_axes_init__ (@var{h}, @var{mode})
Undocumented internal function.
@end deftypefn */)
{
  gh_manager::auto_lock guard;

  int nargin = args.length ();

  if (nargin < 1 || nargin > 2)
    print_usage ();

  std::string mode;
  if (nargin == 2)
    mode = args(1).string_value ();

  graphics_handle h = octave::numeric_limits<double>::NaN ();

  double val = args(0).xdouble_value ("__go_axes_init__: invalid graphics object");

  h = gh_manager::lookup (val);

  if (! h.ok ())
    error ("__go_axes_init__: invalid graphics object (= %g)", val);

  graphics_object go = gh_manager::get_object (h);

  go.set_defaults (mode);

  h = gh_manager::lookup (val);
  if (! h.ok ())
    error ("__go_axes_init__: axis deleted during initialization (= %g)", val);

  return ovl ();
}

DEFUN (__go_handles__, args, ,
       doc: /* -*- texinfo -*-
@deftypefn {} {} __go_handles__ (@var{show_hidden})
Undocumented internal function.
@end deftypefn */)
{
  gh_manager::auto_lock guard;

  bool show_hidden = false;

  if (args.length () > 0)
    show_hidden = args(0).bool_value ();

  return ovl (gh_manager::handle_list (show_hidden));
}

DEFUN (__go_figure_handles__, args, ,
       doc: /* -*- texinfo -*-
@deftypefn {} {} __go_figure_handles__ (@var{show_hidden})
Undocumented internal function.
@end deftypefn */)
{
  gh_manager::auto_lock guard;

  bool show_hidden = false;

  if (args.length () > 0)
    show_hidden = args(0).bool_value ();

  return ovl (gh_manager::figure_handle_list (show_hidden));
}

DEFUN (__go_execute_callback__, args, ,
       doc: /* -*- texinfo -*-
@deftypefn  {} {} __go_execute_callback__ (@var{h}, @var{name})
@deftypefnx {} {} __go_execute_callback__ (@var{h}, @var{name}, @var{param})
Undocumented internal function.
@end deftypefn */)
{
  int nargin = args.length ();

  if (nargin < 2 || nargin > 3)
    print_usage ();

  const NDArray vals = args(0).xarray_value ("__go_execute_callback__: invalid graphics object");

  std::string name = args(1).xstring_value ("__go_execute_callback__: invalid callback name");

  for (octave_idx_type i = 0; i < vals.numel (); i++)
    {
      double val = vals(i);

      graphics_handle h = gh_manager::lookup (val);

      if (! h.ok ())
        error ("__go_execute_callback__: invalid graphics object (= %g)", val);

      if (nargin == 2)
        gh_manager::execute_callback (h, name);
      else
        gh_manager::execute_callback (h, name, args(2));
    }

  return ovl ();
}

DEFUN (__image_pixel_size__, args, ,
       doc: /* -*- texinfo -*-
@deftypefn {} {@var{px}, @var{py}} __image_pixel_size__ (@var{h})
Internal function: returns the pixel size of the image in normalized units.
@end deftypefn */)
{
  if (args.length () != 1)
    print_usage ();

  double h = args(0).xdouble_value ("__image_pixel_size__: argument is not a handle");

  graphics_object go = gh_manager::get_object (h);
  if (! go || ! go.isa ("image"))
    error ("__image_pixel_size__: object is not an image");

  image::properties& ip =
    dynamic_cast<image::properties&> (go.get_properties ());

  Matrix dp = Matrix (1, 2);
  dp(0) = ip.pixel_xsize ();
  dp(1) = ip.pixel_ysize ();
  return ovl (dp);
}

gtk_manager *gtk_manager::instance = 0;

void
gtk_manager::create_instance (void)
{
  instance = new gtk_manager ();

  if (instance)
    singleton_cleanup_list::add (cleanup_instance);
}

graphics_toolkit
gtk_manager::do_get_toolkit (void) const
{
  graphics_toolkit retval;

  if (dtk.empty ())
    error ("no graphics toolkits are available!");

  const_loaded_toolkits_iterator pl = loaded_toolkits.find (dtk);

  if (pl == loaded_toolkits.end ())
    {
      const_available_toolkits_iterator pa = available_toolkits.find (dtk);

      if (pa == available_toolkits.end ())
        error ("default graphics toolkit '%s' is not available!",
               dtk.c_str ());

      octave_value_list args;
      args(0) = dtk;
      feval ("graphics_toolkit", args);

      pl = loaded_toolkits.find (dtk);

      if (pl == loaded_toolkits.end ())
        error ("failed to load %s graphics toolkit", dtk.c_str ());

      retval = pl->second;
    }
  else
    retval = pl->second;

  return retval;
}

void
gtk_manager::do_register_toolkit (const std::string& name)
{
  if (dtk.empty () || name == "qt"
      || (name == "fltk"
          && available_toolkits.find ("qt") == available_toolkits.end ()))
    dtk = name;

  available_toolkits.insert (name);
}

void
gtk_manager::do_unregister_toolkit (const std::string& name)
{
  available_toolkits.erase (name);

  if (dtk == name)
    {
      if (available_toolkits.empty ())
        dtk.clear ();
      else
        {
          const_available_toolkits_iterator pa = available_toolkits.begin ();

          dtk = *pa++;

          while (pa != available_toolkits.end ())
            {
              std::string tk_name = *pa++;

              if (tk_name == "qt"
                  || (tk_name == "fltk"
                      && (available_toolkits.find ("qt")
                          == available_toolkits.end ())))
                dtk = tk_name;
            }
        }
    }
}

DEFUN (available_graphics_toolkits, , ,
       doc: /* -*- texinfo -*-
@deftypefn {} {} available_graphics_toolkits ()
Return a cell array of registered graphics toolkits.
@seealso{graphics_toolkit, register_graphics_toolkit}
@end deftypefn */)
{
  gh_manager::auto_lock guard;

  return ovl (gtk_manager::available_toolkits_list ());
}

DEFUN (register_graphics_toolkit, args, ,
       doc: /* -*- texinfo -*-
@deftypefn {} {} register_graphics_toolkit (@var{toolkit})
List @var{toolkit} as an available graphics toolkit.
@seealso{available_graphics_toolkits}
@end deftypefn */)
{
  gh_manager::auto_lock guard;

  if (args.length () != 1)
    print_usage ();

  std::string name = args(0).xstring_value ("register_graphics_toolkit: TOOLKIT must be a string");

  gtk_manager::register_toolkit (name);

  return ovl ();
}

DEFUN (loaded_graphics_toolkits, , ,
       doc: /* -*- texinfo -*-
@deftypefn {} {} loaded_graphics_toolkits ()
Return a cell array of the currently loaded graphics toolkits.
@seealso{available_graphics_toolkits}
@end deftypefn */)
{
  gh_manager::auto_lock guard;

  return ovl (gtk_manager::loaded_toolkits_list ());
}

DEFUN (drawnow, args, ,
       doc: /* -*- texinfo -*-
@deftypefn  {} {} drawnow ()
@deftypefnx {} {} drawnow ("expose")
@deftypefnx {} {} drawnow (@var{term}, @var{file}, @var{debug_file})
Update figure windows and their children.

The event queue is flushed and any callbacks generated are executed.

With the optional argument @qcode{"expose"}, only graphic objects are
updated and no other events or callbacks are processed.

The third calling form of @code{drawnow} is for debugging and is
undocumented.
@seealso{refresh}
@end deftypefn */)
{
  static int drawnow_executing = 0;

  if (args.length () > 3)
    print_usage ();

  octave::unwind_protect frame;

  frame.protect_var (Vdrawnow_requested, false);
  frame.protect_var (drawnow_executing);

  // Redraw, unless we are in the middle of an existing redraw or deletion.
  if (++drawnow_executing <= 1 && ! delete_executing)
    {
      gh_manager::auto_lock guard;

      if (args.length () == 0 || args.length () == 1)
        {
          Matrix hlist = gh_manager::figure_handle_list (true);

          for (int i = 0; i < hlist.numel (); i++)
            {
              graphics_handle h = gh_manager::lookup (hlist(i));

              if (h.ok () && h != 0)
                {
                  graphics_object go = gh_manager::get_object (h);
                  figure::properties& fprops
                    = dynamic_cast<figure::properties&> (go.get_properties ());

                  if (fprops.is_modified ())
                    {
                      if (fprops.is_visible ())
                        {
                          gh_manager::unlock ();

                          fprops.get_toolkit ().redraw_figure (go);

                          gh_manager::lock ();
                        }

                      fprops.set_modified (false);
                    }
                }
            }

          bool do_events = true;

          if (args.length () == 1)
            {
              caseless_str val (args(0).xstring_value ("drawnow: first argument must be a string"));

              if (val.compare ("expose"))
                do_events = false;
              else
                error ("drawnow: invalid argument, 'expose' is only valid option");
            }

          if (do_events)
            {
              gh_manager::unlock ();

              gh_manager::process_events ();

              gh_manager::lock ();
            }
        }
      else if (args.length () >= 2 && args.length () <= 3)
        {
          std::string term, file, debug_file;

          term = args(0).xstring_value ("drawnow: TERM must be a string");

          file = args(1).xstring_value ("drawnow: FILE must be a string");

          if (file.empty ())
            error ("drawnow: empty output ''");
          else if (file.length () == 1 && file[0] == '|')
            error ("drawnow: empty pipe '|'");
          else if (file[0] != '|')
            {
              size_t pos = file.find_last_of (octave::sys::file_ops::dir_sep_chars ());

              if (pos != std::string::npos)
                {
                  std::string dirname = file.substr (0, pos+1);

                  octave::sys::file_stat fs (dirname);

                  if (! fs || ! fs.is_dir ())
                    error ("drawnow: nonexistent directory '%s'",
                           dirname.c_str ());

                }
            }

          debug_file = (args.length () > 2 ? args(2).xstring_value ("drawnow: DEBUG_FILE must be a string") : "");

          graphics_handle h = gcf ();

          if (! h.ok ())
            error ("drawnow: nothing to draw");

          graphics_object go = gh_manager::get_object (h);

          // FIXME: when using qt toolkit the print_figure method
          // returns immediately and Canvas::print doesn't have
          // enough time to lock the mutex before we lock it here
          // again.  We thus wait 50 ms (which may not be enough) to
          // give it a chance: see http://octave.1599824.n4.nabble.com/Printing-issues-with-Qt-toolkit-tp4673270.html

          gh_manager::unlock ();

          go.get_toolkit ().print_figure (go, term, file, debug_file);

          // FIXME: In ObjectProxy.cc ObjectProxy::init
          // we now use connect (..., Qt::BlockingQueuedConnection)
          // which should make the sleep unnecessary.
          // See bug #44463 and #48519
          // Remove it and the FIXME block above after testing.

          // octave_sleep (0.05);

          gh_manager::lock ();
        }
    }

  return ovl ();
}

DEFUN (addlistener, args, ,
       doc: /* -*- texinfo -*-
@deftypefn {} {} addlistener (@var{h}, @var{prop}, @var{fcn})
Register @var{fcn} as listener for the property @var{prop} of the graphics
object @var{h}.

Property listeners are executed (in order of registration) when the property
is set.  The new value is already available when the listeners are executed.

@var{prop} must be a string naming a valid property in @var{h}.

@var{fcn} can be a function handle, a string or a cell array whose first
element is a function handle.  If @var{fcn} is a function handle, the
corresponding function should accept at least 2 arguments, that will be
set to the object handle and the empty matrix respectively.  If @var{fcn}
is a string, it must be any valid octave expression.  If @var{fcn} is a cell
array, the first element must be a function handle with the same signature
as described above.  The next elements of the cell array are passed
as additional arguments to the function.

Example:

@example
@group
function my_listener (h, dummy, p1)
  fprintf ("my_listener called with p1=%s\n", p1);
endfunction

addlistener (gcf, "position", @{@@my_listener, "my string"@})
@end group
@end example

@seealso{addproperty, hggroup}
@end deftypefn */)
{
  gh_manager::auto_lock guard;

  int nargin = args.length ();

  if (nargin < 3 || nargin > 4)
    print_usage ();

  double h = args(0).xdouble_value ("addlistener: invalid handle H");

  std::string pname = args(1).xstring_value ("addlistener: PROP must be a string");

  graphics_handle gh = gh_manager::lookup (h);

  if (! gh.ok ())
    error ("addlistener: invalid graphics object (= %g)", h);

  graphics_object go = gh_manager::get_object (gh);

  go.add_property_listener (pname, args(2), POSTSET);

  if (args.length () == 4)
    {
      caseless_str persistent = args(3).string_value ();
      if (persistent.compare ("persistent"))
        go.add_property_listener (pname, args(2), PERSISTENT);
    }

  return ovl ();
}

DEFUN (dellistener, args, ,
       doc: /* -*- texinfo -*-
@deftypefn {} {} dellistener (@var{h}, @var{prop}, @var{fcn})
Remove the registration of @var{fcn} as a listener for the property
@var{prop} of the graphics object @var{h}.

The function @var{fcn} must be the same variable (not just the same value),
as was passed to the original call to @code{addlistener}.

If @var{fcn} is not defined then all listener functions of @var{prop}
are removed.

Example:

@example
@group
function my_listener (h, dummy, p1)
  fprintf ("my_listener called with p1=%s\n", p1);
endfunction

c = @{@@my_listener, "my string"@};
addlistener (gcf, "position", c);
dellistener (gcf, "position", c);
@end group
@end example

@end deftypefn */)
{
  gh_manager::auto_lock guard;

  if (args.length () < 2 || args.length () > 3)
    print_usage ();

  double h = args(0).xdouble_value ("dellistener: invalid handle");

  std::string pname = args(1).xstring_value ("dellistener: PROP must be a string");

  graphics_handle gh = gh_manager::lookup (h);

  if (! gh.ok ())
    error ("dellistener: invalid graphics object (= %g)", h);

  graphics_object go = gh_manager::get_object (gh);

  if (args.length () == 2)
    go.delete_property_listener (pname, octave_value (), POSTSET);
  else
    {
      if (args(2).is_string ()
          && args(2).string_value () == "persistent")
        {
          go.delete_property_listener (pname, octave_value (),
                                       PERSISTENT);
          go.delete_property_listener (pname, octave_value (),
                                       POSTSET);
        }
      else
        go.delete_property_listener (pname, args(2), POSTSET);
    }

  return ovl ();
}

DEFUN (addproperty, args, ,
       doc: /* -*- texinfo -*-
@deftypefn  {} {} addproperty (@var{name}, @var{h}, @var{type})
@deftypefnx {} {} addproperty (@var{name}, @var{h}, @var{type}, @var{arg}, @dots{})
Create a new property named @var{name} in graphics object @var{h}.

@var{type} determines the type of the property to create.  @var{args}
usually contains the default value of the property, but additional
arguments might be given, depending on the type of the property.

The supported property types are:

@table @code
@item string
A string property.  @var{arg} contains the default string value.

@item any
An @nospell{un-typed} property.  This kind of property can hold any octave
value.  @var{args} contains the default value.

@item radio
A string property with a limited set of accepted values.  The first
argument must be a string with all accepted values separated by
a vertical bar ('|').  The default value can be marked by enclosing
it with a '@{' '@}' pair.  The default value may also be given as
an optional second string argument.

@item boolean
A boolean property.  This property type is equivalent to a radio
property with "on|off" as accepted values.  @var{arg} contains
the default property value.

@item double
A scalar double property.  @var{arg} contains the default value.

@item handle
A handle property.  This kind of property holds the handle of a
graphics object.  @var{arg} contains the default handle value.
When no default value is given, the property is initialized to
the empty matrix.

@item data
A data (matrix) property.  @var{arg} contains the default data
value.  When no default value is given, the data is initialized to
the empty matrix.

@item color
A color property.  @var{arg} contains the default color value.
When no default color is given, the property is set to black.
An optional second string argument may be given to specify an
additional set of accepted string values (like a radio property).
@end table

@var{type} may also be the concatenation of a core object type and
a valid property name for that object type.  The property created
then has the same characteristics as the referenced property (type,
possible values, hidden state@dots{}).  This allows one to clone an
existing property into the graphics object @var{h}.

Examples:

@example
@group
addproperty ("my_property", gcf, "string", "a string value");
addproperty ("my_radio", gcf, "radio", "val_1|val_2|@{val_3@}");
addproperty ("my_style", gcf, "linelinestyle", "--");
@end group
@end example

@seealso{addlistener, hggroup}
@end deftypefn */)
{
  gh_manager::auto_lock guard;

  if (args.length () < 3)
    print_usage ();

  std::string name = args(0).xstring_value ("addproperty: NAME must be a string");

  double h = args(1).xdouble_value ("addproperty: invalid handle H");

  graphics_handle gh = gh_manager::lookup (h);

  if (! gh.ok ())
    error ("addproperty: invalid graphics object (= %g)", h);

  graphics_object go = gh_manager::get_object (gh);

  std::string type = args(2).xstring_value ("addproperty: TYPE must be a string");

  if (go.get_properties ().has_property (name))
    error ("addproperty: a '%s' property already exists in the graphics object",
           name.c_str ());

  property p = property::create (name, gh, type, args.splice (0, 3));

  go.get_properties ().insert_property (name, p);

  return ovl ();
}

octave_value
get_property_from_handle (double handle, const std::string& property,
                          const std::string& func)
{
  gh_manager::auto_lock guard;

  graphics_object go = gh_manager::get_object (handle);

  if (! go)
    error ("%s: invalid handle (= %g)", func.c_str (), handle);

  return ovl (go.get (caseless_str (property)));
}

bool
set_property_in_handle (double handle, const std::string& property,
                        const octave_value& arg, const std::string& func)
{
  gh_manager::auto_lock guard;

  int ret = false;
  graphics_object go = gh_manager::get_object (handle);

  if (! go)
    error ("%s: invalid handle (= %g)", func.c_str (), handle);

  go.set (caseless_str (property), arg);

  ret = true;

  return ret;
}

static bool
compare_property_values (const octave_value& ov1, const octave_value& ov2)
{
  octave_value_list args(2);

  args(0) = ov1;
  args(1) = ov2;

  octave_value_list result = feval ("isequal", args, 1);

  if (result.length () > 0)
    return result(0).bool_value ();

  return false;
}

static std::map<uint32_t, bool> waitfor_results;

static void
cleanup_waitfor_id (uint32_t id)
{
  waitfor_results.erase (id);
}

static void
do_cleanup_waitfor_listener (const octave_value& listener,
                             listener_mode mode = POSTSET)
{
  Cell c = listener.cell_value ();

  if (c.numel () >= 4)
    {
      double h = c(2).double_value ();

      caseless_str pname = c(3).string_value ();

      gh_manager::auto_lock guard;

      graphics_handle gh = gh_manager::lookup (h);

      if (gh.ok ())
        {
          graphics_object go = gh_manager::get_object (gh);

          if (go.get_properties ().has_property (pname))
            {
              go.get_properties ().delete_listener (pname, listener, mode);

              if (mode == POSTSET)
                go.get_properties ().delete_listener (pname, listener,
                                                      PERSISTENT);
            }
        }
    }
}

static void
cleanup_waitfor_postset_listener (const octave_value& listener)
{ do_cleanup_waitfor_listener (listener, POSTSET); }

static void
cleanup_waitfor_predelete_listener (const octave_value& listener)
{ do_cleanup_waitfor_listener (listener, PREDELETE); }

static octave_value_list
waitfor_listener (const octave_value_list& args, int)
{
  if (args.length () > 3)
    {
      uint32_t id = args(2).uint32_scalar_value ().value ();

      if (args.length () > 5)
        {
          double h = args(0).double_value ();

          caseless_str pname = args(4).string_value ();

          gh_manager::auto_lock guard;

          graphics_handle gh = gh_manager::lookup (h);

          if (gh.ok ())
            {
              graphics_object go = gh_manager::get_object (gh);
              octave_value pvalue = go.get (pname);

              if (compare_property_values (pvalue, args(5)))
                waitfor_results[id] = true;
            }
        }
      else
        waitfor_results[id] = true;
    }

  return ovl ();
}

static octave_value_list
waitfor_del_listener (const octave_value_list& args, int)
{
  if (args.length () > 2)
    {
      uint32_t id = args(2).uint32_scalar_value ().value ();

      waitfor_results[id] = true;
    }

  return ovl ();
}

DEFUN (waitfor, args, ,
       doc: /* -*- texinfo -*-
@deftypefn  {} {} waitfor (@var{h})
@deftypefnx {} {} waitfor (@var{h}, @var{prop})
@deftypefnx {} {} waitfor (@var{h}, @var{prop}, @var{value})
@deftypefnx {} {} waitfor (@dots{}, "timeout", @var{timeout})
Suspend the execution of the current program until a condition is
satisfied on the graphics handle @var{h}.

While the program is suspended graphics events are still processed normally,
allowing callbacks to modify the state of graphics objects.  This function
is reentrant and can be called from a callback, while another @code{waitfor}
call is pending at the top-level.

In the first form, program execution is suspended until the graphics object
@var{h} is destroyed.  If the graphics handle is invalid, the function
returns immediately.

In the second form, execution is suspended until the graphics object is
destroyed or the property named @var{prop} is modified.  If the graphics
handle is invalid or the property does not exist, the function returns
immediately.

In the third form, execution is suspended until the graphics object is
destroyed or the property named @var{prop} is set to @var{value}.  The
function @code{isequal} is used to compare property values.  If the graphics
handle is invalid, the property does not exist or the property is already
set to @var{value}, the function returns immediately.

An optional timeout can be specified using the property @code{timeout}.
This timeout value is the number of seconds to wait for the condition to be
true.  @var{timeout} must be at least 1.  If a smaller value is specified, a
warning is issued and a value of 1 is used instead.  If the timeout value is
not an integer, it is truncated towards 0.

To define a condition on a property named @code{timeout}, use the string
@code{\timeout} instead.

In all cases, typing CTRL-C stops program execution immediately.
@seealso{waitforbuttonpress, isequal}
@end deftypefn */)
{
  if (args.length () == 0)
    print_usage ();

  // return immediately if the graphics handle is invalid
  if (args(0).is_empty ())
    return ovl ();

  double h = args(0).xdouble_value ("waitfor: invalid handle value");

  caseless_str pname;

  octave::unwind_protect frame;

  static uint32_t id_counter = 0;
  uint32_t id = 0;

  int max_arg_index = 0;
  int timeout_index = -1;

  double timeout = 0;

  if (args.length () > 1)
    {
      pname = args(1).xstring_value ("waitfor: PROP must be a string");

      if (pname.empty ())
        error ("waitfor: PROP must be a non-empty string");

      if (pname != "timeout")
        {
          if (pname.compare ("\\timeout"))
            pname = "timeout";

          static octave_value wf_listener;

          if (! wf_listener.is_defined ())
            wf_listener =
              octave_value (new octave_builtin (waitfor_listener,
                                                "waitfor_listener"));

          max_arg_index++;
          if (args.length () > 2)
            {
              if (args(2).is_string ())
                {
                  caseless_str s = args(2).string_value ();

                  if (s.compare ("timeout"))
                    timeout_index = 2;
                  else
                    max_arg_index++;
                }
              else
                max_arg_index++;
            }

          Cell listener (1, max_arg_index >= 2 ? 5 : 4);

          id = id_counter++;
          frame.add_fcn (cleanup_waitfor_id, id);
          waitfor_results[id] = false;

          listener(0) = wf_listener;
          listener(1) = octave_uint32 (id);
          listener(2) = h;
          listener(3) = pname;

          if (max_arg_index >= 2)
            listener(4) = args(2);

          octave_value ov_listener (listener);

          gh_manager::auto_lock guard;

          graphics_handle gh = gh_manager::lookup (h);

          if (gh.ok ())
            {
              graphics_object go = gh_manager::get_object (gh);

              if (max_arg_index >= 2
                  && compare_property_values (go.get (pname), args(2)))
                waitfor_results[id] = true;
              else
                {

                  frame.add_fcn (cleanup_waitfor_postset_listener, ov_listener);
                  go.add_property_listener (pname, ov_listener, POSTSET);
                  go.add_property_listener (pname, ov_listener, PERSISTENT);

                  if (go.get_properties ().has_dynamic_property (pname))
                    {
                      static octave_value wf_del_listener;

                      if (! wf_del_listener.is_defined ())
                        wf_del_listener =
                          octave_value (new octave_builtin
                                        (waitfor_del_listener,
                                         "waitfor_del_listener"));

                      Cell del_listener (1, 4);

                      del_listener(0) = wf_del_listener;
                      del_listener(1) = octave_uint32 (id);
                      del_listener(2) = h;
                      del_listener(3) = pname;

                      octave_value ov_del_listener (del_listener);

                      frame.add_fcn (cleanup_waitfor_predelete_listener,
                                     ov_del_listener);
                      go.add_property_listener (pname, ov_del_listener,
                                                PREDELETE);
                    }
                }
            }
        }
    }

  if (timeout_index < 0 && args.length () > (max_arg_index + 1))
    {
      caseless_str s = args(max_arg_index + 1).xstring_value ("waitfor: invalid parameter, expected 'timeout'");

      if (! s.compare ("timeout"))
        error ("waitfor: invalid parameter '%s'", s.c_str ());

      timeout_index = max_arg_index + 1;
    }

  if (timeout_index >= 0)
    {
      if (args.length () <= (timeout_index + 1))
        error ("waitfor: missing TIMEOUT value");

      timeout = args(timeout_index + 1).xscalar_value ("waitfor: TIMEOUT must be a scalar >= 1");

      if (timeout < 1)
        {
          warning ("waitfor: TIMEOUT value must be >= 1, using 1 instead");
          timeout = 1;
        }
    }

  // FIXME: There is still a "hole" in the following loop.  The code
  //        assumes that an object handle is unique, which is a fair
  //        assumption, except for figures.  If a figure is destroyed
  //        then recreated with the same figure ID, within the same
  //        run of event hooks, then the figure destruction won't be
  //        caught and the loop will not stop.  This is an unlikely
  //        possibility in practice, though.
  //
  //        Using deletefcn callback is also unreliable as it could be
  //        modified during a callback execution and the waitfor loop
  //        would not stop.
  //
  //        The only "good" implementation would require object
  //        listeners, similar to property listeners.

  octave::sys::time start;

  if (timeout > 0)
    start.stamp ();

  while (true)
    {
      if (true)
        {
          gh_manager::auto_lock guard;

          graphics_handle gh = gh_manager::lookup (h);

          if (gh.ok ())
            {
              if (! pname.empty () && waitfor_results[id])
                break;
            }
          else
            break;
        }

      octave_sleep (0.1); // FIXME: really needed?

      octave_quit ();

      octave::command_editor::run_event_hooks ();

      if (timeout > 0)
        {
          octave::sys::time now;

          if (start + timeout < now)
            break;
        }
    }

  return ovl ();
}

DEFUN (__zoom__, args, ,
       doc: /* -*- texinfo -*-
@deftypefn  {} {} __zoom__ (@var{axes}, @var{mode}, @var{factor})
@deftypefnx {} {} __zoom__ (@var{axes}, "out")
@deftypefnx {} {} __zoom__ (@var{axes}, "reset")
Undocumented internal function.
@end deftypefn */)
{
  int nargin = args.length ();

  if (nargin != 2 && nargin != 3)
    print_usage ();

  double h = args(0).double_value ();

  gh_manager::auto_lock guard;

  graphics_handle handle = gh_manager::lookup (h);

  if (! handle.ok ())
    error ("__zoom__: invalid handle");

  graphics_object ax = gh_manager::get_object (handle);

  axes::properties& ax_props =
    dynamic_cast<axes::properties&> (ax.get_properties ());

  if (nargin == 2)
    {
      std::string opt = args(1).string_value ();

      if (opt == "out" || opt == "reset")
        {
          if (opt == "out")
            {
              ax_props.clear_zoom_stack ();
              Vdrawnow_requested = true;
            }
          else
            ax_props.clear_zoom_stack (false);
        }
    }
  else
    {
      std::string mode = args(1).string_value ();
      double factor = args(2).scalar_value ();

      ax_props.zoom (mode, factor);
      Vdrawnow_requested = true;
    }

  return ovl ();
}
<|MERGE_RESOLUTION|>--- conflicted
+++ resolved
@@ -6343,9 +6343,6 @@
 }
 
 void
-<<<<<<< HEAD
-axes::properties::update_font (std::string prop)
-=======
 axes::properties::update_label_color (handle_property label, 
                                       color_property col)
 {
@@ -6353,8 +6350,7 @@
 }
 
 void
-axes::properties::update_font (void)
->>>>>>> e2d436d1
+axes::properties::update_font (std::string prop)
 {
   if (! prop.empty ())
     {
