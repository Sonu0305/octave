--- conflicted
+++ resolved
@@ -66,10 +66,5 @@
 octave_ostrstream::create (std::ios::openmode arg_md,
                            octave::mach_info::float_format flt_fmt)
 {
-<<<<<<< HEAD
   return octave::stream (new octave_ostrstream (arg_md, flt_fmt));
-}
-=======
-  return octave_stream (new octave_ostrstream (arg_md, flt_fmt));
-}
->>>>>>> 0b8d3ea4
+}