--- conflicted
+++ resolved
@@ -791,22 +791,6 @@
                   tst(i-1) = tst(i);
                 }
 
-<<<<<<< HEAD
-  void error_system::display_exception (const execution_exception& ee) const
-  {
-    // FIXME: How should we handle beep_on_error?
-
-    ee.display (octave_diary);
-
-    // FIXME: Handle display using an event manager message so that the
-    // GUI or other client can receive error messages without needing to
-    // capture them from std::cerr or some other stream.
-
-    event_manager& evmgr = m_interpreter.get_event_manager ();
-
-    evmgr.display_exception (ee, m_beep_on_error);
-  }
-=======
               tid.resize (dim_vector (1, nel-1));
               tst.resize (dim_vector (1, nel-1));
             }
@@ -917,17 +901,6 @@
   last_error_stack (make_stack_map (ee.stack_info ()));
 }
 
-// DEPRECATED in Octave 7.
-void error_system::display_exception (const execution_exception& ee,
-                                      std::ostream& os) const
-{
-  if (m_beep_on_error)
-    os << "\a";
-
-  ee.display (octave_diary);
-  ee.display (os);
-}
-
 void error_system::display_exception (const execution_exception& ee) const
 {
   // FIXME: How should we handle beep_on_error?
@@ -942,7 +915,6 @@
 
   evmgr.display_exception (ee, m_beep_on_error);
 }
->>>>>>> ea9440de
 
 OCTAVE_END_NAMESPACE(octave)
 
