--- conflicted
+++ resolved
@@ -1527,17 +1527,11 @@
 {
 public:
 
-<<<<<<< HEAD
   mxArray_base_full () = delete;
 
-  mxArray_base_full (bool interleaved, mxClassID id, mwSize ndims,
-                     const mwSize *dims, bool init = true)
-    : mxArray_matlab (interleaved, id, ndims, dims),
-=======
   mxArray_base_full (bool interleaved, bool is_complex, mxClassID id,
                      mwSize ndims, const mwSize *dims, bool init = true)
     : mxArray_matlab (interleaved, is_complex, id, ndims, dims),
->>>>>>> 7f07ecc3
       m_pr (mxArray::alloc (init, get_number_of_elements (), get_element_size ()))
   { }
 
@@ -2270,17 +2264,11 @@
 {
 public:
 
-<<<<<<< HEAD
   mxArray_base_sparse () = delete;
 
-  mxArray_base_sparse (bool interleaved, mxClassID id, mwSize m, mwSize n,
-                       mwSize nzmax)
-    : mxArray_matlab (interleaved, id, m, n),
-=======
   mxArray_base_sparse (bool interleaved, bool is_complex,
                        mxClassID id, mwSize m, mwSize n, mwSize nzmax)
     : mxArray_matlab (interleaved, is_complex, id, m, n),
->>>>>>> 7f07ecc3
 
       m_nzmax (nzmax > 0 ? nzmax : 1),
       m_ir (static_cast<mwIndex *> (mxArray::calloc (m_nzmax, sizeof (mwIndex)))),
@@ -2876,36 +2864,18 @@
   mxArray_cell () = delete;
 
   mxArray_cell (bool interleaved, mwSize ndims, const mwSize *dims)
-<<<<<<< HEAD
-    : mxArray_matlab (interleaved, mxCELL_CLASS, ndims, dims),
+    : mxArray_matlab (interleaved, false, mxCELL_CLASS, ndims, dims),
       m_data (static_cast<mxArray **> (mxArray::calloc (get_number_of_elements (), sizeof (mxArray *))))
   { }
 
   mxArray_cell (bool interleaved, const dim_vector& dv)
-    : mxArray_matlab (interleaved, mxCELL_CLASS, dv),
+    : mxArray_matlab (interleaved, false, mxCELL_CLASS, dv),
       m_data (static_cast<mxArray **> (mxArray::calloc (get_number_of_elements (), sizeof (mxArray *))))
   { }
 
   mxArray_cell (bool interleaved, mwSize m, mwSize n)
-    : mxArray_matlab (interleaved, mxCELL_CLASS, m, n),
+    : mxArray_matlab (interleaved, false, mxCELL_CLASS, m, n),
       m_data (static_cast<mxArray **> (mxArray::calloc (get_number_of_elements (), sizeof (mxArray *))))
-=======
-    : mxArray_matlab (interleaved, false, mxCELL_CLASS, ndims, dims),
-      m_data (static_cast<mxArray * *> (
-                mxArray::calloc (get_number_of_elements (), sizeof (mxArray *))))
-  { }
-
-  mxArray_cell (bool interleaved, const dim_vector& dv)
-    : mxArray_matlab (interleaved, false, mxCELL_CLASS, dv),
-      m_data (static_cast<mxArray * *> (
-                mxArray::calloc (get_number_of_elements (), sizeof (mxArray *))))
-  { }
-
-  mxArray_cell (bool interleaved, mwSize m, mwSize n)
-    : mxArray_matlab (interleaved, false, mxCELL_CLASS, m, n),
-      m_data (static_cast<mxArray * *> (
-                mxArray::calloc (get_number_of_elements (), sizeof (mxArray *))))
->>>>>>> 7f07ecc3
   { }
 
 private:
