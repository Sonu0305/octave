////////////////////////////////////////////////////////////////////////
//
// Copyright (C) 1995-2023 The Octave Project Developers
//
// See the file COPYRIGHT.md in the top-level directory of this
// distribution or <https://octave.org/copyright/>.
//
// This file is part of Octave.
//
// Octave is free software: you can redistribute it and/or modify it
// under the terms of the GNU General Public License as published by
// the Free Software Foundation, either version 3 of the License, or
// (at your option) any later version.
//
// Octave is distributed in the hope that it will be useful, but
// WITHOUT ANY WARRANTY; without even the implied warranty of
// MERCHANTABILITY or FITNESS FOR A PARTICULAR PURPOSE.  See the
// GNU General Public License for more details.
//
// You should have received a copy of the GNU General Public License
// along with Octave; see the file COPYING.  If not, see
// <https://www.gnu.org/licenses/>.
//
////////////////////////////////////////////////////////////////////////

#if defined (HAVE_CONFIG_H)
#  include "config.h"
#endif

#include "lo-regexp.h"
#include "str-vec.h"

#include "builtin-defun-decls.h"
#include "call-stack.h"
#include "defun.h"
#include "interpreter.h"
#include "interpreter-private.h"
#include "oct-map.h"
#include "ov.h"
#include "ov-fcn-handle.h"
#include "ov-fcn.h"
#include "ov-usr-fcn.h"
#include "pager.h"
#if defined (OCTAVE_ENABLE_BYTECODE_EVALUATOR)
#  include "pt-bytecode-vm.h"
#endif
#include "stack-frame.h"
#include "syminfo.h"
#include "symrec.h"
#include "symscope.h"
#include "variables.h"

OCTAVE_BEGIN_NAMESPACE(octave)

// Use static fields for the best efficiency.
// NOTE: C++0x will allow these two to be merged into one.
static const char *bt_fieldnames[] =
{ "file", "name", "line", "column", nullptr };

static const octave_fields bt_fields (bt_fieldnames);

call_stack::call_stack (tree_evaluator& evaluator)
  : m_evaluator (evaluator), m_cs (), m_curr_frame (0),
    m_max_stack_depth (1024), m_global_values ()
{
  push (symbol_scope ("top scope"));
}

octave_function *
call_stack::current_function (bool skip_first) const
{
  if (m_cs.empty ())
    error ("current_function: call stack is empty");

  octave_function *fcn = nullptr;

  std::size_t idx = m_curr_frame;

  if (idx > 0 && skip_first)
    --idx;

  while (true)
    {
      fcn = m_cs[idx]->function ();

      if (fcn || idx == 0)
        break;

      --idx;
    }

  return fcn;
}

int
call_stack::current_line () const
{
  int retval = -1;

  if (! m_cs.empty ())
    {
      const std::shared_ptr<stack_frame> elt = m_cs[m_curr_frame];
      retval = elt->line ();
    }

  return retval;
}

int
call_stack::current_column () const
{
  int retval = -1;

  if (! m_cs.empty ())
    {
      const std::shared_ptr<stack_frame> elt = m_cs[m_curr_frame];
      retval = elt->column ();
    }

  return retval;
}

octave_user_code *
call_stack::current_user_code () const
{
  // Start at current frame.

  std::size_t xframe = find_current_user_frame ();

  if (xframe > 0)
    {
      const std::shared_ptr<stack_frame> elt = m_cs[xframe];

      octave_function *f = elt->function ();

      if (f && f->is_user_code ())
        return dynamic_cast<octave_user_code *> (f);
    }

  return nullptr;
}

int
call_stack::current_user_code_line () const
{
  // Start at current frame.

  std::size_t xframe = find_current_user_frame ();

  if (xframe > 0)
    {
      const std::shared_ptr<stack_frame> elt = m_cs[xframe];

      octave_function *f = elt->function ();

      if (f && f->is_user_code ())
        {
          int line = elt->line ();

          if (line > 0)
            return line;
        }
    }

  return -1;
}

int
call_stack::current_user_code_column () const
{
  // Start at current frame.

  std::size_t xframe = find_current_user_frame ();

  if (xframe > 0)
    {
      const std::shared_ptr<stack_frame> elt = m_cs[xframe];

      octave_function *f = elt->function ();

      if (f && f->is_user_code ())
        {
          int column = elt->column ();

          if (column > 0)
            return column;
        }
    }

  return -1;
}

unwind_protect *
call_stack::curr_fcn_unwind_protect_frame ()
{
  // Start at current frame.

  std::size_t xframe = find_current_user_frame ();

  if (xframe > 0)
    {
      const std::shared_ptr<stack_frame> elt = m_cs[xframe];

      octave_function *f = elt->function ();

      if (f && f->is_user_code ())
        return elt->unwind_protect_frame ();
    }

  return nullptr;
}

octave_user_code *
call_stack::debug_user_code () const
{
  octave_user_code *retval = nullptr;

  // This should never happen...
  if (m_curr_frame == 0)
    return retval;

  std::size_t i = m_curr_frame;

  while (i != 0)
    {
      const std::shared_ptr<stack_frame> elt = m_cs[i--];

      octave_function *f = elt->function ();

      if (f && f->is_user_code ())
        {
          retval = dynamic_cast<octave_user_code *> (f);
          break;
        }
    }

  return retval;
}

int
call_stack::debug_user_code_line () const
{
  int retval = -1;

  // This should never happen...
  if (m_curr_frame == 0)
    return retval;

  std::size_t i = m_curr_frame;

  while (i != 0)
    {
      const std::shared_ptr<stack_frame> elt = m_cs[i--];

      octave_function *f = elt->function ();

      if (f && f->is_user_code ())
        {
          if (elt->line ())
            {
              retval = elt->line ();
              break;
            }
        }
    }

  return retval;
}

int
call_stack::debug_user_code_column () const
{
  int retval = -1;

  // This should never happen...
  if (m_curr_frame == 0)
    return retval;

  // Start looking with the caller of the calling debug function.
  std::size_t i = m_curr_frame;

  while (i != 0)
    {
      const std::shared_ptr<stack_frame> elt = m_cs[i--];

      octave_function *f = elt->function ();

      if (f && f->is_user_code ())
        {
          if (elt->column ())
            {
              retval = elt->column ();
              break;
            }
        }
    }

  return retval;
}

std::string
call_stack::get_dispatch_class () const
{
  return m_cs[m_curr_frame]->get_dispatch_class ();
}

void
call_stack::set_dispatch_class (const std::string& class_name)
{
  m_cs[m_curr_frame]->set_dispatch_class (class_name);
}

bool
call_stack::is_class_method_executing (std::string& dispatch_class) const
{
  dispatch_class = "";

  octave_function *f = current_function ();

  bool retval = (f && f->is_class_method ());

  if (retval)
    dispatch_class = f->dispatch_class ();

  return retval;
}

bool
call_stack::is_class_constructor_executing (std::string& dispatch_class) const
{
  dispatch_class = "";

  octave_function *f = current_function ();

  bool retval = (f && f->is_class_constructor ());

  if (retval)
    dispatch_class = f->dispatch_class ();

  return retval;
}

bool
call_stack::all_scripts () const
{
  bool retval = true;

  auto p = m_cs.cend ();

  while (p != m_cs.cbegin ())
    {
      const std::shared_ptr<stack_frame> elt = *(--p);

      octave_function *f = elt->function ();

      if (f && ! f->is_user_script ())
        {
          retval = false;
          break;
        }
    }

  return retval;
}

void call_stack::get_new_frame_index_and_links
(std::size_t& new_frame_idx, std::shared_ptr<stack_frame>& parent_link,
 std::shared_ptr<stack_frame>& static_link) const
{
  // FIXME: is there a better way?

  std::size_t prev_frame_idx = m_curr_frame;

  new_frame_idx = m_cs.size ();

  // m_max_stack_depth should never be less than zero.
  if (new_frame_idx > static_cast<std::size_t> (m_max_stack_depth))
    error ("max_stack_depth exceeded");

  // There can't be any links to previous frames if this is the first
  // frame on the stack.

  if (new_frame_idx == 0)
    return;

  parent_link = m_cs[prev_frame_idx];

  octave_function *t_fcn = parent_link->function ();

  static_link = (t_fcn
                 ? (t_fcn->is_user_code ()
                    ? parent_link : parent_link->static_link ())
                 : parent_link);
}

void
call_stack::push (const symbol_scope& scope)
{
  std::size_t new_frame_idx;
  std::shared_ptr<stack_frame> parent_link;
  std::shared_ptr<stack_frame> static_link;

  get_new_frame_index_and_links (new_frame_idx, parent_link, static_link);

  std::shared_ptr<stack_frame>
  new_frame (stack_frame::create (m_evaluator, scope, new_frame_idx,
                                  parent_link, static_link));

  m_cs.push_back (new_frame);

  m_curr_frame = new_frame_idx;
}

void
call_stack::push (octave_user_function *fcn,
                  const std::shared_ptr<stack_frame>& closure_frames)
{
  std::size_t new_frame_idx;
  std::shared_ptr<stack_frame> parent_link;
  std::shared_ptr<stack_frame> static_link;

  get_new_frame_index_and_links (new_frame_idx, parent_link, static_link);

  std::shared_ptr<stack_frame>
  new_frame (stack_frame::create (m_evaluator, fcn, new_frame_idx,
                                  parent_link, static_link,
                                  closure_frames));

  m_cs.push_back (new_frame);

  m_curr_frame = new_frame_idx;
}

void
call_stack::push (octave_user_function *fcn,
                  const stack_frame::local_vars_map& local_vars,
                  const std::shared_ptr<stack_frame>& closure_frames)
{
  std::size_t new_frame_idx;
  std::shared_ptr<stack_frame> parent_link;
  std::shared_ptr<stack_frame> static_link;

  get_new_frame_index_and_links (new_frame_idx, parent_link, static_link);

  std::shared_ptr<stack_frame>
  new_frame (stack_frame::create (m_evaluator, fcn, new_frame_idx,
                                  parent_link, static_link, local_vars,
                                  closure_frames));

  m_cs.push_back (new_frame);

  m_curr_frame = new_frame_idx;
}

void
call_stack::push (octave_user_script *script)
{
  std::size_t new_frame_idx;
  std::shared_ptr<stack_frame> parent_link;
  std::shared_ptr<stack_frame> static_link;

  get_new_frame_index_and_links (new_frame_idx, parent_link, static_link);

  std::shared_ptr<stack_frame>
  new_frame (stack_frame::create (m_evaluator, script, new_frame_idx,
                                  parent_link, static_link));

  m_cs.push_back (new_frame);

  m_curr_frame = new_frame_idx;
}

<<<<<<< HEAD
#if defined (OCTAVE_ENABLE_BYTECODE_EVALUATOR)

void call_stack::push (vm &vm, octave_user_script *fcn, int nargout, int nargin)
{
  std::size_t new_frame_idx;
  std::shared_ptr<stack_frame> parent_link;
  std::shared_ptr<stack_frame> static_link;

  get_new_frame_index_and_links (new_frame_idx, parent_link, static_link);

  std::shared_ptr<stack_frame> new_frame =
    stack_frame::create_bytecode (
       m_evaluator,
       fcn,
       vm,
       new_frame_idx, // ??? index
       parent_link,
       static_link,
       nargout,
       nargin);

  m_cs.push_back (new_frame);

  m_curr_frame = new_frame_idx;
}

void call_stack::push (vm &vm, octave_user_function *fcn, int nargout, int nargin,
                       const std::shared_ptr<stack_frame>& closure_frames)
{
  std::size_t new_frame_idx;
  std::shared_ptr<stack_frame> parent_link;
  std::shared_ptr<stack_frame> static_link;

  get_new_frame_index_and_links (new_frame_idx, parent_link, static_link);

  std::shared_ptr<stack_frame> new_frame
    = stack_frame::create_bytecode (m_evaluator, fcn, vm,
                                    new_frame_idx,
                                    parent_link, static_link, closure_frames,
                                    nargout, nargin);

  m_cs.push_back (new_frame);

  m_curr_frame = new_frame_idx;
}

void call_stack::push (vm &vm, octave_user_function *fcn, int nargout, int nargin)
{
  std::size_t new_frame_idx;
  std::shared_ptr<stack_frame> parent_link;
  std::shared_ptr<stack_frame> static_link;

  get_new_frame_index_and_links (new_frame_idx, parent_link, static_link);

  std::shared_ptr<stack_frame> new_frame
    = stack_frame::create_bytecode (m_evaluator, fcn, vm,
                                    new_frame_idx, // ??? index
                                    parent_link, static_link,
                                    nargout, nargin);

  m_cs.push_back (new_frame);

  m_curr_frame = new_frame_idx;
}

#endif

void call_stack::push (octave_function *fcn)
=======
void
call_stack::push (octave_function *fcn)
>>>>>>> 773f4643
{
  std::size_t new_frame_idx;
  std::shared_ptr<stack_frame> parent_link;
  std::shared_ptr<stack_frame> static_link;

  get_new_frame_index_and_links (new_frame_idx, parent_link, static_link);

  std::shared_ptr<stack_frame>
  new_frame (stack_frame::create (m_evaluator, fcn, new_frame_idx,
                                  parent_link, static_link));

  m_cs.push_back (new_frame);

  m_curr_frame = new_frame_idx;
}

bool
call_stack::goto_frame (std::size_t n, bool verbose)
{
  bool retval = false;

  if (n < m_cs.size ())
    {
      retval = true;

      m_curr_frame = n;

      if (verbose)
        {
          const std::shared_ptr<stack_frame> elt = m_cs[n];

          elt->display_stopped_in_message (octave_stdout);
        }
    }

  return retval;
}

std::size_t
call_stack::find_current_user_frame () const
{
  std::size_t user_frame = m_curr_frame;

  std::shared_ptr<stack_frame> frm = m_cs[user_frame];

  if (! (frm->is_user_fcn_frame () || frm->is_user_script_frame ()
         || frm->is_scope_frame () || frm->is_bytecode_fcn_frame()))
    {
      frm = frm->static_link ();

      user_frame = frm->index ();
    }

  return user_frame;
}

std::shared_ptr<stack_frame>
call_stack::current_user_frame () const
{
  std::size_t frame = find_current_user_frame ();

  return m_cs[frame];
}

// Go to the Nth frame (up if N is negative or down if positive) in
// the call stack that corresponds to a script, function, or scope
// beginning with the frame indexed by START.

std::size_t
call_stack::dbupdown (std::size_t start, int n, bool verbose)
{
  if (start >= m_cs.size ())
    error ("invalid stack frame");

  // Can't go up from here.

  if (start == 0 && n < 0)
    {
      if (verbose)
        m_cs[start]->display_stopped_in_message (octave_stdout);

      return start;
    }

  std::shared_ptr<stack_frame> frm = m_cs[start];

  if (! (frm && (frm->is_user_fcn_frame ()
                 || frm->is_user_script_frame ()
                 || frm->is_scope_frame ()
                 || frm->is_bytecode_fcn_frame ())))
    error ("call_stack::dbupdown: invalid initial frame in call stack!");

  // Use index into the call stack to begin the search.  At this point
  // we iterate up or down using indexing instead of static links
  // because ... FIXME: it's a bit complicated, but deserves
  // explanation.  May be easiest with some pictures of the call stack
  // for an example or two.

  std::size_t xframe = frm->index ();

  if (n == 0)
    {
      if (verbose)
        frm->display_stopped_in_message (octave_stdout);

      return xframe;
    }

  int incr = 0;

  if (n < 0)
    {
      incr = -1;
      n = -n;
    }
  else if (n > 0)
    incr = 1;

  std::size_t last_good_frame = 0;

  while (true)
    {
      frm = m_cs[xframe];

      if (frm->is_user_fcn_frame () || frm->is_user_script_frame ()
          || frm->is_scope_frame () || frm->is_bytecode_fcn_frame ())
        {
          last_good_frame = xframe;

          if (n == 0)
            break;

          n--;
        }

      xframe += incr;

      if (xframe == 0)
        {
          last_good_frame = 0;
          break;
        }

      if (xframe == m_cs.size ())
        break;
    }

  if (verbose)
    m_cs[last_good_frame]->display_stopped_in_message (octave_stdout);

  return last_good_frame;
}

// Like dbupdown above but find the starting frame automatically from
// the current frame.  If the current frame is already a user
// function, script, or scope frame, use that.  Otherwise, follow
// the static link for the current frame.  If that is not a user
// function, script or scope frame then there is an error in the
// implementation.

std::size_t
call_stack::dbupdown (int n, bool verbose)
{
  std::size_t start = find_current_user_frame ();

  return dbupdown (start, n, verbose);
}

// May be used to temporarily change the value ov m_curr_frame inside
// a function like evalin.  If used in a function like dbup, the new
// value of m_curr_frame would be wiped out when dbup returns and the
// stack frame for dbup is popped.

void
call_stack::goto_caller_frame ()
{
  std::size_t start = find_current_user_frame ();

  std::shared_ptr<stack_frame> caller_frame = m_cs[start]->static_link ();

  // Allow evalin ('caller', ...) to work when called from the
  // top-level prompt.

  m_curr_frame = caller_frame ? caller_frame->index () : 0;
}

void
call_stack::goto_base_frame ()
{
  if (m_curr_frame > 0)
    m_curr_frame = 0;
}

std::list<std::shared_ptr<stack_frame>>
                                     call_stack::backtrace_frames (octave_idx_type& curr_user_frame) const
{
  std::list<std::shared_ptr<stack_frame>> frames;

  // curr_frame is the index to the current frame in the overall call
  // stack, which includes any compiled function frames and scope
  // frames.  The curr_user_frame value we set is the index into the
  // subset of frames returned in the octave_map object.

  std::size_t curr_frame = find_current_user_frame ();

  // Don't include top-level stack frame in the list.

  for (std::size_t n = m_cs.size () - 1; n > 0; n--)
    {
      std::shared_ptr<stack_frame> frm = m_cs[n];

      if (frm->is_user_script_frame () || frm->is_user_fcn_frame ()
          || frm->is_scope_frame () || frm->is_bytecode_fcn_frame())
        {
          if (frm->index () == curr_frame)
            curr_user_frame = frames.size ();

          frames.push_back (frm);
        }

      if (n == 0)
        break;
    }

  return frames;
}

std::list<std::shared_ptr<stack_frame>>
                                     call_stack::backtrace_frames () const
{
  octave_idx_type curr_user_frame = -1;

  return backtrace_frames (curr_user_frame);
}

std::list<frame_info>
call_stack::backtrace_info (octave_idx_type& curr_user_frame,
                            bool print_subfn) const
{
  std::list<std::shared_ptr<stack_frame>> frames
                                       = backtrace_frames (curr_user_frame);

  std::list<frame_info> retval;

  for (const auto& frm : frames)
    {
      if (frm->is_user_script_frame () || frm->is_user_fcn_frame ()
          || frm->is_scope_frame () || frm->is_bytecode_fcn_frame())
        {
          retval.push_back (frame_info (frm->fcn_file_name (),
                                        frm->fcn_name (print_subfn),
                                        frm->line (), frm->column ()));
        }
    }

  return retval;
}

std::list<frame_info>
call_stack::backtrace_info () const
{
  octave_idx_type curr_user_frame = -1;

  return backtrace_info (curr_user_frame, true);
}

octave_map
call_stack::backtrace (octave_idx_type& curr_user_frame,
                       bool print_subfn) const
{
  std::list<std::shared_ptr<stack_frame>> frames
                                       = backtrace_frames (curr_user_frame);

  std::size_t nframes = frames.size ();

  octave_map retval (dim_vector (nframes, 1), bt_fields);

  Cell& file = retval.contents (0);
  Cell& name = retval.contents (1);
  Cell& line = retval.contents (2);
  Cell& column = retval.contents (3);

  octave_idx_type k = 0;

  for (const auto& frm : frames)
    {
      if (frm->is_user_script_frame () || frm->is_user_fcn_frame ()
          || frm->is_scope_frame () || frm->is_bytecode_fcn_frame())
        {
          file(k) = frm->fcn_file_name ();
          name(k) = frm->fcn_name (print_subfn);
          line(k) = frm->line ();
          column(k) = frm->column ();

          k++;
        }
    }

  return retval;
}

octave_map
call_stack::backtrace () const
{
  octave_idx_type curr_user_frame = -1;

  return backtrace (curr_user_frame, true);
}

octave_map
call_stack::empty_backtrace () const
{
  return octave_map (dim_vector (0, 1), bt_fields);
}

void
call_stack::pop ()
{
  // Never pop top scope.
  // FIXME: is it possible for this case to happen?

  if (m_cs.size () > 1)
    {
      std::shared_ptr<stack_frame> elt = m_cs.back ();

      std::shared_ptr<stack_frame> caller = elt->parent_link ();

      m_curr_frame = caller->index ();

      if (elt->is_closure_context ())
        elt->break_closure_cycles (elt);

      elt->clear_parent_static_link ();

      m_cs.pop_back ();
    }
}

std::shared_ptr<stack_frame>
call_stack::pop_return ()
{
  if (!m_cs.empty ())
    {
      std::shared_ptr<stack_frame> elt = std::move (m_cs.back ());
      m_cs.pop_back ();

      m_curr_frame = elt->parent_frame_index ();

      if (elt->is_closure_context ())
        elt->break_closure_cycles (elt);

      elt->clear_parent_static_link ();

      return elt;
    }

  return nullptr;
}

void
call_stack::clear ()
{
  while (! m_cs.empty ())
    pop ();
}

symbol_info_list
call_stack::all_variables ()
{
  return m_cs[m_curr_frame]->all_variables ();
}

std::list<std::string>
call_stack::global_variable_names () const
{
  std::list<std::string> retval;

  for (const auto& nm_ov : m_global_values)
    {
      if (nm_ov.second.is_defined ())
        retval.push_back (nm_ov.first);
    }

  retval.sort ();

  return retval;
}

std::list<std::string>
call_stack::top_level_variable_names () const
{
  return m_cs[0]->variable_names ();
}

std::list<std::string>
call_stack::variable_names () const
{
  return m_cs[m_curr_frame]->variable_names ();
}

void
call_stack::clear_global_variable (const std::string& name)
{
  auto p = m_global_values.find (name);

  if (p != m_global_values.end ())
    p->second = octave_value ();
}

void
call_stack::clear_global_variable_pattern (const std::string& pattern)
{
  symbol_match pat (pattern);

  for (auto& nm_ov : m_global_values)
    {
      if (pat.match (nm_ov.first))
        nm_ov.second = octave_value ();
    }
}

void
call_stack::clear_global_variable_regexp (const std::string& pattern)
{
  regexp pat (pattern);

  for (auto& nm_ov : m_global_values)
    {
      if (pat.is_match (nm_ov.first))
        nm_ov.second = octave_value ();
    }
}

void
call_stack::clear_global_variables ()
{
  for (auto& nm_ov : m_global_values)
    nm_ov.second = octave_value ();
}

symbol_info_list
call_stack::glob_symbol_info (const std::string& pattern) const
{
  return m_cs[m_curr_frame]->glob_symbol_info (pattern);
}

symbol_info_list
call_stack::regexp_symbol_info (const std::string& pattern) const
{
  return m_cs[m_curr_frame]->regexp_symbol_info (pattern);
}

symbol_info_list
call_stack::get_symbol_info ()
{
  return m_cs[m_curr_frame]->get_symbol_info ();
}

symbol_info_list
call_stack::top_scope_symbol_info () const
{
  return m_cs[0]->get_symbol_info ();
}

octave_value
call_stack::max_stack_depth (const octave_value_list& args,
                             int nargout)
{
  return set_internal_variable (m_max_stack_depth, args, nargout,
                                "max_stack_depth", 0);
}

void
call_stack::make_persistent (const symbol_record& sym)
{
  m_cs[m_curr_frame]->make_persistent (sym);
}

void
call_stack::make_global (const symbol_record& sym)
{
  m_cs[m_curr_frame]->make_global (sym);
}

octave_value
call_stack::global_varval (const std::string& name) const
{
  auto p = m_global_values.find (name);

  return p == m_global_values.end () ? octave_value () : p->second;
}

octave_value&
call_stack::global_varref (const std::string& name)
{
  return m_global_values[name];
}

octave_value
call_stack::get_top_level_value (const std::string& name) const
{
  return m_cs[0]->varval (name);
}

void
call_stack::set_top_level_value (const std::string& name,
                                 const octave_value& value)
{
  m_cs[0]->assign (name, value);
}

octave_value
call_stack::do_who (int argc, const string_vector& argv,
                    bool return_list, bool verbose)
{
  octave_value retval;

  std::string my_name = argv[0];

  std::string file_name;

  bool from_file = false;
  bool global_only = false;
  bool have_regexp = false;

  int i = 1;
  while (i < argc)
    {
      if (argv[i] == "-file")
        {
          if (from_file)
            error ("%s: -file option may only be specified once",
                   my_name.c_str ());

          from_file = true;

          if (i == argc - 1)
            error ("%s: -file argument must be followed by a filename",
                   my_name.c_str ());

          file_name = argv[++i];
        }
      else if (argv[i] == "-regexp")
        {
          have_regexp = true;
        }
      else if (argv[i] == "global")
        global_only = true;
      else if (argv[i][0] == '-')
        warning ("%s: unrecognized option '%s'", my_name.c_str (),
                 argv[i].c_str ());
      else
        break;

      i++;
    }

  int npatterns = argc - i;
  string_vector patterns;
  if (npatterns > 0)
    {
      patterns.resize (npatterns);
      for (int j = 0; j < npatterns; j++)
        patterns[j] = argv[i+j];
    }
  else
    {
      patterns.resize (1);
      patterns[0] = "*";
    }

  if (from_file)
    {
      // FIXME: This is an inefficient manner to implement this as the
      // variables are loaded in to a temporary context and then treated.
      // It would be better to refactor symbol_info_list to not store the
      // symbol records and then use it in load-save.cc (do_load) to
      // implement this option there so that the variables are never
      // stored at all.

      // Set up temporary scope.

      symbol_scope tmp_scope (file_name);

      push (tmp_scope);

      unwind_action restore_scope ([=] () { pop (); });

      interpreter& interp = m_evaluator.get_interpreter ();

      Fload (interp, ovl (file_name));

      std::string newmsg = "Variables in the file " + file_name + ":\n";

      if (global_only)
        return do_global_who_two (patterns, have_regexp, return_list,
                                  verbose, newmsg);
      else
        return do_who_two (patterns, have_regexp, return_list, verbose,
                           newmsg);
    }
  else
    {
      if (global_only)
        return do_global_who_two (patterns, have_regexp, return_list,
                                  verbose);
      else
        return do_who_two (patterns, have_regexp, return_list, verbose);
    }
}

octave_value
call_stack::do_who_two (const string_vector& patterns,
                        bool have_regexp, bool return_list,
                        bool verbose, const std::string& msg)
{
  return m_cs[m_curr_frame]->who (patterns, have_regexp, return_list,
                                  verbose, m_evaluator.whos_line_format (),
                                  msg);
}

octave_value
call_stack::do_global_who_two (const string_vector& patterns,
                               bool have_regexp,
                               bool return_list, bool verbose,
                               const std::string& msg)
{
  symbol_info_list symbol_stats;
  std::list<std::string> symbol_names;

  octave_idx_type npatterns = patterns.numel ();

  for (octave_idx_type j = 0; j < npatterns; j++)
    {
      std::string pattern = patterns[j];

      std::list<std::string> tmp;

      if (have_regexp)
        {
          regexp pat (pattern);

          for (auto& nm_ov : m_global_values)
            {
              if (pat.is_match (nm_ov.first))
                tmp.push_back (nm_ov.first);
            }
        }
      else
        {
          symbol_match pat (pattern);

          for (auto& nm_ov : m_global_values)
            {
              if (pat.match (nm_ov.first))
                tmp.push_back (nm_ov.first);
            }
        }

      for (const auto& nm : tmp)
        {
          octave_value value = m_global_values[nm];

          if (value.is_defined ())
            {
              if (verbose)
                {
                  bool is_formal = false;
                  bool is_global = true;
                  bool is_persistent = false;

                  symbol_info syminf (nm, value, is_formal, is_global,
                                      is_persistent);

                  symbol_stats.append (syminf);
                }
              else
                symbol_names.push_back (nm);
            }
        }
    }

  if (return_list)
    {
      if (verbose)
        {
          std::string caller_fcn_name;
          octave_function *caller_fcn = caller_function ();
          if (caller_fcn)
            caller_fcn_name = caller_fcn->name ();

          return symbol_stats.map_value (caller_fcn_name, 1);
        }
      else
        return Cell (string_vector (symbol_names));
    }
  else if (! (symbol_stats.empty () && symbol_names.empty ()))
    {
      if (msg.empty ())
        octave_stdout << "Global variables:\n\n";
      else
        octave_stdout << msg;

      if (verbose)
        symbol_stats.display (octave_stdout,
                              m_evaluator.whos_line_format ());
      else
        {
          string_vector names (symbol_names);

          names.list_in_columns (octave_stdout);
        }

      octave_stdout << "\n";
    }

  return octave_value ();
}

void
call_stack::display () const
{
  std::ostream& os = octave_stdout;

  std::size_t nframes = size ();

  for (std::size_t i = 0; i < nframes; i++)
    {
      m_cs[i]->display (false);
      if (i < nframes - 1)
        os << std::endl;
    }
}

void
call_stack::set_auto_fcn_var (stack_frame::auto_var_type avt,
                              const octave_value& val)
{
  m_cs[m_curr_frame]->set_auto_fcn_var (avt, val);
}

void
call_stack::set_nargin (int nargin)
{
  m_cs[m_curr_frame]->set_nargin (nargin);
}

void
call_stack::set_nargout (int nargout)
{
  m_cs[m_curr_frame]->set_nargout (nargout);
}

<<<<<<< HEAD
void
call_stack::set_active_bytecode_ip (int ip)
{
  m_cs[m_curr_frame]->set_active_bytecode_ip (ip);
}

octave_value call_stack::get_auto_fcn_var (stack_frame::auto_var_type avt) const
=======
octave_value
call_stack::get_auto_fcn_var (stack_frame::auto_var_type avt) const
>>>>>>> 773f4643
{
  return m_cs[m_curr_frame]->get_auto_fcn_var (avt);
}

DEFMETHOD (max_stack_depth, interp, args, nargout,
           doc: /* -*- texinfo -*-
@deftypefn  {} {@var{val} =} max_stack_depth ()
@deftypefnx {} {@var{old_val} =} max_stack_depth (@var{new_val})
@deftypefnx {} {@var{old_val} =} max_stack_depth (@var{new_val}, "local")
Query or set the internal limit on the number of times a function may
be called recursively.

If the limit is exceeded, an error message is printed and control returns to
the top level.

When called from inside a function with the @qcode{"local"} option, the
variable is changed locally for the function and any subroutines it calls.
The original variable value is restored when exiting the function.

@seealso{max_recursion_depth}
@end deftypefn */)
{
  tree_evaluator& tw = interp.get_evaluator ();

  return tw.max_stack_depth (args, nargout);
}

/*
%!test
%! orig_val = max_stack_depth ();
%! old_val = max_stack_depth (2*orig_val);
%! assert (orig_val, old_val);
%! assert (max_stack_depth (), 2*orig_val);
%! max_stack_depth (orig_val);
%! assert (max_stack_depth (), orig_val);

%!error max_stack_depth (1, 2)
*/

DEFMETHOD (who, interp, args, nargout,
           doc: /* -*- texinfo -*-
@deftypefn  {} {} who
@deftypefnx {} {} who pattern @dots{}
@deftypefnx {} {} who option pattern @dots{}
@deftypefnx {} {C =} who (@dots{})
List currently defined variables matching the given patterns.

Valid pattern syntax is the same as described for the @code{clear} command.
If no patterns are supplied, all variables are listed.

By default, only variables visible in the local scope are displayed.

The following are valid options, but may not be combined.

@table @code
@item global
List variables in the global scope rather than the current scope.

@item -regexp
The patterns are considered to be regular expressions when matching the
variables to display.  The same pattern syntax accepted by the @code{regexp}
function is used.

@item -file
The next argument is treated as a filename.  All variables found within the
specified file are listed.  No patterns are accepted when reading variables
from a file.
@end table

If called as a function, return a cell array of defined variable names
matching the given patterns.
@seealso{whos, isglobal, isvarname, exist, regexp}
@end deftypefn */)
{
  int argc = args.length () + 1;

  string_vector argv = args.make_argv ("who");

  tree_evaluator& tw = interp.get_evaluator ();

  return tw.do_who (argc, argv, nargout == 1);
}

/*
%!test
%! avar = magic (4);
%! ftmp = [tempname() ".mat"];
%! save_default_options ("-binary", "local");
%! unwind_protect
%!   save (ftmp, "avar");
%!   vars = whos ("-file", ftmp);
%!   assert (numel (vars), 1);
%!   assert (isstruct (vars));
%!   assert (vars.name, "avar");
%!   assert (vars.size, [4, 4]);
%!   assert (vars.class, "double");
%!   assert (vars.bytes, 128);
%! unwind_protect_cleanup
%!   unlink (ftmp);
%! end_unwind_protect
*/

DEFMETHOD (whos, interp, args, nargout,
           doc: /* -*- texinfo -*-
@deftypefn  {} {} whos
@deftypefnx {} {} whos pattern @dots{}
@deftypefnx {} {} whos option pattern @dots{}
@deftypefnx {} {S =} whos ("pattern", @dots{})
Provide detailed information on currently defined variables matching the
given patterns.

Options and pattern syntax are the same as for the @code{who} command.

Extended information about each variable is summarized in a table with the
following default entries.

@table @asis
@item Attr
Attributes of the listed variable.  Possible attributes are:

@table @asis
@item blank
Variable in local scope

@item @code{c}
Variable of complex type.

@item @code{f}
Formal parameter (function argument).

@item @code{g}
Variable with global scope.

@item @code{p}
Persistent variable.
@end table

@item Name
The name of the variable.

@item Size
The logical size of the variable.  A scalar is 1x1, a vector is
@nospell{1xN} or @nospell{Nx1}, a 2-D matrix is @nospell{MxN}.

@item Bytes
The amount of memory currently used to store the variable.

@item Class
The class of the variable.  Examples include double, single, char, uint16,
cell, and struct.
@end table

The table can be customized to display more or less information through
the function @code{whos_line_format}.

If @code{whos} is called as a function, return a struct array of defined
variable names matching the given patterns.  Fields in the structure
describing each variable are: name, size, bytes, class, global, sparse,
complex, nesting, persistent.
@seealso{who, whos_line_format}
@end deftypefn */)
{
  int argc = args.length () + 1;

  string_vector argv = args.make_argv ("whos");

  tree_evaluator& tw = interp.get_evaluator ();

  return tw.do_who (argc, argv, nargout == 1, true);
}

OCTAVE_END_NAMESPACE(octave)<|MERGE_RESOLUTION|>--- conflicted
+++ resolved
@@ -470,7 +470,6 @@
   m_curr_frame = new_frame_idx;
 }
 
-<<<<<<< HEAD
 #if defined (OCTAVE_ENABLE_BYTECODE_EVALUATOR)
 
 void call_stack::push (vm &vm, octave_user_script *fcn, int nargout, int nargin)
@@ -538,11 +537,8 @@
 
 #endif
 
-void call_stack::push (octave_function *fcn)
-=======
 void
 call_stack::push (octave_function *fcn)
->>>>>>> 773f4643
 {
   std::size_t new_frame_idx;
   std::shared_ptr<stack_frame> parent_link;
@@ -1296,18 +1292,14 @@
   m_cs[m_curr_frame]->set_nargout (nargout);
 }
 
-<<<<<<< HEAD
 void
 call_stack::set_active_bytecode_ip (int ip)
 {
   m_cs[m_curr_frame]->set_active_bytecode_ip (ip);
 }
 
-octave_value call_stack::get_auto_fcn_var (stack_frame::auto_var_type avt) const
-=======
 octave_value
 call_stack::get_auto_fcn_var (stack_frame::auto_var_type avt) const
->>>>>>> 773f4643
 {
   return m_cs[m_curr_frame]->get_auto_fcn_var (avt);
 }
