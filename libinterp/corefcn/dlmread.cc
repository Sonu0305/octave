/*

Copyright (C) 2008-2017 Jonathan Stickel
Copyright (C) 2010 Jaroslav Hajek

This file is part of Octave.

Octave is free software; you can redistribute it and/or modify it
under the terms of the GNU General Public License as published by
the Free Software Foundation; either version 3 of the License, or
(at your option) any later version.

Octave is distributed in the hope that it will be useful, but
WITHOUT ANY WARRANTY; without even the implied warranty of
MERCHANTABILITY or FITNESS FOR A PARTICULAR PURPOSE.  See the
GNU General Public License for more details.

You should have received a copy of the GNU General Public License
along with Octave; see the file COPYING.  If not, see
<http://www.gnu.org/licenses/>.

*/

// Adapted from previous version of dlmread.occ as authored by Kai
// Habel, but core code has been completely re-written.

#if defined (HAVE_CONFIG_H)
#  include "config.h"
#endif

#include <cctype>
#include <fstream>
#include <limits>

#include "file-ops.h"
#include "lo-ieee.h"

#include "defun.h"
#include "oct-stream.h"
#include "error.h"
#include "ovl.h"
#include "utils.h"

static const octave_idx_type idx_max =
  std::numeric_limits<octave_idx_type>::max () - 1;

static const double idx_max_dbl = double (idx_max);

static bool
read_cell_spec (std::istream& is, octave_idx_type& row, octave_idx_type& col)
{
  bool stat = false;

  if (is.peek () == std::istream::traits_type::eof ())
    stat = true;
  else
    {
      if (::isalpha (is.peek ()))
        {
          col = 0;
          while (is && ::isalpha (is.peek ()))
            {
              char ch = is.get ();
              col *= 26;
              if (ch >= 'a')
                col += ch - 'a' + 1;
              else
                col += ch - 'A' + 1;
            }
          col--;

          if (is)
            {
              is >> row;
              row--;
              if (is)
                stat = true;
            }
        }
    }

  return stat;
}

static bool
parse_range_spec (const octave_value& range_spec,
                  octave_idx_type& rlo, octave_idx_type& clo,
                  octave_idx_type& rup, octave_idx_type& cup)
{
  bool stat = true;

  if (range_spec.is_string ())
    {
      std::istringstream is (range_spec.string_value ());
      char ch = is.peek ();

      if (ch == '.' || ch == ':')
        {
          rlo = 0;
          clo = 0;
          ch = is.get ();
          if (ch == '.')
            {
              ch = is.get ();
              if (ch != '.')
                stat = false;
            }
        }
      else
        {
          stat = read_cell_spec (is, rlo, clo);

          if (stat)
            {
              ch = is.peek ();

              if (ch == '.' || ch == ':')
                {
                  ch = is.get ();
                  if (ch == '.')
                    {
                      ch = is.get ();
                      if (! is || ch != '.')
                        stat = false;
                    }

                  rup = idx_max;
                  cup = idx_max;
                }
              else
                {
                  rup = rlo;
                  cup = clo;
                  if (! is || ! is.eof ())
                    stat = false;
                }
            }
        }

      if (stat && is && ! is.eof ())
        stat = read_cell_spec (is, rup, cup);

      if (! is || ! is.eof ())
        stat = false;
    }
  else if (range_spec.is_real_matrix () && range_spec.numel () == 4)
    {
      ColumnVector range (range_spec.vector_value ());
      // double --> unsigned int avoiding any overflow
      rlo = static_cast<octave_idx_type> (std::min (range(0), idx_max_dbl));
      clo = static_cast<octave_idx_type> (std::min (range(1), idx_max_dbl));
      rup = static_cast<octave_idx_type> (std::min (range(2), idx_max_dbl));
      cup = static_cast<octave_idx_type> (std::min (range(3), idx_max_dbl));
    }
  else
    stat = false;

  return stat;
}

DEFUN (dlmread, args, ,
       doc: /* -*- texinfo -*-
@deftypefn  {} {@var{data} =} dlmread (@var{file})
@deftypefnx {} {@var{data} =} dlmread (@var{file}, @var{sep})
@deftypefnx {} {@var{data} =} dlmread (@var{file}, @var{sep}, @var{r0}, @var{c0})
@deftypefnx {} {@var{data} =} dlmread (@var{file}, @var{sep}, @var{range})
@deftypefnx {} {@var{data} =} dlmread (@dots{}, "emptyvalue", @var{EMPTYVAL})
Read numeric data from the text file @var{file} which uses the delimiter
@var{sep} between data values.

If @var{sep} is not defined the separator between fields is determined from
the file itself.

The optional scalar arguments @var{r0} and @var{c0} define the starting row
and column of the data to be read.  These values are indexed from zero,
i.e., the first data row corresponds to an index of zero.

The @var{range} parameter specifies exactly which data elements are read.
The first form of the parameter is a 4-element vector containing the upper
left and lower right corners @code{[@var{R0},@var{C0},@var{R1},@var{C1}]}
where the indices are zero-based.  Alternatively, a spreadsheet style
form such as @qcode{"A2..Q15"} or @qcode{"T1:AA5"} can be used.  The
lowest alphabetical index @qcode{'A'} refers to the first column.  The
lowest row index is 1.

@var{file} should be a filename or a file id given by @code{fopen}.  In the
latter case, the file is read until end of file is reached.

The @qcode{"emptyvalue"} option may be used to specify the value used to
fill empty fields.  The default is zero.  Note that any non-numeric values,
such as text, are also replaced by the @qcode{"emptyvalue"}.
@seealso{csvread, textscan, textread, dlmwrite}
@end deftypefn */)
{
  int nargin = args.length ();

  double empty_value = 0.0;

  if (nargin > 2 && args(nargin-2).is_string ()
      && args(nargin-2).string_value () == "emptyvalue")
    {
      empty_value = args(nargin-1).double_value ();

      nargin -= 2;
    }

  if (nargin < 1 || nargin > 4)
    print_usage ();

  std::istream *input = 0;
  std::ifstream input_file;

  if (args(0).is_string ())
    {
      // Filename.
      std::string fname (args(0).string_value ());

      std::string tname = octave::sys::file_ops::tilde_expand (fname);

      tname = find_data_file_in_load_path ("dlmread", tname);

      input_file.open (tname.c_str (), std::ios::in);

      if (! input_file)
        error ("dlmread: unable to open file '%s'", fname.c_str ());

      input = &input_file;
    }
  else if (args(0).is_scalar_type ())
    {
      octave::stream is = octave::stream_list::lookup (args(0), "dlmread");

      input = is.input_stream ();

      if (! input)
        error ("dlmread: stream FILE not open for input");
    }
  else
    error ("dlmread: FILE argument must be a string or file id");

  // Set default separator.
  std::string sep;
  if (nargin > 1)
    {
      if (args(1).is_sq_string ())
        sep = do_string_escapes (args(1).string_value ());
      else
        sep = args(1).string_value ();
    }

  // Take a subset if a range was given.
  octave_idx_type r0 = 0;
  octave_idx_type c0 = 0;
  octave_idx_type r1 = idx_max;
  octave_idx_type c1 = idx_max;
  if (nargin > 2)
    {
      if (nargin == 3)
        {
          if (! parse_range_spec (args(2), r0, c0, r1, c1))
            error ("dlmread: error parsing RANGE");
        }
      else if (nargin == 4)
        {
          r0 = args(2).idx_type_value ();
          c0 = args(3).idx_type_value ();
        }

      if (r0 < 0 || c0 < 0)
        error ("dlmread: left & top must be positive");

      // Short-circuit and return if range is empty 
      if (r1 < r0 || c1 < c0)
        return ovl (Matrix (0,0));
    }

  octave_idx_type i = 0;
  octave_idx_type j = 0;
  octave_idx_type r = 1;
  octave_idx_type c = 1;
  // Start with a reasonable size to avoid constant resizing of matrix.
  octave_idx_type rmax = 32;
  octave_idx_type cmax = 0;

  Matrix rdata (rmax, cmax, empty_value);
  ComplexMatrix cdata;

  bool iscmplx = false;
  bool sep_is_wspace = (sep.find_first_of (" \t") != std::string::npos);
  bool auto_sep_is_wspace = false;

  std::string line;

<<<<<<< HEAD
  // Skip the r0 leading lines (header)
  for (octave_idx_type m = 0; m < r0; m++)
    getline (*input, line);
  r1 -= r0;
=======
  // Skip the r0 leading lines
  octave_idx_type rcnt = r0;
  while (rcnt > 0 && getline (*input, line))
    rcnt--;

  if (rcnt > 0)
    return ovl (Matrix (0,0));  // Not enough lines in file to satisfy RANGE
  else
    r1 -= r0;
>>>>>>> 9247370c

  std::istringstream tmp_stream;

  // Read the data one field at a time, growing the data matrix as needed.
  while (getline (*input, line))
    {
      // Skip blank lines for compatibility.
      if ((! sep_is_wspace || auto_sep_is_wspace)
          && line.find_first_not_of (" \t") == std::string::npos)
        continue;

      // Infer separator from file if delimiter is blank.
      if (sep.empty ())
        {
          // Skip leading whitespace.
          size_t pos1 = line.find_first_not_of (" \t");

          // For Matlab compatibility, blank delimiter should
          // correspond to whitespace (space and tab).
          size_t n = line.find_first_of (",:; \t", pos1);
          if (n == std::string::npos)
            {
              sep = " \t";
              auto_sep_is_wspace = true;
            }
          else
            {
              char ch = line.at (n);

              switch (line.at (n))
                {
                case ' ':
                case '\t':
                  sep = " \t";
                  auto_sep_is_wspace = true;
                  break;

                default:
                  sep = ch;
                  break;
                }
            }
        }

      // Estimate the number of columns from first line of data.
      if (cmax == 0)
        {
          size_t pos1, pos2;
          if (auto_sep_is_wspace)
            pos1 = line.find_first_not_of (" \t");
          else
            pos1 = 0;

          do
            {
              pos2 = line.find_first_of (sep, pos1);

              if (auto_sep_is_wspace && pos2 != std::string::npos)
                {
                  // Treat consecutive separators as one.
                  pos2 = line.find_first_not_of (sep, pos2);
                  if (pos2 != std::string::npos)
                    pos2 -= 1;
                }

              // Separator followed by EOL doesn't generate extra column
              if (pos2 != std::string::npos)
                cmax++;

              pos1 = pos2 + 1;
            }
          while (pos2 != std::string::npos);

          // FIXME: Should always be the case that iscmplx == false.
          //        Flag is initialized that way and no data has been read.
          if (iscmplx)
            cdata.resize (rmax, cmax, empty_value);
          else
            rdata.resize (rmax, cmax, empty_value);
        }

      r = (r > i + 1 ? r : i + 1);
      j = 0;

      size_t pos1, pos2;
      if (auto_sep_is_wspace)
        pos1 = line.find_first_not_of (" \t");  // Skip leading whitespace.
      else
        pos1 = 0;

      do
        {
          octave_quit ();

          pos2 = line.find_first_of (sep, pos1);
          std::string str = line.substr (pos1, pos2 - pos1);

          if (auto_sep_is_wspace && pos2 != std::string::npos)
            {
              // Treat consecutive separators as one.
              pos2 = line.find_first_not_of (sep, pos2);
              if (pos2 != std::string::npos)
                pos2 -= 1;
              else
                pos2 = line.length () - 1;
            }

          // Separator followed by EOL doesn't generate extra column
          if (pos2 == std::string::npos && str.empty ())
            break;

          c = (c > j + 1 ? c : j + 1);
          if (r > rmax || c > cmax)
            {
              // Use resize_and_fill for the case of unequal length rows.
              // Keep rmax a power of 2.
              rmax = std::max (2*(r-1), rmax);
              cmax = std::max (c, cmax);
              if (iscmplx)
                cdata.resize (rmax, cmax, empty_value);
              else
                rdata.resize (rmax, cmax, empty_value);
            }

          tmp_stream.str (str);
          tmp_stream.clear ();

          double x = octave_read_double (tmp_stream);
          if (tmp_stream)
            {
              if (tmp_stream.eof ())
                {
                  if (iscmplx)
                    cdata(i,j++) = x;
                  else
                    rdata(i,j++) = x;
                }
              else
                {
                  int next_char = std::tolower (tmp_stream.peek ());
                  if (next_char == 'i' || next_char == 'j')
                    {
                      // Process pure imaginary numbers.
                      if (! iscmplx)
                        {
                          iscmplx = true;
                          cdata = ComplexMatrix (rdata);
                        }

                      cdata(i,j++) = Complex (0, x);
                    }
                  else
                    {
                      double y = octave_read_double (tmp_stream);

                      if (! iscmplx && y != 0.)
                        {
                          iscmplx = true;
                          cdata = ComplexMatrix (rdata);
                        }

                      if (iscmplx)
                        cdata(i,j++) = Complex (x, y);
                      else
                        rdata(i,j++) = x;
                    }
                }
            }
          else if (iscmplx)
            cdata(i,j++) = empty_value;
          else
            rdata(i,j++) = empty_value;

          pos1 = pos2 + 1;
        }
      while (pos2 != std::string::npos);

      if (i == r1)
        break;  // Stop early if the desired range has been read.

      i++;
    }

  // Clip selection indices to actual size of data
  if (r1 >= r)
    r1 = r - 1;
  if (c1 >= c)
    c1 = c - 1;

  if (iscmplx)
    {
      if ((i == 0 && j == 0) || (c0 > c1))
        return ovl (ComplexMatrix (0,0));

      cdata = cdata.extract (0, c0, r1, c1);
      return ovl (cdata);
    }
  else
    {
      if ((i == 0 && j == 0) || (c0 > c1))
        return ovl (Matrix (0,0));

      rdata = rdata.extract (0, c0, r1, c1);
      return ovl (rdata);
    }
}

/*
%!test
%! file = tempname ();
%! unwind_protect
%!   fid = fopen (file, "wt");
%!   fwrite (fid, "1, 2, 3\n4, 5, 6\n7, 8, 9\n10, 11, 12");
%!   fclose (fid);
%!
%!   assert (dlmread (file), [1, 2, 3; 4, 5, 6; 7, 8, 9;10, 11, 12]);
%!   assert (dlmread (file, ","), [1, 2, 3; 4, 5, 6; 7, 8, 9; 10, 11, 12]);
%!   assert (dlmread (file, ",", [1, 0, 2, 1]), [4, 5; 7, 8]);
%!   assert (dlmread (file, ",", "B1..C2"), [2, 3; 5, 6]);
%!   assert (dlmread (file, ",", "B1:C2"), [2, 3; 5, 6]);
%!   assert (dlmread (file, ",", "..C2"), [1, 2, 3; 4, 5, 6]);
%!   assert (dlmread (file, ",", 0, 1), [2, 3; 5, 6; 8, 9; 11, 12]);
%!   assert (dlmread (file, ",", "B1.."), [2, 3; 5, 6; 8, 9; 11, 12]);
%!   assert (dlmread (file, ",", 10, 0), []);
%!   assert (dlmread (file, ",", 0, 10), []);
%!   fail ('dlmread (file, ",", [0 1])', "error parsing RANGE");
%! unwind_protect_cleanup
%!   unlink (file);
%! end_unwind_protect

%!test
%! file = tempname ();
%! unwind_protect
%!   fid = fopen (file, "wt");
%!   fwrite (fid, "1, 2, 3\n4+4i, 5, 6\n7, 8, 9\n10, 11, 12");
%!   fclose (fid);
%!
%!   assert (dlmread (file), [1, 2, 3; 4 + 4i, 5, 6; 7, 8, 9; 10, 11, 12]);
%!   assert (dlmread (file, ","), [1,2,3; 4 + 4i, 5, 6; 7, 8, 9; 10, 11, 12]);
%!   assert (dlmread (file, ",", [1, 0, 2, 1]), [4 + 4i, 5; 7, 8]);
%!   assert (dlmread (file, ",", "A2..B3"), [4 + 4i, 5; 7, 8]);
%!   assert (dlmread (file, ",", "A2:B3"), [4 + 4i, 5; 7, 8]);
%!   assert (dlmread (file, ",", "..B3"), [1, 2; 4 + 4i, 5; 7, 8]);
%!   assert (dlmread (file, ",", 1, 0), [4 + 4i, 5, 6; 7, 8, 9; 10, 11, 12]);
%!   assert (dlmread (file, ",", "A2.."), [4 + 4i, 5, 6; 7, 8, 9; 10, 11, 12]);
%!   assert (dlmread (file, ",", 10, 0), []);
%!   assert (dlmread (file, ",", 0, 10), []);
%!   assert (dlmread (file, ",", [0, 4, 0, Inf]), []);
%! unwind_protect_cleanup
%!   unlink (file);
%! end_unwind_protect

%!test <42025>
%! file = tempname ();
%! unwind_protect
%!   fid = fopen (file, "wt");
%!   fwrite (fid, "    \n 1 2\n11 22\n ");
%!   fclose (fid);
%!
%!   assert (dlmread (file), [1, 2; 11, 22]);
%!   assert (dlmread (file, " "), [ 0,  0, 0, 0
%!                                  0,  1, 2, 0
%!                                 11, 22, 0, 0
%!                                  0,  0, 0, 0]);
%! unwind_protect_cleanup
%!   unlink (file);
%! end_unwind_protect

%!test <50589>
%! file = tempname ();
%! unwind_protect
%!   fid = fopen (file, "wt");
%!   fwrite (fid, "1;2;3\n");
%!   fwrite (fid, "1i;2I;3j;4J\n");
%!   fwrite (fid, "4;5;6\n");
%!   fwrite (fid, "-4i;+5I;-6j;+7J\n");
%!   fclose (fid);
%!
%!   assert (dlmread (file), [1, 2, 3, 0; 1i, 2i, 3i, 4i;
%!                            4, 5, 6, 0; -4i, 5i, -6i, 7i]);
%!   assert (dlmread (file, "", [0 0 0 3]), [1, 2, 3]);
%!   assert (dlmread (file, "", [1 0 1 3]), [1i, 2i, 3i, 4i]);
%! unwind_protect_cleanup
%!   unlink (file);
%! end_unwind_protect

*/<|MERGE_RESOLUTION|>--- conflicted
+++ resolved
@@ -291,12 +291,6 @@
 
   std::string line;
 
-<<<<<<< HEAD
-  // Skip the r0 leading lines (header)
-  for (octave_idx_type m = 0; m < r0; m++)
-    getline (*input, line);
-  r1 -= r0;
-=======
   // Skip the r0 leading lines
   octave_idx_type rcnt = r0;
   while (rcnt > 0 && getline (*input, line))
@@ -306,7 +300,6 @@
     return ovl (Matrix (0,0));  // Not enough lines in file to satisfy RANGE
   else
     r1 -= r0;
->>>>>>> 9247370c
 
   std::istringstream tmp_stream;
 
@@ -554,7 +547,6 @@
 %!   assert (dlmread (file, ",", "A2.."), [4 + 4i, 5, 6; 7, 8, 9; 10, 11, 12]);
 %!   assert (dlmread (file, ",", 10, 0), []);
 %!   assert (dlmread (file, ",", 0, 10), []);
-%!   assert (dlmread (file, ",", [0, 4, 0, Inf]), []);
 %! unwind_protect_cleanup
 %!   unlink (file);
 %! end_unwind_protect
