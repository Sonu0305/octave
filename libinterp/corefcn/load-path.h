/*

Copyright (C) 2006-2013 John W. Eaton
Copyright (C) 2010 VZLU Prague

This file is part of Octave.

Octave is free software; you can redistribute it and/or modify it
under the terms of the GNU General Public License as published by the
Free Software Foundation; either version 3 of the License, or (at your
option) any later version.

Octave is distributed in the hope that it will be useful, but WITHOUT
ANY WARRANTY; without even the implied warranty of MERCHANTABILITY or
FITNESS FOR A PARTICULAR PURPOSE.  See the GNU General Public License
for more details.

You should have received a copy of the GNU General Public License
along with Octave; see the file COPYING.  If not, see
<http://www.gnu.org/licenses/>.

*/

#if !defined (octave_load_path_h)
#define octave_load_path_h 1

#include <iosfwd>
#include <list>
#include <map>
#include <string>

#include "pathsearch.h"
#include "str-vec.h"

class
OCTINTERP_API
load_path
{
protected:

  load_path (void)
    : loader_map (), default_loader (), dir_info_list (), init_dirs () { }

public:

  typedef void (*hook_fcn_ptr) (const std::string& dir);

  ~load_path (void) { }

  static void initialize (bool set_initial_path = false)
  {
    if (instance_ok ())
      instance->do_initialize (set_initial_path);
  }

  static void clear (void)
  {
    if (instance_ok ())
      instance->do_clear ();
  }

  static void set (const std::string& p, bool warn = false)
  {
    if (instance_ok ())
      instance->do_set (p, warn);
  }

  static void append (const std::string& dir, bool warn = false)
  {
    if (instance_ok ())
      instance->do_append (dir, warn);
  }

  static void prepend (const std::string& dir, bool warn = false)
  {
    if (instance_ok ())
      instance->do_prepend (dir, warn);
  }

  static bool remove (const std::string& dir)
  {
    return instance_ok () ? instance->do_remove (dir) : false;
  }

  static void update (void)
  {
    if (instance_ok ())
      instance->do_update ();
  }

  static bool contains_canonical (const std::string& dir_name)
  {
    return instance_ok () ? instance->do_contains_canonical (dir_name) : false;
  }

  static std::string find_method (const std::string& class_name,
                                  const std::string& meth,
                                  std::string& dir_name,
                                  const std::string& pack_name = std::string ())
  {
    return instance_ok ()
<<<<<<< HEAD
      ? instance->get_loader (pack_name).find_method (class_name, meth,
                                                      dir_name)
      : std::string ();
=======
           ? instance->do_find_method (class_name, meth, dir_name)
           : std::string ();
>>>>>>> 84b115a5
  }

  static std::string find_method (const std::string& class_name,
                                  const std::string& meth,
                                  const std::string& pack_name = std::string ())
  {
    std::string dir_name;
    return find_method (class_name, meth, dir_name, pack_name);
  }

  static std::list<std::string> methods (const std::string& class_name,
                                         const std::string& pack_name = std::string ())
  {
    return instance_ok ()
<<<<<<< HEAD
      ? instance->get_loader(pack_name).methods (class_name)
      : std::list<std::string> ();
=======
           ? instance->do_methods (class_name) : std::list<std::string> ();
>>>>>>> 84b115a5
  }

  static std::list<std::string> overloads (const std::string& meth)
  {
    return instance_ok ()
           ? instance->do_overloads (meth) : std::list<std::string> ();
  }

  static bool find_package (const std::string& package_name)
  {
    return instance_ok ()
      ? instance->do_find_package (package_name) : false;
  }

  static std::list<std::string>
  get_all_package_names (bool only_top_level = true)
  {
    return instance_ok ()
<<<<<<< HEAD
      ? instance->do_get_all_package_names (only_top_level)
      : std::list<std::string> ();
=======
           ? instance->do_find_fcn (fcn, dir_name) : std::string ();
>>>>>>> 84b115a5
  }

  static std::string find_fcn (const std::string& fcn, std::string& dir_name,
                               const std::string& pack_name = std::string ())
  {
    return instance_ok ()
      ? instance->get_loader (pack_name).find_fcn (fcn, dir_name)
      : std::string ();
  }

  static std::string find_fcn (const std::string& fcn,
                               const std::string& pack_name = std::string ())
  {
    std::string dir_name;
    return find_fcn (fcn, dir_name, pack_name);
  }

  static std::string find_private_fcn (const std::string& dir,
                                       const std::string& fcn,
                                       const std::string& pack_name = std::string ())
  {
    return instance_ok ()
<<<<<<< HEAD
      ? instance->get_loader (pack_name).find_private_fcn (dir, fcn)
      : std::string ();
=======
           ? instance->do_find_private_fcn (dir, fcn) : std::string ();
>>>>>>> 84b115a5
  }

  static std::string find_fcn_file (const std::string& fcn,
                                    const std::string& pack_name = std::string ())
  {
    std::string dir_name;

<<<<<<< HEAD
    return instance_ok ()
      ? instance->get_loader (pack_name).find_fcn (fcn, dir_name, M_FILE)
      : std::string ();
=======
    return instance_ok () ?
           instance->do_find_fcn (fcn, dir_name, M_FILE) : std::string ();
>>>>>>> 84b115a5
  }

  static std::string find_oct_file (const std::string& fcn,
                                    const std::string& pack_name = std::string ())
  {
    std::string dir_name;

<<<<<<< HEAD
    return instance_ok ()
      ? instance->get_loader (pack_name).find_fcn (fcn, dir_name, M_FILE)
      : std::string ();
=======
    return instance_ok () ?
           instance->do_find_fcn (fcn, dir_name, OCT_FILE) : std::string ();
>>>>>>> 84b115a5
  }

  static std::string find_mex_file (const std::string& fcn,
                                    const std::string& pack_name = std::string ())
  {
    std::string dir_name;

<<<<<<< HEAD
    return instance_ok ()
      ? instance->get_loader (pack_name).find_fcn (fcn, dir_name, M_FILE)
      : std::string ();
=======
    return instance_ok () ?
           instance->do_find_fcn (fcn, dir_name, MEX_FILE) : std::string ();
>>>>>>> 84b115a5
  }

  static std::string find_file (const std::string& file)
  {
    return instance_ok ()
           ? instance->do_find_file (file) : std::string ();
  }

  static std::string find_dir (const std::string& dir)
  {
    return instance_ok ()
           ? instance->do_find_dir (dir) : std::string ();
  }

  static string_vector find_matching_dirs (const std::string& dir)
  {
    return instance_ok ()
           ? instance->do_find_matching_dirs (dir) : string_vector ();
  }

  static std::string find_first_of (const string_vector& files)
  {
    return instance_ok () ?
           instance->do_find_first_of (files) : std::string ();
  }

  static string_vector find_all_first_of (const string_vector& files)
  {
    return instance_ok () ?
           instance->do_find_all_first_of (files) : string_vector ();
  }

  static string_vector dirs (void)
  {
    return instance_ok () ? instance->do_dirs () : string_vector ();
  }

  static std::list<std::string> dir_list (void)
  {
    return instance_ok ()
           ? instance->do_dir_list () : std::list<std::string> ();
  }

  static string_vector files (const std::string& dir, bool omit_exts = false)
  {
    return instance_ok ()
           ? instance->do_files (dir, omit_exts) : string_vector ();
  }

  static string_vector fcn_names (void)
  {
    return instance_ok () ? instance->do_fcn_names () : string_vector ();
  }

  static std::string path (void)
  {
    return instance_ok () ? instance->do_path () : std::string ();
  }

  static void display (std::ostream& os)
  {
    if (instance_ok ())
      instance->do_display (os);
  }

  static void set_add_hook (hook_fcn_ptr f) { add_hook = f; }

  static void set_remove_hook (hook_fcn_ptr f) { remove_hook = f; }

  static void set_command_line_path (const std::string& p)
  {
    if (command_line_path.empty ())
      command_line_path = p;
    else
      command_line_path += dir_path::path_sep_str () + p;
  }

  static std::string get_command_line_path (void)
  {
    return instance_ok () ? instance->do_get_command_line_path ()
                          : std::string ();
  }

  static std::string system_path (void)
  {
    return instance_ok () ? instance->do_system_path () : std::string ();
  }

private:

  static const int M_FILE = 1;
  static const int OCT_FILE = 2;
  static const int MEX_FILE = 4;

  class dir_info
  {
  public:

    // <FCN_NAME, TYPE>
    typedef std::map<std::string, int> fcn_file_map_type;

    typedef fcn_file_map_type::const_iterator const_fcn_file_map_iterator;
    typedef fcn_file_map_type::iterator fcn_file_map_iterator;

    struct class_info
    {
      class_info (void) : method_file_map (), private_file_map () { }

      class_info (const class_info& ci)
        : method_file_map (ci.method_file_map),
          private_file_map (ci.private_file_map) { }

      class_info& operator = (const class_info& ci)
      {
        if (this != &ci)
          {
            method_file_map = ci.method_file_map;
            private_file_map = ci.private_file_map;
          }
        return *this;
      }

      ~class_info (void) { }

      fcn_file_map_type method_file_map;
      fcn_file_map_type private_file_map;
    };

    // <CLASS_NAME, CLASS_INFO>
    typedef std::map<std::string, class_info> method_file_map_type;

    typedef method_file_map_type::const_iterator const_method_file_map_iterator;
    typedef method_file_map_type::iterator method_file_map_iterator;

    // <PACKAGE_NAME, DIR_INFO>
    typedef std::map<std::string, dir_info> package_dir_map_type;

    typedef package_dir_map_type::const_iterator const_package_dir_map_iterator;
    typedef package_dir_map_type::iterator package_dir_map_iterator;

    // This default constructor is only provided so we can create a
    // std::map of dir_info objects.  You should not use this
    // constructor for any other purpose.
    dir_info (void)
      : dir_name (), abs_dir_name (), is_relative (false),
        dir_mtime (), dir_time_last_checked (),
<<<<<<< HEAD
        all_files (), fcn_files (), private_file_map (), method_file_map (),
        package_dir_map ()
      { }
=======
        all_files (), fcn_files (), private_file_map (), method_file_map ()
    { }
>>>>>>> 84b115a5

    dir_info (const std::string& d)
      : dir_name (d), abs_dir_name (), is_relative (false),
        dir_mtime (), dir_time_last_checked (),
        all_files (), fcn_files (), private_file_map (), method_file_map (),
        package_dir_map ()
    {
      initialize ();
    }

    dir_info (const dir_info& di)
      : dir_name (di.dir_name), abs_dir_name (di.abs_dir_name),
        is_relative (di.is_relative),
        dir_mtime (di.dir_mtime),
        dir_time_last_checked (di.dir_time_last_checked),
        all_files (di.all_files), fcn_files (di.fcn_files),
        private_file_map (di.private_file_map),
        method_file_map (di.method_file_map),
        package_dir_map (di.package_dir_map) { }

    ~dir_info (void) { }

    dir_info& operator = (const dir_info& di)
    {
      if (&di != this)
        {
          dir_name = di.dir_name;
          abs_dir_name = di.abs_dir_name;
          is_relative = di.is_relative;
          dir_mtime = di.dir_mtime;
          dir_time_last_checked = di.dir_time_last_checked;
          all_files = di.all_files;
          fcn_files = di.fcn_files;
          private_file_map = di.private_file_map;
          method_file_map = di.method_file_map;
          package_dir_map = di.package_dir_map;
        }

      return *this;
    }

    void update (void);

    std::string dir_name;
    std::string abs_dir_name;
    bool is_relative;
    octave_time dir_mtime;
    octave_time dir_time_last_checked;
    string_vector all_files;
    string_vector fcn_files;
    fcn_file_map_type private_file_map;
    method_file_map_type method_file_map;
    package_dir_map_type package_dir_map;

  private:

    void initialize (void);

    void get_file_list (const std::string& d);

    void get_private_file_map (const std::string& d);

    void get_method_file_map (const std::string& d,
                              const std::string& class_name);

    void get_package_dir (const std::string& d,
                          const std::string& package_name);

    friend fcn_file_map_type get_fcn_files (const std::string& d);
  };

  class file_info
  {
  public:

    file_info (const std::string& d, int t) : dir_name (d), types (t) { }

    file_info (const file_info& fi)
      : dir_name (fi.dir_name), types (fi.types) { }

    ~file_info (void) { }

    file_info& operator = (const file_info& fi)
    {
      if (&fi != this)
        {
          dir_name = fi.dir_name;
          types = fi.types;
        }

      return *this;
    }

    std::string dir_name;
    int types;
  };

  // We maintain two ways of looking at the same information.
  //
  // First, a list of directories and the set of "public" files and
  // private files (those found in the special "private" subdirectory)
  // in each directory.
  //
  // Second, a map from file names (the union of all "public" files for all
  // directories, but without filename extensions) to a list of
  // corresponding information (directory name and file types).  This
  // way, we can quickly find shadowed file names and look up all
  // overloaded functions (in the "@" directories used to implement
  // classes).

  typedef std::list<dir_info> dir_info_list_type;

  typedef dir_info_list_type::const_iterator const_dir_info_list_iterator;
  typedef dir_info_list_type::iterator dir_info_list_iterator;

  typedef std::map<std::string, dir_info> abs_dir_cache_type;

  typedef abs_dir_cache_type::const_iterator const_abs_dir_cache_iterator;
  typedef abs_dir_cache_type::iterator abs_dir_cache_iterator;

  typedef std::list<file_info> file_info_list_type;

  typedef file_info_list_type::const_iterator const_file_info_list_iterator;
  typedef file_info_list_type::iterator file_info_list_iterator;

  // <FCN_NAME, FILE_INFO_LIST>
  typedef std::map<std::string, file_info_list_type> fcn_map_type;

  typedef fcn_map_type::const_iterator const_fcn_map_iterator;
  typedef fcn_map_type::iterator fcn_map_iterator;

  // <DIR_NAME, <FCN_NAME, TYPE>>
  typedef std::map<std::string, dir_info::fcn_file_map_type>
    private_fcn_map_type;

  typedef private_fcn_map_type::const_iterator const_private_fcn_map_iterator;
  typedef private_fcn_map_type::iterator private_fcn_map_iterator;

  // <CLASS_NAME, <FCN_NAME, FILE_INFO_LIST>>
  typedef std::map<std::string, fcn_map_type> method_map_type;

  typedef method_map_type::const_iterator const_method_map_iterator;
  typedef method_map_type::iterator method_map_iterator;

  class loader
  {
  public:
    loader (const std::string& pfx = std::string ())
      : prefix (pfx), dir_list (), fcn_map (), private_fcn_map (),
        method_map () { }

    loader (const loader& l)
      : prefix (l.prefix), dir_list (l.dir_list),
        private_fcn_map (l.private_fcn_map), method_map (l.method_map) { }

    ~loader (void) { }

    loader& operator = (const loader& l)
    {
      if (&l != this)
        {
          prefix = l.prefix;
          dir_list = l.dir_list;
          fcn_map = l.fcn_map;
          private_fcn_map = l.private_fcn_map;
          method_map = l.method_map;
        }

      return *this;
    }

    void add (const dir_info& di, bool at_end)
    {
      if (at_end)
        dir_list.push_back (di.dir_name);
      else
        dir_list.push_front (di.dir_name);

      add_to_fcn_map (di, at_end);

      add_to_private_fcn_map (di);

      add_to_method_map (di, at_end);
    }

    void move (const dir_info& di, bool at_end);

    void remove (const dir_info& di);

    void clear (void)
      {
        dir_list.clear ();

        fcn_map.clear ();

        private_fcn_map.clear ();

        method_map.clear ();
      }

    void display (std::ostream& out) const;

    std::string find_fcn (const std::string& fcn,
                          std::string& dir_name,
                          int type = M_FILE | OCT_FILE | MEX_FILE) const;

    std::string find_private_fcn (const std::string& dir,
                                  const std::string& fcn,
                                  int type = M_FILE | OCT_FILE | MEX_FILE) const;

    std::string find_method (const std::string& class_name,
                             const std::string& meth,
                             std::string& dir_name,
                             int type = M_FILE | OCT_FILE | MEX_FILE) const;

    std::list<std::string> methods (const std::string& class_name) const;

    void overloads (const std::string& meth, std::list<std::string>& l) const;

    string_vector fcn_names (void) const;

  private:
    void add_to_fcn_map (const dir_info& di, bool at_end);

    void add_to_private_fcn_map (const dir_info& di);

    void add_to_method_map (const dir_info& di, bool at_end);

    void move_fcn_map (const std::string& dir,
                       const string_vector& fcn_files, bool at_end);

    void move_method_map (const std::string& dir, bool at_end);

    void remove_fcn_map (const std::string& dir,
                         const string_vector& fcn_files);

    void remove_private_fcn_map (const std::string& dir);

    void remove_method_map (const std::string& dir);

  private:
    std::string prefix;

    std::list<std::string> dir_list;

    fcn_map_type fcn_map;

    private_fcn_map_type private_fcn_map;

    method_map_type method_map;
  };

  // <PACKAGE_NAME, LOADER>
  typedef std::map<std::string, loader> loader_map_type;

  typedef loader_map_type::const_iterator const_loader_map_iterator;
  typedef loader_map_type::iterator loader_map_iterator;

  mutable loader_map_type loader_map;

  mutable loader default_loader;

  mutable dir_info_list_type dir_info_list;

  mutable std::set<std::string> init_dirs;

  static load_path *instance;

  static void cleanup_instance (void) { delete instance; instance = 0; }

  static hook_fcn_ptr add_hook;

  static hook_fcn_ptr remove_hook;

  static std::string command_line_path;

  static std::string sys_path;

  static abs_dir_cache_type abs_dir_cache;

  static bool instance_ok (void);

  const_dir_info_list_iterator find_dir_info (const std::string& dir) const;
  dir_info_list_iterator find_dir_info (const std::string& dir);

  bool contains (const std::string& dir) const;

  bool do_contains_canonical (const std::string& dir) const;

  void do_move (dir_info_list_iterator i, bool at_end);

  void move (const dir_info& di, bool at_end,
             const std::string& pname = std::string ());

  void remove (const dir_info& di,
               const std::string& pname = std::string ());

  void do_initialize (bool set_initial_path);

  void do_clear (void);

  void do_set (const std::string& p, bool warn, bool is_init = false);

  void do_append (const std::string& dir, bool warn);

  void do_prepend (const std::string& dir, bool warn);

  void do_add (const std::string& dir, bool at_end, bool warn);

  bool do_remove (const std::string& dir);

  void do_update (void) const;

  static bool
  check_file_type (std::string& fname, int type, int possible_types,
                   const std::string& fcn, const char *who);

  loader& get_loader (const std::string& name) const
  {
    if (! name.empty ())
      {
        loader_map_iterator l = loader_map.find (name);

        if (l == loader_map.end ())
          l = loader_map.insert (loader_map.end (),
                                 loader_map_type::value_type (name, loader (name)));

        return l->second;
      }

    return default_loader;
  }

  std::list<std::string> do_overloads (const std::string& meth) const;

  bool do_find_package (const std::string& package_name) const
  {
    return (loader_map.find (package_name) != loader_map.end ());
  }

  std::list<std::string> do_get_all_package_names (bool only_top_level) const;

  std::string do_find_file (const std::string& file) const;

  std::string do_find_dir (const std::string& dir) const;

  string_vector do_find_matching_dirs (const std::string& dir) const;

  std::string do_find_first_of (const string_vector& files) const;

  string_vector do_find_all_first_of (const string_vector& files) const;

  string_vector do_dirs (void) const;

  std::list<std::string> do_dir_list (void) const;

  string_vector do_files (const std::string& dir, bool omit_exts) const;

  string_vector do_fcn_names (void) const;

  std::string do_path (void) const;

  friend void print_types (std::ostream& os, int types);

  friend string_vector get_file_list (const dir_info::fcn_file_map_type& lst);

  friend void
  print_fcn_list (std::ostream& os, const dir_info::fcn_file_map_type& lst);

  void do_display (std::ostream& os) const;

  std::string do_system_path (void) const { return sys_path; }

  std::string do_get_command_line_path (void) const
  { return command_line_path; }

  void add (const dir_info& di, bool at_end,
            const std::string& pname = std::string ()) const;

  friend dir_info::fcn_file_map_type get_fcn_files (const std::string& d);
};

extern std::string
genpath (const std::string& dir, const string_vector& skip = "private");

extern void execute_pkg_add (const std::string& dir);
extern void execute_pkg_del (const std::string& dir);

#endif<|MERGE_RESOLUTION|>--- conflicted
+++ resolved
@@ -99,14 +99,9 @@
                                   const std::string& pack_name = std::string ())
   {
     return instance_ok ()
-<<<<<<< HEAD
       ? instance->get_loader (pack_name).find_method (class_name, meth,
                                                       dir_name)
       : std::string ();
-=======
-           ? instance->do_find_method (class_name, meth, dir_name)
-           : std::string ();
->>>>>>> 84b115a5
   }
 
   static std::string find_method (const std::string& class_name,
@@ -121,12 +116,8 @@
                                          const std::string& pack_name = std::string ())
   {
     return instance_ok ()
-<<<<<<< HEAD
       ? instance->get_loader(pack_name).methods (class_name)
       : std::list<std::string> ();
-=======
-           ? instance->do_methods (class_name) : std::list<std::string> ();
->>>>>>> 84b115a5
   }
 
   static std::list<std::string> overloads (const std::string& meth)
@@ -145,12 +136,8 @@
   get_all_package_names (bool only_top_level = true)
   {
     return instance_ok ()
-<<<<<<< HEAD
       ? instance->do_get_all_package_names (only_top_level)
       : std::list<std::string> ();
-=======
-           ? instance->do_find_fcn (fcn, dir_name) : std::string ();
->>>>>>> 84b115a5
   }
 
   static std::string find_fcn (const std::string& fcn, std::string& dir_name,
@@ -173,12 +160,8 @@
                                        const std::string& pack_name = std::string ())
   {
     return instance_ok ()
-<<<<<<< HEAD
       ? instance->get_loader (pack_name).find_private_fcn (dir, fcn)
       : std::string ();
-=======
-           ? instance->do_find_private_fcn (dir, fcn) : std::string ();
->>>>>>> 84b115a5
   }
 
   static std::string find_fcn_file (const std::string& fcn,
@@ -186,14 +169,9 @@
   {
     std::string dir_name;
 
-<<<<<<< HEAD
     return instance_ok ()
       ? instance->get_loader (pack_name).find_fcn (fcn, dir_name, M_FILE)
       : std::string ();
-=======
-    return instance_ok () ?
-           instance->do_find_fcn (fcn, dir_name, M_FILE) : std::string ();
->>>>>>> 84b115a5
   }
 
   static std::string find_oct_file (const std::string& fcn,
@@ -201,14 +179,9 @@
   {
     std::string dir_name;
 
-<<<<<<< HEAD
     return instance_ok ()
       ? instance->get_loader (pack_name).find_fcn (fcn, dir_name, M_FILE)
       : std::string ();
-=======
-    return instance_ok () ?
-           instance->do_find_fcn (fcn, dir_name, OCT_FILE) : std::string ();
->>>>>>> 84b115a5
   }
 
   static std::string find_mex_file (const std::string& fcn,
@@ -216,14 +189,9 @@
   {
     std::string dir_name;
 
-<<<<<<< HEAD
     return instance_ok ()
       ? instance->get_loader (pack_name).find_fcn (fcn, dir_name, M_FILE)
       : std::string ();
-=======
-    return instance_ok () ?
-           instance->do_find_fcn (fcn, dir_name, MEX_FILE) : std::string ();
->>>>>>> 84b115a5
   }
 
   static std::string find_file (const std::string& file)
@@ -370,14 +338,9 @@
     dir_info (void)
       : dir_name (), abs_dir_name (), is_relative (false),
         dir_mtime (), dir_time_last_checked (),
-<<<<<<< HEAD
         all_files (), fcn_files (), private_file_map (), method_file_map (),
         package_dir_map ()
-      { }
-=======
-        all_files (), fcn_files (), private_file_map (), method_file_map ()
     { }
->>>>>>> 84b115a5
 
     dir_info (const std::string& d)
       : dir_name (d), abs_dir_name (), is_relative (false),
