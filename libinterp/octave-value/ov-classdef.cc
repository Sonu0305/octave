--- conflicted
+++ resolved
@@ -398,10 +398,6 @@
               os << std::setw (max_len+2) << nm << ": ";
 
               octave_value val = prop.get_value (m_object, false);
-<<<<<<< HEAD
-              const dim_vector& dims = val.dims ();
-=======
->>>>>>> d6ceeca1
 
               if (val.ndims () == 2 && val.rows () == 1 && (val.isnumeric () || val.islogical () || val.is_string ()))
                 val.short_disp (os);
