////////////////////////////////////////////////////////////////////////
//
// Copyright (C) 2012-2020 The Octave Project Developers
//
// See the file COPYRIGHT.md in the top-level directory of this
// distribution or <https://octave.org/copyright/>.
//
// This file is part of Octave.
//
// Octave is free software: you can redistribute it and/or modify it
// under the terms of the GNU General Public License as published by
// the Free Software Foundation, either version 3 of the License, or
// (at your option) any later version.
//
// Octave is distributed in the hope that it will be useful, but
// WITHOUT ANY WARRANTY; without even the implied warranty of
// MERCHANTABILITY or FITNESS FOR A PARTICULAR PURPOSE.  See the
// GNU General Public License for more details.
//
// You should have received a copy of the GNU General Public License
// along with Octave; see the file COPYING.  If not, see
// <https://www.gnu.org/licenses/>.
//
////////////////////////////////////////////////////////////////////////

#if defined (HAVE_CONFIG_H)
#  include "config.h"
#endif

#include <algorithm>
#include <iomanip>

#include "cdef-class.h"
#include "cdef-method.h"
#include "cdef-package.h"
#include "cdef-property.h"
#include "cdef-utils.h"
#include "defun.h"
#include "errwarn.h"
#include "interpreter-private.h"
#include "load-path.h"
#include "ov-classdef.h"
#include "ov-fcn-handle.h"
#include "ov-typeinfo.h"
#include "ov-usr-fcn.h"
#include "parse.h"
#include "pr-output.h"
#include "pt-eval.h"
#include "pt-misc.h"

static bool
in_class_method (const octave::cdef_class& cls)
{
  octave::cdef_class ctx = octave::get_class_context ();

  return (ctx.ok () && octave::is_superclass (ctx, cls));
}

int octave_classdef::t_id (-1);

const std::string octave_classdef::t_name ("object");

void
octave_classdef::register_type (octave::type_info& ti)
{
  t_id = ti.register_type (octave_classdef::t_name, "<unknown>",
                           octave_value (new octave_classdef ()));
}

octave_value_list
octave_classdef::subsref (const std::string& type,
                          const std::list<octave_value_list>& idx,
                          int nargout)
{
  size_t skip = 0;
  octave_value_list retval;

  octave::cdef_class cls = object.get_class ();

  if (! in_class_method (cls) && ! called_from_builtin ())
    {
      octave::cdef_method meth = cls.find_method ("subsref");

      if (meth.ok ())
        {
          octave_value_list args;

          args(1) = make_idx_args (type, idx, "subsref");

          count++;
          args(0) = octave_value (this);

          retval = meth.execute (args, nargout, true, "subsref");

          return retval;
        }
    }

  // At this point, the default subsref mechanism must be used.

  retval = object.subsref (type, idx, nargout, skip, octave::cdef_class ());

  if (type.length () > skip && idx.size () > skip)
    retval = retval(0).next_subsref (nargout, type, idx, skip);

  return retval;
}

octave_value
octave_classdef::subsref (const std::string& type,
                          const std::list<octave_value_list>& idx,
                          bool auto_add)
{
  size_t skip = 0;
  octave_value_list retval;

  // This variant of subsref is used to create temporary values when doing
  // assignment with multi-level indexing.  AFAIK this is only used for internal
  // purpose (not sure we should even implement this).

  octave::cdef_class cls = object.get_class ();

  if (! in_class_method (cls))
    {
      octave::cdef_method meth = cls.find_method ("subsref");

      if (meth.ok ())
        {
          octave_value_list args;

          args(1) = make_idx_args (type, idx, "subsref");

          count++;
          args(0) = octave_value (this);

          retval = meth.execute (args, 1, true, "subsref");

          return retval.length () > 0 ? retval(0) : octave_value ();
        }
    }

  retval = object.subsref (type, idx, 1, skip, octave::cdef_class (), auto_add);

  if (type.length () > skip && idx.size () > skip)
    retval = retval(0).next_subsref (1, type, idx, skip);

  return retval.length () > 0 ? retval(0) : octave_value ();
}

octave_value
octave_classdef::subsasgn (const std::string& type,
                           const std::list<octave_value_list>& idx,
                           const octave_value& rhs)
{
  octave_value retval;

  octave::cdef_class cls = object.get_class ();

  if (! in_class_method (cls) && ! called_from_builtin ())
    {
      octave::cdef_method meth = cls.find_method ("subsasgn");

      if (meth.ok ())
        {
          octave_value_list args;

          args(1) = make_idx_args (type, idx, "subsasgn");

          count++;
          args(0) = octave_value (this);
          args(2) = rhs;

          octave_value_list retlist;

          retlist = meth.execute (args, 1, true, "subsasgn");

          if (retlist.empty ())
            error ("overloaded method 'subsasgn' did not return any value");

          retval = retlist(0);
        }
    }

  if (! retval.is_defined ())
    retval = object.subsasgn (type, idx, rhs);

  return retval;
}

octave_value
octave_classdef::undef_subsasgn (const std::string& type,
                                 const std::list<octave_value_list>& idx,
                                 const octave_value& rhs)
{
  if (type.length () == 1 && type[0] == '(')
    {
      object = object.make_array ();

      return subsasgn (type, idx, rhs);
    }
  else
    return octave_base_value::undef_subsasgn (type, idx, rhs);

  return octave_value ();
}

Matrix
octave_classdef::size (void)
{
  octave::cdef_class cls = object.get_class ();

  if (! in_class_method (cls) && ! called_from_builtin ())
    {
      octave::cdef_method meth = cls.find_method ("size");

      if (meth.ok ())
        {
          count++;
          octave_value_list args (1, octave_value (this));

          octave_value_list lv = meth.execute (args, 1, true, "size");
          if (lv.length () <= 0
              || ! lv(0).is_matrix_type () || ! lv(0).dims ().isvector ())
            error ("%s.size: invalid return value", class_name ().c_str ());

          return lv(0).matrix_value ();
        }
    }

  return octave_base_value::size ();
}

octave_idx_type
octave_classdef::xnumel (const octave_value_list& idx)
{
  octave_idx_type retval = -1;

  octave::cdef_class cls = object.get_class ();

  if (! in_class_method (cls) && ! called_from_builtin ())
    {
      octave::cdef_method meth = cls.find_method ("numel");

      if (meth.ok ())
        {
          octave_value_list args (idx.length () + 1, octave_value ());

          count++;
          args(0) = octave_value (this);

          for (octave_idx_type i = 0; i < idx.length (); i++)
            args(i+1) = idx(i);

          octave_value_list lv = meth.execute (args, 1, true, "numel");
          if (lv.length () != 1 || ! lv(0).is_scalar_type ())
            error ("@%s/numel: invalid return value", cls.get_name ().c_str ());

          retval = lv(0).idx_type_value (true);

          return retval;
        }
    }

  retval = octave_base_value::xnumel (idx);

  return retval;
}

void
octave_classdef::print (std::ostream& os, bool)
{
  print_raw (os);
}

void
octave_classdef::print_raw (std::ostream& os, bool) const
{
  octave::cdef_class cls = object.get_class ();

  if (cls.ok ())
    {
      bool is_array = object.is_array ();

      increment_indent_level ();

      indent (os);
      os << class_name () << " object";
      if (is_array)
        os << " array";
      os << " with properties:";
      newline (os);
      if (! Vcompact_format)
        newline (os);

      increment_indent_level ();

      std::map<std::string, octave::cdef_property> property_map
        = cls.get_property_map ();

      size_t max_len = 0;
      for (const auto& pname_prop : property_map)
        {
          // FIXME: this loop duplicates a significant portion of the
          // loop below and the loop in Fproperties.

          const octave::cdef_property& prop = pname_prop.second;

          const std::string nm = prop.get_name ();

          octave_value acc = prop.get ("GetAccess");

          if (! acc.is_string () || acc.string_value () != "public")
            continue;

          octave_value hid = prop.get ("Hidden");

          if (hid.bool_value ())
            continue;

          size_t sz = nm.size ();

          if (sz > max_len)
            max_len = sz;
        }

      for (auto& pname_prop : property_map)
        {
          const octave::cdef_property& prop = pname_prop.second;

          const std::string nm = prop.get_name ();

          octave_value acc = prop.get ("GetAccess");

          if (! acc.is_string () || acc.string_value () != "public")
            continue;

          octave_value hid = prop.get ("Hidden");

          if (hid.bool_value ())
            continue;

          indent (os);

          if (is_array)
            os << "  " << nm;
          else
            {
              octave_value val = prop.get_value (object, false);
              dim_vector dims = val.dims ();

              os << std::setw (max_len+2) << nm << ": ";
              if (val.is_string ())
                os << val.string_value ();
              else if (val.islogical ())
                os << val.bool_value ();
              else
                os << "[" << dims.str () << " " << val.class_name () << "]";
            }

          newline (os);
        }

      decrement_indent_level ();
      decrement_indent_level ();
    }
}

bool
octave_classdef::is_instance_of (const std::string& cls_name) const
{
  octave::cdef_class cls = octave::lookup_class (cls_name, false, false);

  if (cls.ok ())
    return is_superclass (cls, object.get_class ());

  return false;
}

octave_value
octave_classdef::superclass_ref (const std::string& meth,
                                 const std::string& cls)
{
  return octave_value (new octave_classdef_superclass_ref (meth, cls));
}

octave_value
octave_classdef::metaclass_query (const std::string& cls)
{
  return octave::to_ov (octave::lookup_class (cls));
}

bool octave_classdef_meta::is_classdef_method (const std::string& cname) const
{
  bool retval = false;

  if (object.is_method ())
    {
      if (cname.empty ())
        retval = true;
      else
        {
          octave::cdef_method meth (object);

          return meth.is_defined_in_class (cname);
        }
    }

  return retval;
}

bool octave_classdef_meta::is_classdef_constructor (const std::string& cname) const
{
  bool retval = false;

  if (object.is_class ())
    {
      if (cname.empty ())
        retval = true;
      else
        {
          octave::cdef_class cls (object);

          if (cls.get_name () == cname)
            retval = true;
        }
    }

  return retval;
}

std::string octave_classdef_meta::doc_string (const std::string& meth_name) const
{
  if (object.is_class ())
    {
      octave::cdef_class cls (object);

      if (meth_name.empty ())
        return cls.doc_string ();

<<<<<<< HEAD
      octave_value ov_meth = cls.get_method (meth_name);

      if (ov_meth.is_defined ())
        {
          octave_function *fcn = ov_meth.function_value ();

          if (fcn)
            return fcn->doc_string ();
        }
=======
      octave::cdef_method cdef_meth = cls.find_method (meth_name);

      if (cdef_meth.ok ())
        return cdef_meth.get_doc_string ();
>>>>>>> 217eedb9
    }

  return "";
}

octave_value_list
octave_classdef_superclass_ref::execute (octave::tree_evaluator& tw,
                                         int nargout,
                                         const octave_value_list& idx)
{
  octave_value_list retval;

  std::string meth_name;
  bool in_constructor;
  octave::cdef_class ctx;

  ctx = octave::get_class_context (meth_name, in_constructor);

  if (! ctx.ok ())
    error ("superclass calls can only occur in methods or constructors");

  std::string mname = m_method_name;
  std::string cname = m_class_name;

  // CLS is the superclass.  The lookup_class function handles
  // pkg.class names.

  octave::cdef_class cls = octave::lookup_class (cname);

  if (in_constructor)
    {
      if (! is_direct_superclass (cls, ctx))
        error ("'%s' is not a direct superclass of '%s'",
               cname.c_str (), ctx.get_name ().c_str ());

      if (! is_constructed_object (tw, mname))
        error ("cannot call superclass constructor with variable '%s'",
               mname.c_str ());

      octave_value sym = tw.varval (mname);

      cls.run_constructor (octave::to_cdef_ref (sym), idx);

      retval(0) = sym;
    }
  else
    {
      size_t pos = mname.find ('.');

      octave::cdef_object obj;

      if (pos != std::string::npos)
        {
          // We are looking at obj.meth.

          std::string oname = m_method_name.substr (0, pos);
          mname = mname.substr (pos + 1);

          octave_value tval = tw.varval (oname);

          // FIXME: Can we only call superclass methods on the current
          // object?  If so, and we are looking at something like
          //
          //   function meth (obj, ...)
          //     obj.meth@superclass (...)
          //
          // Do we need to verify that the object that was passed to
          // meth is the same as the object we find when looking up
          // obj in the expression obj.meth?  If so, what is the right
          // way to perform that check?

          if (tval.is_classdef_object ())
            {
              octave_classdef *cdobj = tval.classdef_object_value ();

              obj = cdobj->get_object ();
            }
        }

      if (mname != meth_name)
        error ("method name mismatch ('%s' != '%s')",
               mname.c_str (), meth_name.c_str ());

      if (! is_strict_superclass (cls, ctx))
        error ("'%s' is not a superclass of '%s'",
               cname.c_str (), ctx.get_name ().c_str ());

      // I see 2 possible implementations here:
      // 1) use cdef_object::subsref with a different class
      //    context; this avoids duplicating code, but
      //    assumes the object is always the first argument
      // 2) lookup the method manually and call
      //    cdef_method::execute; this duplicates part of
      //    logic in cdef_object::subsref, but avoid the
      //    assumption of 1)
      // Not being sure about the assumption of 1), I
      // go with option 2) for the time being.

      octave::cdef_method meth = cls.find_method (meth_name, false);

      if (! meth.ok ())
        error ("no method '%s' found in superclass '%s'",
               meth_name.c_str (), cname.c_str ());

      retval = (obj.ok ()
                ? meth.execute (obj, idx, nargout, true, meth_name)
                : meth.execute (idx, nargout, true, meth_name));
    }

  return retval;
}

bool octave_classdef_superclass_ref::is_constructed_object (octave::tree_evaluator& tw,
                                                            const std::string& nm)
{
  octave_function *of = tw.current_function ();

  if (of->is_classdef_constructor ())
    {
      octave_user_function *uf = of->user_function_value (true);

      if (uf)
        {
          octave::tree_parameter_list *ret_list = uf->return_list ();

          if (ret_list && ret_list->length () == 1)
            return (ret_list->front ()->name () == nm);
        }
    }

  return false;
}

DEFUN (__meta_get_package__, args, ,
       doc: /* -*- texinfo -*-
@deftypefn {} {} __meta_get_package__ ()
Undocumented internal function.
@end deftypefn */)
{
  if (args.length () != 1)
    print_usage ();

  std::string cname = args(0).xstring_value ("PACKAGE_NAME must be a string");

  return octave::to_ov (octave::lookup_package (cname));
}

DEFUN (metaclass, args, ,
       doc: /* -*- texinfo -*-
@deftypefn {} {} metaclass (obj)
Returns the meta.class object corresponding to the class of @var{obj}.
@end deftypefn */)
{
  if (args.length () != 1)
    print_usage ();

  octave::cdef_object obj = octave::to_cdef (args(0));

  return octave::to_ov (obj.get_class ());
}

// FIXME: What about dynamic properties if obj is a scalar, or the
// properties of the class of obj if obj is an array?  Probably there
// should be a function to do this job so that the DEFUN is just a
// simple wrapper.

DEFUN (properties, args, nargout,
       doc: /* -*- texinfo -*-
@deftypefn  {} {} properties (@var{class_name})
@deftypefnx {} {} properties (@var{obj})
@deftypefnx {} {@var{plist} =} properties (@dots{})
Return or display the public properties for the named class
@var{class_name} or classdef object @var{obj}.

If an output value is requested, return the list of property names in a
cell array.

Programming Note: Property names are returned if the @code{GetAccess}
attribute is public and if the @code{Hidden} attribute is false.
@seealso{methods}
@end deftypefn */)
{
  if (args.length () != 1)
    print_usage ();

  octave_value arg = args(0);

  std::string class_name;

  if (arg.isobject ())
    class_name = arg.class_name ();
  else if (arg.is_string ())
    class_name = arg.string_value ();
  else
    err_wrong_type_arg ("properties", arg);

  octave::cdef_class cls;

  cls = octave::lookup_class (class_name, false, true);

  if (! cls.ok ())
    error ("invalid class: %s", class_name.c_str ());

  std::map<std::string, octave::cdef_property> property_map =
    cls.get_property_map ();

  std::list<std::string> property_names;

  for (const auto& pname_prop : property_map)
    {
      // FIXME: this loop duplicates a significant portion of the loops
      // in octave_classdef::print_raw.

      const octave::cdef_property& prop = pname_prop.second;

      std::string nm = prop.get_name ();

      octave_value acc = prop.get ("GetAccess");

      if (! acc.is_string () || acc.string_value () != "public")
        continue;

      octave_value hid = prop.get ("Hidden");

      if (hid.bool_value ())
        continue;

      property_names.push_back (nm);
    }

  if (nargout > 0)
    return octave_value (Cell (string_vector (property_names)));

  octave_stdout << "properties for class " << class_name << ":\n\n";

  for (const auto& nm : property_names)
    octave_stdout << "  " << nm << "\n";

  octave_stdout << std::endl;

  return octave_value ();
}

/*
%!assert (properties ("inputParser"),
%!        {"CaseSensitive"; "FunctionName"; "KeepUnmatched";
%!         "Parameters"; "PartialMatching"; "Results";
%!         "StructExpand"; "Unmatched"; "UsingDefaults"});
*/

// FIXME: Need to implement the -full option.

DEFMETHOD (__methods__, interp, args, ,
           doc: /* -*- texinfo -*-
@deftypefn  {} {} __methods__ (@var{x})
@deftypefnx {} {} __methods__ ("classname")
Internal function.

Implements @code{methods} for Octave class objects and classnames.
@seealso{methods}
@end deftypefn */)
{
  // Input validation has already been done in methods.m.
  octave_value arg = args(0);

  std::string class_name;

  if (arg.isobject ())
    class_name = arg.class_name ();
  else if (arg.is_string ())
    class_name = arg.string_value ();
  else
    err_wrong_type_arg ("__methods__", arg);

  string_vector sv;

  octave::cdef_class cls = octave::lookup_class (class_name, false, true);

  if (cls.ok ())
    {
      std::map<std::string, octave::cdef_method> method_map
        = cls.get_method_map (false, true);

      std::list<std::string> method_names;

      for (const auto& nm_mthd : method_map)
        {
          std::string nm = nm_mthd.first;

          method_names.push_back (nm);
        }

      sv = string_vector (method_names);
    }

  // The following will also find methods for legacy @CLASS objects.

  octave::load_path& lp = interp.get_load_path ();

  sv.append (lp.methods (class_name));

  return ovl (Cell (sv));
}

/*
;;; Local Variables: ***
;;; mode: C++ ***
;;; End: ***
*/<|MERGE_RESOLUTION|>--- conflicted
+++ resolved
@@ -437,22 +437,10 @@
       if (meth_name.empty ())
         return cls.doc_string ();
 
-<<<<<<< HEAD
-      octave_value ov_meth = cls.get_method (meth_name);
-
-      if (ov_meth.is_defined ())
-        {
-          octave_function *fcn = ov_meth.function_value ();
-
-          if (fcn)
-            return fcn->doc_string ();
-        }
-=======
       octave::cdef_method cdef_meth = cls.find_method (meth_name);
 
       if (cdef_meth.ok ())
         return cdef_meth.get_doc_string ();
->>>>>>> 217eedb9
     }
 
   return "";
