--- conflicted
+++ resolved
@@ -340,13 +340,8 @@
 
   OCTAVE_LOCAL_BUFFER (char, s, m_args.numel () * (len + 1));
 
-<<<<<<< HEAD
-  // Save the args as a null teminated list
+  // Save the args as a null terminated list
   for (int i = 0; i < m_args.numel (); i++)
-=======
-  // Save the args as a null terminated list
-  for (int i = 0; i < ifargs.numel (); i++)
->>>>>>> 2794a4e7
     {
       const char *cptr = m_args(i).c_str ();
       for (size_t j = 0; j < m_args(i).length (); j++)
