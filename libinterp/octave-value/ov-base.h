////////////////////////////////////////////////////////////////////////
//
// Copyright (C) 1996-2024 The Octave Project Developers
//
// See the file COPYRIGHT.md in the top-level directory of this
// distribution or <https://octave.org/copyright/>.
//
// This file is part of Octave.
//
// Octave is free software: you can redistribute it and/or modify it
// under the terms of the GNU General Public License as published by
// the Free Software Foundation, either version 3 of the License, or
// (at your option) any later version.
//
// Octave is distributed in the hope that it will be useful, but
// WITHOUT ANY WARRANTY; without even the implied warranty of
// MERCHANTABILITY or FITNESS FOR A PARTICULAR PURPOSE.  See the
// GNU General Public License for more details.
//
// You should have received a copy of the GNU General Public License
// along with Octave; see the file COPYING.  If not, see
// <https://www.gnu.org/licenses/>.
//
////////////////////////////////////////////////////////////////////////

#if ! defined (octave_ov_base_h)
#define octave_ov_base_h 1

#include "octave-config.h"

#include <cstdlib>

#include <iosfwd>
#include <list>
#include <memory>
#include <string>

#include "Range.h"
#include "data-conv.h"
#include "mx-base.h"
#include "str-vec.h"

#include "auto-shlib.h"
#include "oct-hdf5-types.h"
#include "oct-stream.h"

OCTAVE_BEGIN_NAMESPACE(octave)

class stack_frame;
class type_info;

// FIXME: This is not ideal, but it avoids including
// interpreter-private.h here and bringing in a lot of unnecessary
// symbols that require even more header files.  Since the typeinfo
// object is required to load a user-defined octave_value object,
// maybe this function should be declared in a public header file?

extern OCTINTERP_API type_info& __get_type_info__ ();

// For now just preserve the old interface and don't mark it as deprecated.
// This function is currently an internal, private function.  Additional
// changes may be made before version 8 is finally released.
inline type_info& __get_type_info__ (const std::string&) { return __get_type_info__ (); }

OCTAVE_END_NAMESPACE(octave)

class Cell;
class float_display_format;
class mxArray;
class octave_map;
class octave_scalar_map;
class octave_value;
class octave_value_list;
class octave_classdef;
class octave_function;
class octave_user_function;
class octave_user_script;
class octave_user_code;
class octave_fcn_handle;
class octave_value_list;

#if defined (OCTAVE_ENABLE_BYTECODE_EVALUATOR)
class octave_value_ref;
class octave_fcn_cache;
class octave_value_vm;
#endif

enum builtin_type_t
{
  btyp_double,
  btyp_float,
  btyp_complex,
  btyp_float_complex,
  btyp_int8,
  btyp_int16,
  btyp_int32,
  btyp_int64,
  btyp_uint8,
  btyp_uint16,
  btyp_uint32,
  btyp_uint64,
  btyp_bool,
  btyp_char,
  btyp_struct,
  btyp_cell,
  btyp_func_handle,
  btyp_unknown,
  btyp_num_types = btyp_unknown
};

extern OCTINTERP_API std::string btyp_class_name [];

inline bool btyp_isnumeric (builtin_type_t btyp)
{ return btyp <= btyp_uint64; }

inline bool btyp_isinteger (builtin_type_t btyp)
{ return btyp >= btyp_int8 && btyp <= btyp_uint64; }

inline bool btyp_isfloat (builtin_type_t btyp)
{ return btyp <= btyp_float_complex; }

inline bool btyp_isarray (builtin_type_t btyp)
{ return btyp <= btyp_char; }

//! Determine the resulting type for a possible mixed-type operation.
//!
//! Rules for the resulting type:
//!   - bool -> double
//!   - single + double -> single
//!   - real + complex -> complex
//!   - integer + real -> integer
//!   - uint + uint -> uint (the bigger one)
//!   - sint + sint -> sint (the bigger one)
//!
//! @return The resulting type or "unknown type", if the resulting type cannot
//!         be determined.

extern OCTINTERP_API
builtin_type_t btyp_mixed_numeric (builtin_type_t x, builtin_type_t y);

template <typename T>
struct class_to_btyp
{
  static const builtin_type_t btyp = btyp_unknown;
};

template <builtin_type_t BTYP>
struct btyp_to_class
{
  typedef void type;
};

#define DEF_BTYP_TRAITS(BTYP, CLASS)            \
  template <>                                   \
  struct class_to_btyp<CLASS>                   \
  {                                             \
    static const builtin_type_t btyp = BTYP;    \
  };                                            \
                                                \
  template <>                                   \
  struct btyp_to_class<BTYP>                    \
  {                                             \
    typedef CLASS type;                         \
  }

DEF_BTYP_TRAITS (btyp_double, double);
DEF_BTYP_TRAITS (btyp_float, float);
DEF_BTYP_TRAITS (btyp_complex, Complex);
DEF_BTYP_TRAITS (btyp_float_complex, FloatComplex);
DEF_BTYP_TRAITS (btyp_int8, octave_int8);
DEF_BTYP_TRAITS (btyp_int16, octave_int16);
DEF_BTYP_TRAITS (btyp_int32, octave_int32);
DEF_BTYP_TRAITS (btyp_int64, octave_int64);
DEF_BTYP_TRAITS (btyp_uint8, octave_uint8);
DEF_BTYP_TRAITS (btyp_uint16, octave_uint16);
DEF_BTYP_TRAITS (btyp_uint32, octave_uint32);
DEF_BTYP_TRAITS (btyp_uint64, octave_uint64);
DEF_BTYP_TRAITS (btyp_bool, bool);
DEF_BTYP_TRAITS (btyp_char, char);


// T_ID is the type id of struct objects, set by register_type().
// T_NAME is the type name of struct objects.

#define OCTAVE_EMPTY_CPP_ARG /* empty */

#define DECLARE_OV_TYPEID_FUNCTIONS_AND_DATA                          \
  DECLARE_OV_TYPEID_FUNCTIONS_AND_DATA2 (OCTAVE_EMPTY_CPP_ARG,        \
                                         OCTAVE_EMPTY_CPP_ARG)

#define DECLARE_OV_TYPEID_FUNCTIONS_AND_DATA_API(API)                 \
  DECLARE_OV_TYPEID_FUNCTIONS_AND_DATA2 (OCTAVE_EMPTY_CPP_ARG, API)

#define DECLARE_OV_BASE_TYPEID_FUNCTIONS_AND_DATA                     \
  DECLARE_OV_TYPEID_FUNCTIONS_AND_DATA2 (virtual, OCTAVE_EMPTY_CPP_ARG)

#define DECLARE_OV_BASE_TYPEID_FUNCTIONS_AND_DATA_API(API)            \
  DECLARE_OV_TYPEID_FUNCTIONS_AND_DATA2 (virtual, API)

#define DECLARE_OV_TYPEID_FUNCTIONS_AND_DATA2(VIRTUAL, API)           \
  public:                                                             \
    VIRTUAL int type_id () const { return s_t_id; }                   \
    VIRTUAL std::string type_name () const { return s_t_name; }       \
    VIRTUAL std::string class_name () const { return s_c_name; }      \
    static int static_type_id () { return s_t_id; }                   \
    static std::string static_type_name () { return s_t_name; }       \
    static std::string static_class_name () { return s_c_name; }      \
    API static void register_type ();                                 \
    API static void register_type (octave::type_info&);               \
                                                                      \
  private:                                                            \
    static API int s_t_id;                                            \
    static API const std::string s_t_name;                            \
    static API const std::string s_c_name;

#define DECLARE_TEMPLATE_OV_TYPEID_SPECIALIZATIONS(cls, type)         \
  DECLARE_TEMPLATE_OV_TYPEID_SPECIALIZATIONS_API (cls, type,          \
                                                  OCTAVE_EMPTY_CPP_ARG)

#define DECLARE_TEMPLATE_OV_TYPEID_SPECIALIZATIONS_API(cls, type, API) \
  template <> API void cls<type>::register_type ();                   \
  template <> API void cls<type>::register_type (octave::type_info&); \
  template <> API int cls<type>::s_t_id;                              \
  template <> API const std::string cls<type>::s_t_name;              \
  template <> API const std::string cls<type>::s_c_name;

// FIXME: The 'new' operator below creates an 8-byte memory leak for every
// registered data type (of which there are 58 built-in to Octave, plus any
// user-defined data types).  The problem is user-defined types creating
// a crash on exit (see bug #53156).  See also the FIXME note in function
// register_type() in ov-typeinfo.cc.

#define DEFINE_OV_TYPEID_FUNCTIONS_AND_DATA_INTERNAL(tspec, t, n, c)  \
  tspec int t::s_t_id (-1);                                           \
  tspec const std::string t::s_t_name (n);                            \
  tspec const std::string t::s_c_name (c);                            \
  tspec void t::register_type ()                                      \
  {                                                                   \
    octave::type_info& type_info = octave::__get_type_info__ ();      \
                                                                      \
    register_type (type_info);                                        \
  }                                                                   \
  tspec void t::register_type (octave::type_info& ti)                 \
  {                                                                   \
    octave_value v = (new t ());                                      \
    s_t_id = ti.register_type (t::s_t_name, t::s_c_name, v);          \
  }

#define DEFINE_TEMPLATE_OV_TYPEID_FUNCTIONS_AND_DATA(t, n, c)         \
  DEFINE_OV_TYPEID_FUNCTIONS_AND_DATA_INTERNAL (template <>, t, n, c)

#define DEFINE_OV_TYPEID_FUNCTIONS_AND_DATA(t, n, c)                  \
  DEFINE_OV_TYPEID_FUNCTIONS_AND_DATA_INTERNAL ( , t, n, c)

// A base value type, so that derived types only have to redefine what
// they need (if they are derived from octave_base_value instead of
// octave_value).

class OCTINTERP_API octave_base_value
{
public:

  typedef octave_base_value *(*type_conv_fcn) (const octave_base_value&);

  // type conversion, including result type information
  class type_conv_info
  {
  public:
    type_conv_info (type_conv_fcn f = nullptr, int t = -1)
      : m_fcn (f), m_type_id (t) { }

    operator type_conv_fcn () const { return m_fcn; }

    octave_base_value * operator () (const octave_base_value& v) const
    { return (*m_fcn) (v); }

    int type_id () const { return m_type_id; }

  private:
    type_conv_fcn m_fcn;
    int m_type_id;
  };

  friend class octave_value;

<<<<<<< HEAD
#if defined (OCTAVE_ENABLE_BYTECODE_EVALUATOR)
  friend class octave_value_vm;
#endif

  octave_base_value ();
=======
  OCTINTERP_API octave_base_value ();
>>>>>>> 2c2b646f

  octave_base_value (const octave_base_value&) : octave_base_value () { }

  virtual ~octave_base_value () = default;

  // Unconditional clone.  Always clones.
  virtual octave_base_value *
  clone () const { return new octave_base_value (*this); }

  // Empty clone.
  virtual OCTINTERP_API octave_base_value *
  empty_clone () const;

  // Unique clone.  Usually clones, but may be overridden to fake the
  // cloning when sharing copies is to be controlled from within an
  // instance (see octave_class).
  virtual octave_base_value *
  unique_clone () { return clone (); }

  virtual void break_closure_cycles (const std::shared_ptr<octave::stack_frame>&) { }

  virtual type_conv_info
  numeric_conversion_function () const
  { return type_conv_info (); }

  virtual type_conv_info
  numeric_demotion_function () const
  { return type_conv_info (); }

  virtual OCTINTERP_API octave_value squeeze () const;

  virtual OCTINTERP_API octave_value full_value () const;

  // Will return a copy of it-self when the representation
  // allready is a scalar (.i.e. double). The const variant
  // as_double () would allocate a new octave value.
  virtual OCTINTERP_API octave_value as_double_or_copy ();

  virtual OCTINTERP_API octave_value as_double () const;
  virtual OCTINTERP_API octave_value as_single () const;

  virtual OCTINTERP_API octave_value as_int8 () const;
  virtual OCTINTERP_API octave_value as_int16 () const;
  virtual OCTINTERP_API octave_value as_int32 () const;
  virtual OCTINTERP_API octave_value as_int64 () const;

  virtual OCTINTERP_API octave_value as_uint8 () const;
  virtual OCTINTERP_API octave_value as_uint16 () const;
  virtual OCTINTERP_API octave_value as_uint32 () const;
  virtual OCTINTERP_API octave_value as_uint64 () const;

  virtual octave_base_value * try_narrowing_conversion ()
  { return nullptr; }

  virtual void maybe_economize () { }

  virtual OCTINTERP_API Matrix size ();

  virtual OCTINTERP_API octave_idx_type xnumel (const octave_value_list&);

  // FIXME: Do we really need all three of these versions of subsref?

  virtual OCTINTERP_API octave_value
  subsref (const std::string& type,
           const std::list<octave_value_list>& idx);

  virtual OCTINTERP_API octave_value_list
  subsref (const std::string& type,
           const std::list<octave_value_list>& idx,
           int nargout);

  virtual OCTINTERP_API octave_value
  subsref (const std::string& type,
           const std::list<octave_value_list>& idx,
           bool auto_add);

  virtual OCTINTERP_API octave_value_list
  simple_subsref (char type, octave_value_list& idx, int nargout);

  virtual OCTINTERP_API octave_value
  do_index_op (const octave_value_list& idx, bool resize_ok = false);

  virtual void assign (const std::string&, const octave_value&) { }

  virtual OCTINTERP_API octave_value
  subsasgn (const std::string& type,
            const std::list<octave_value_list>& idx,
            const octave_value& rhs);

  virtual OCTINTERP_API octave_value
  simple_subsasgn (char type, octave_value_list& idx,
                   const octave_value& rhs);

  virtual OCTINTERP_API octave_value
  undef_subsasgn (const std::string& type,
                  const std::list<octave_value_list>& idx,
                  const octave_value& rhs);

  virtual OCTINTERP_API octave::idx_vector
  index_vector (bool require_integers = false) const;

  virtual dim_vector dims () const { return dim_vector (); }

  octave_idx_type rows () const
  {
    const dim_vector dv = dims ();

    return dv(0);
  }

  octave_idx_type columns () const
  {
    const dim_vector dv = dims ();

    return dv(1);
  }

  virtual int ndims () const
  { return dims ().ndims (); }

  virtual octave_idx_type numel () const { return dims ().numel (); }

  virtual std::size_t byte_size () const { return 0; }

  virtual OCTINTERP_API octave_idx_type nnz () const;

  virtual OCTINTERP_API octave_idx_type nzmax () const;

  virtual OCTINTERP_API octave_idx_type nfields () const;

  virtual OCTINTERP_API octave_value reshape (const dim_vector&) const;

  virtual OCTINTERP_API octave_value
  permute (const Array<int>& vec, bool = false) const;

  virtual OCTINTERP_API octave_value
  resize (const dim_vector&, bool fill = false) const;

  virtual OCTINTERP_API MatrixType matrix_type () const;

  virtual OCTINTERP_API MatrixType matrix_type (const MatrixType& typ) const;

  virtual bool is_defined () const { return false; }

  virtual bool is_storable () const { return true; }

  virtual bool is_legacy_object () const { return false; }

  bool isempty () const { return (dims ().any_zero ()); }

  bool is_zero_by_zero () const { return dims().zero_by_zero (); }

  virtual bool iscell () const { return false; }

  virtual bool iscellstr () const { return false; }

  virtual bool is_real_scalar () const { return false; }

  virtual bool is_real_matrix () const { return false; }

  virtual bool is_complex_scalar () const { return false; }

  virtual bool is_complex_matrix () const { return false; }

  virtual bool is_bool_scalar () const { return false; }

  virtual bool is_bool_matrix () const { return false; }

  virtual bool is_char_matrix () const { return false; }

  virtual bool is_diag_matrix () const { return false; }

  virtual bool is_perm_matrix () const { return false; }

  virtual bool is_string () const { return false; }

  virtual bool is_sq_string () const { return false; }

  virtual bool is_range () const { return false; }

  virtual bool isstruct () const { return false; }

  virtual bool isobject () const { return false; }

  virtual bool is_classdef_meta () const { return false; }

  virtual bool is_classdef_superclass_ref () const { return false; }

  virtual bool is_classdef_object () const { return false; }

  virtual bool is_package () const { return false; }

  virtual bool isjava () const { return false; }

  virtual bool is_cs_list () const { return false; }

  virtual bool is_magic_colon () const { return false; }

  virtual bool is_all_va_args () const { return false; }

  virtual OCTINTERP_API octave_value all (int = 0) const;

  virtual OCTINTERP_API octave_value any (int = 0) const;

  virtual builtin_type_t builtin_type () const { return btyp_unknown; }

  virtual bool is_double_type () const { return false; }

  virtual bool is_single_type () const { return false; }

  virtual bool isfloat () const { return false; }

  virtual bool is_int8_type () const { return false; }

  virtual bool is_int16_type () const { return false; }

  virtual bool is_int32_type () const { return false; }

  virtual bool is_int64_type () const { return false; }

  virtual bool is_uint8_type () const { return false; }

  virtual bool is_uint16_type () const { return false; }

  virtual bool is_uint32_type () const { return false; }

  virtual bool is_uint64_type () const { return false; }

  virtual bool islogical () const { return false; }

  virtual bool isinteger () const { return false; }

  virtual bool isreal () const { return false; }

  virtual bool iscomplex () const { return false; }

  // Would be nice to get rid of the next four functions:

  virtual bool is_scalar_type () const { return false; }

  virtual bool is_matrix_type () const { return false; }

  virtual bool is_full_num_matrix () const { return false; }

  virtual bool isnumeric () const { return false; }

  virtual bool issparse () const { return false; }

  virtual bool is_true () const { return false; }

  virtual bool is_magic_int () const { return false; }

  virtual bool isnull () const { return false; }

  virtual bool is_constant () const { return false; }

  virtual bool is_function_handle () const { return false; }

  virtual bool is_anonymous_function () const { return false; }

  virtual bool is_inline_function () const { return false; }

  virtual bool is_function () const { return false; }

  virtual bool is_user_script () const { return false; }

  virtual bool is_user_function () const { return false; }

  virtual bool is_user_code () const { return false; }

  virtual bool is_builtin_function () const { return false; }

  virtual bool is_dld_function () const { return false; }

  virtual bool is_mex_function () const { return false; }

  virtual bool is_function_cache () const { return false; }

  // Checks if the ov could be a function. If it is undefined,
  // the name associated with the ov could be a function to call.
  virtual bool is_maybe_function () const
  { return !is_defined () || is_function (); }

  virtual bool has_function_cache () const { return false; }

  virtual octave_function * get_cached_fcn (const octave_value_list&) { return nullptr; }

  virtual octave_function * get_cached_fcn (void*, void*) { return nullptr; }

  virtual void erase_subfunctions () { }

  virtual OCTINTERP_API short int
  short_value (bool = false, bool = false) const;

  virtual OCTINTERP_API unsigned short int
  ushort_value (bool = false, bool = false) const;

  virtual OCTINTERP_API int
  int_value (bool = false, bool = false) const;

  virtual OCTINTERP_API unsigned int
  uint_value (bool = false, bool = false) const;

  virtual OCTINTERP_API int nint_value (bool = false) const;

  virtual OCTINTERP_API long int
  long_value (bool = false, bool = false) const;

  virtual OCTINTERP_API unsigned long int
  ulong_value (bool = false, bool = false) const;

  virtual OCTINTERP_API int64_t int64_value (bool = false, bool = false) const;

  virtual OCTINTERP_API uint64_t uint64_value (bool = false, bool = false) const;

  virtual OCTINTERP_API double double_value (bool = false) const;

  virtual OCTINTERP_API float float_value (bool = false) const;

  virtual double scalar_value (bool frc_str_conv = false) const
  { return double_value (frc_str_conv); }

  virtual float float_scalar_value (bool frc_str_conv = false) const
  { return float_value (frc_str_conv); }

  virtual OCTINTERP_API Cell cell_value () const;

  virtual OCTINTERP_API Matrix matrix_value (bool = false) const;

  virtual OCTINTERP_API FloatMatrix float_matrix_value (bool = false) const;

  virtual OCTINTERP_API NDArray array_value (bool = false) const;

  virtual OCTINTERP_API FloatNDArray float_array_value (bool = false) const;

  virtual OCTINTERP_API Complex complex_value (bool = false) const;

  virtual OCTINTERP_API FloatComplex float_complex_value (bool = false) const;

  virtual OCTINTERP_API ComplexMatrix complex_matrix_value (bool = false) const;

  virtual OCTINTERP_API FloatComplexMatrix float_complex_matrix_value (bool = false) const;

  virtual OCTINTERP_API ComplexNDArray complex_array_value (bool = false) const;

  virtual OCTINTERP_API FloatComplexNDArray float_complex_array_value (bool = false) const;

  virtual OCTINTERP_API bool bool_value (bool = false) const;

  virtual OCTINTERP_API boolMatrix bool_matrix_value (bool = false) const;

  virtual OCTINTERP_API boolNDArray bool_array_value (bool = false) const;

  virtual OCTINTERP_API charMatrix char_matrix_value (bool force = false) const;

  virtual OCTINTERP_API charNDArray char_array_value (bool = false) const;

  virtual OCTINTERP_API SparseMatrix sparse_matrix_value (bool = false) const;

  virtual OCTINTERP_API SparseComplexMatrix sparse_complex_matrix_value (bool = false) const;

  virtual OCTINTERP_API SparseBoolMatrix sparse_bool_matrix_value (bool = false) const;

  virtual OCTINTERP_API DiagMatrix diag_matrix_value (bool = false) const;

  virtual OCTINTERP_API FloatDiagMatrix float_diag_matrix_value (bool = false) const;

  virtual OCTINTERP_API ComplexDiagMatrix complex_diag_matrix_value (bool = false) const;

  virtual OCTINTERP_API FloatComplexDiagMatrix
  float_complex_diag_matrix_value (bool = false) const;

  virtual OCTINTERP_API PermMatrix perm_matrix_value () const;

  virtual OCTINTERP_API octave_int8 int8_scalar_value () const;

  virtual OCTINTERP_API octave_int16 int16_scalar_value () const;

  virtual OCTINTERP_API octave_int32 int32_scalar_value () const;

  virtual OCTINTERP_API octave_int64 int64_scalar_value () const;

  virtual OCTINTERP_API octave_uint8 uint8_scalar_value () const;

  virtual OCTINTERP_API octave_uint16 uint16_scalar_value () const;

  virtual OCTINTERP_API octave_uint32 uint32_scalar_value () const;

  virtual OCTINTERP_API octave_uint64 uint64_scalar_value () const;

  virtual OCTINTERP_API int8NDArray int8_array_value () const;

  virtual OCTINTERP_API int16NDArray int16_array_value () const;

  virtual OCTINTERP_API int32NDArray int32_array_value () const;

  virtual OCTINTERP_API int64NDArray int64_array_value () const;

  virtual OCTINTERP_API uint8NDArray uint8_array_value () const;

  virtual OCTINTERP_API uint16NDArray uint16_array_value () const;

  virtual OCTINTERP_API uint32NDArray uint32_array_value () const;

  virtual OCTINTERP_API uint64NDArray uint64_array_value () const;

  virtual OCTINTERP_API string_vector string_vector_value (bool pad = false) const;

  virtual OCTINTERP_API std::string string_value (bool force = false) const;

  virtual OCTINTERP_API Array<std::string> cellstr_value () const;

  virtual OCTINTERP_API octave::range<double> range_value () const;

  // For now, enable only range<double>.

  virtual OCTINTERP_API octave_map map_value () const;

  virtual OCTINTERP_API octave_scalar_map scalar_map_value () const;

  virtual OCTINTERP_API string_vector map_keys () const;

  virtual OCTINTERP_API bool isfield (const std::string&) const;

  virtual OCTINTERP_API std::size_t nparents () const;

  virtual OCTINTERP_API std::list<std::string> parent_class_name_list () const;

  virtual OCTINTERP_API string_vector parent_class_names () const;

  virtual octave_base_value * find_parent_class (const std::string&)
  { return nullptr; }

  virtual octave_base_value * unique_parent_class (const std::string&)
  { return nullptr; }

  virtual bool is_instance_of (const std::string&) const
  { return false; }

  virtual OCTINTERP_API octave_classdef * classdef_object_value (bool silent = false);

  virtual OCTINTERP_API octave_function * function_value (bool silent = false);

  virtual OCTINTERP_API octave_user_function * user_function_value (bool silent = false);

  virtual OCTINTERP_API octave_user_script * user_script_value (bool silent = false);

  virtual OCTINTERP_API octave_user_code * user_code_value (bool silent = false);

  virtual OCTINTERP_API octave_fcn_handle * fcn_handle_value (bool silent = false);

  virtual OCTINTERP_API octave_value_list list_value () const;

  virtual OCTINTERP_API octave_value
  convert_to_str (bool pad = false, bool force = false, char type = '\'') const;
  virtual OCTINTERP_API octave_value
  convert_to_str_internal (bool pad, bool force, char type) const;

  virtual OCTINTERP_API void convert_to_row_or_column_vector ();

  // The following extractor functions don't perform any implicit type
  // conversions.

  virtual OCTINTERP_API std::string xstring_value () const;

  virtual bool print_as_scalar () const { return false; }

  virtual OCTINTERP_API void
  print (std::ostream& os, bool pr_as_read_syntax = false);

  virtual OCTINTERP_API void
  print_raw (std::ostream& os, bool pr_as_read_syntax = false) const;

  virtual OCTINTERP_API bool
  print_name_tag (std::ostream& os, const std::string& name) const;

  virtual OCTINTERP_API void
  print_with_name (std::ostream& output_buf, const std::string& name,
                   bool print_padding = true);

  virtual void short_disp (std::ostream& os) const { os << "..."; }

  virtual OCTINTERP_API float_display_format get_edit_display_format () const;

  virtual std::string edit_display (const float_display_format&,
                                    octave_idx_type, octave_idx_type) const
  { return "#VAL"; }

  virtual OCTINTERP_API void
  print_info (std::ostream& os, const std::string& prefix) const;

  virtual OCTINTERP_API bool save_ascii (std::ostream& os);

  virtual OCTINTERP_API bool load_ascii (std::istream& is);

  virtual OCTINTERP_API bool save_binary (std::ostream& os, bool save_as_floats);

  virtual OCTINTERP_API bool
  load_binary (std::istream& is, bool swap, octave::mach_info::float_format fmt);

  virtual OCTINTERP_API bool
  save_hdf5 (octave_hdf5_id loc_id, const char *name, bool save_as_floats);

  virtual OCTINTERP_API bool
  load_hdf5 (octave_hdf5_id loc_id, const char *name);

  virtual OCTINTERP_API int
  write (octave::stream& os, int block_size,
         oct_data_conv::data_type output_type, int skip,
         octave::mach_info::float_format flt_fmt) const;

  virtual const void * mex_get_data () const { return nullptr; }

  virtual const octave_idx_type * mex_get_ir () const { return nullptr; }

  virtual const octave_idx_type * mex_get_jc () const { return nullptr; }

  virtual OCTINTERP_API mxArray * as_mxArray (bool interleaved) const;

  virtual OCTINTERP_API octave_value diag (octave_idx_type k = 0) const;

  virtual OCTINTERP_API octave_value diag (octave_idx_type m, octave_idx_type n) const;

  virtual OCTINTERP_API octave_value
  sort (octave_idx_type dim = 0, sortmode mode = ASCENDING) const;

  virtual OCTINTERP_API octave_value
  sort (Array<octave_idx_type>& sidx, octave_idx_type dim = 0,
        sortmode mode = ASCENDING) const;

  virtual OCTINTERP_API sortmode issorted (sortmode mode = UNSORTED) const;

  virtual OCTINTERP_API Array<octave_idx_type>
  sort_rows_idx (sortmode mode = ASCENDING) const;

  virtual OCTINTERP_API sortmode is_sorted_rows (sortmode mode = UNSORTED) const;

  virtual OCTINTERP_API void lock ();

  virtual OCTINTERP_API void unlock ();

  virtual bool islocked () const { return false; }

  virtual void call_object_destructor () { }

  virtual void maybe_call_dtor () { }

  virtual OCTINTERP_API octave_value dump () const;

  virtual OCTINTERP_API octave_value storable_value ();

  virtual OCTINTERP_API octave_base_value * make_storable_value ();

#if defined (OCTAVE_ENABLE_BYTECODE_EVALUATOR)

  virtual bool vm_need_storable_call () const { return false; }

  virtual bool vm_need_dispatch_assign_rhs () { return true; }

  virtual bool vm_need_dispatch_assign_lhs () { return true; }

  virtual bool vm_need_dispatch_push () { return true; }

  enum class vm_call_dispatch_type {
    OCT_SUBSREF,
    OCT_FN_LOOKUP,
    OCT_CALL,
    OCT_HANDLE,
    OCT_OBJECT,
    OCT_NESTED_HANDLE,
  };

  virtual vm_call_dispatch_type vm_dispatch_call ();

  virtual bool is_ref () const { return false; }

  virtual bool is_vm_chainargs_wrapper () const { return false; }

  virtual octave_value_ref * ref_rep ();

  virtual octave_value
  vm_extract_forloop_value (octave_idx_type idx);

  virtual double
  vm_extract_forloop_double (octave_idx_type idx);

  virtual bool maybe_update_double (double d);

  virtual bool is_trivial_range () const { return false; };

#endif

  // Standard mappers.  Register new ones here.
  enum unary_mapper_t
  {
    umap_abs,
    umap_acos,
    umap_acosh,
    umap_angle,
    umap_arg,
    umap_asin,
    umap_asinh,
    umap_atan,
    umap_atanh,
    umap_cbrt,
    umap_ceil,
    umap_conj,
    umap_cos,
    umap_cosh,
    umap_erf,
    umap_erfinv,
    umap_erfcinv,
    umap_erfc,
    umap_erfcx,
    umap_erfi,
    umap_dawson,
    umap_exp,
    umap_expm1,
    umap_isfinite,
    umap_fix,
    umap_floor,
    umap_gamma,
    umap_imag,
    umap_isinf,
    umap_isna,
    umap_isnan,
    umap_lgamma,
    umap_log,
    umap_log2,
    umap_log10,
    umap_log1p,
    umap_real,
    umap_round,
    umap_roundb,
    umap_signum,
    umap_sin,
    umap_sinh,
    umap_sqrt,
    umap_tan,
    umap_tanh,
    umap_xisalnum,
    umap_xisalpha,
    umap_xisascii,
    umap_xiscntrl,
    umap_xisdigit,
    umap_xisgraph,
    umap_xislower,
    umap_xisprint,
    umap_xispunct,
    umap_xisspace,
    umap_xisupper,
    umap_xisxdigit,
    umap_xsignbit,
    umap_xtolower,
    umap_xtoupper,
    umap_unknown,
    num_unary_mappers = umap_unknown
  };

  virtual OCTINTERP_API octave_value map (unary_mapper_t) const;

  // These are fast indexing & assignment shortcuts for extracting
  // or inserting a single scalar from/to an array.

  // Extract the n-th element, aka val(n).  Result is undefined if val is not
  // an array type or n is out of range.  Never error.
  virtual OCTINTERP_API octave_value
  fast_elem_extract (octave_idx_type n) const;

  // Assign the n-th element, aka val(n) = x.  Returns false if val is not an
  // array type, x is not a matching scalar type, or n is out of range.
  // Never error.
  virtual OCTINTERP_API bool
  fast_elem_insert (octave_idx_type n, const octave_value& x);

  // This is a helper for the above, to be overridden in scalar types.  The
  // whole point is to handle the insertion efficiently with just *two* VM
  // calls, which is basically the theoretical minimum.
  virtual OCTINTERP_API bool
  fast_elem_insert_self (void *where, builtin_type_t btyp) const;

#if defined (OCTAVE_ENABLE_BYTECODE_EVALUATOR)

  virtual octave_value
  checked_full_matrix_elem (octave_idx_type i) const;

  virtual octave_value
  checked_full_matrix_elem (octave_idx_type i, octave_idx_type j) const;

#endif

protected:

  // This should only be called for derived types.

  OCTINTERP_API octave_value
  numeric_assign (const std::string& type,
                  const std::list<octave_value_list>& idx,
                  const octave_value& rhs);

  void reset_indent_level () const
  { s_curr_print_indent_level = 0; }

  void increment_indent_level () const
  { s_curr_print_indent_level += 2; }

  void decrement_indent_level () const
  { s_curr_print_indent_level -= 2; }

  int current_print_indent_level () const
  { return s_curr_print_indent_level; }

  OCTINTERP_API void indent (std::ostream& os) const;

  OCTINTERP_API void newline (std::ostream& os) const;

  OCTINTERP_API void reset () const;

  // A reference count.
  // NOTE: the declaration is octave_idx_type because with 64-bit indexing,
  // it is well possible to have more than MAX_INT copies of a single value
  // (think of an empty cell array with >2G elements).
  octave::refcount<octave_idx_type> m_count;

  // FIXME: Create an alias "count" to the real member variable m_count.
  // This name is deprecated in Octave 9 and will be removed in Octave 11.
  OCTAVE_DEPRECATED (9, "use octave_base_value::m_count instead")
  octave::refcount<octave_idx_type>& count;

  OCTINTERP_API static const char * get_umap_name (unary_mapper_t);

  OCTINTERP_API void warn_load (const char *type) const;
  OCTINTERP_API void warn_save (const char *type) const;

private:

  OCTINTERP_API void wrong_type_arg_error () const;

  //--------

  static int s_curr_print_indent_level;
  static bool s_beginning_of_line;

  DECLARE_OV_BASE_TYPEID_FUNCTIONS_AND_DATA
};

class OCTINTERP_TEMPLATE_API octave_base_dld_value : public octave_base_value
{
public:

  octave_base_dld_value () = default;

  ~octave_base_dld_value ()
  {
    m_containing_dynamic_library.delete_later ();
  }

  octave_base_dld_value (const octave_base_dld_value&) = default;

private:

  octave::auto_shlib m_containing_dynamic_library;
};

// Utility function to convert C++ arguments used in subsref/subsasgn into an
// octave_value_list object that can be used to call a function/method in the
// interpreter.
extern OCTINTERP_API octave_value
make_idx_args (const std::string& type,
               const std::list<octave_value_list>& idx,
               const std::string& who);

// Tells whether some regular octave_value_base methods are being called from
// within the "builtin" function.
extern OCTINTERP_API bool called_from_builtin ();

#endif<|MERGE_RESOLUTION|>--- conflicted
+++ resolved
@@ -283,15 +283,11 @@
 
   friend class octave_value;
 
-<<<<<<< HEAD
 #if defined (OCTAVE_ENABLE_BYTECODE_EVALUATOR)
   friend class octave_value_vm;
 #endif
 
-  octave_base_value ();
-=======
   OCTINTERP_API octave_base_value ();
->>>>>>> 2c2b646f
 
   octave_base_value (const octave_base_value&) : octave_base_value () { }
 
