/*

Copyright (C) 1996-2016 John W. Eaton

This file is part of Octave.

Octave is free software; you can redistribute it and/or modify it
under the terms of the GNU General Public License as published by
the Free Software Foundation; either version 3 of the License, or
(at your option) any later version.

Octave is distributed in the hope that it will be useful, but
WITHOUT ANY WARRANTY; without even the implied warranty of
MERCHANTABILITY or FITNESS FOR A PARTICULAR PURPOSE.  See the
GNU General Public License for more details.

You should have received a copy of the GNU General Public License
along with Octave; see the file COPYING.  If not, see
<http://www.gnu.org/licenses/>.

*/

#if defined (HAVE_CONFIG_H)
#  include "config.h"
#endif

#include <iostream>

#include "dNDArray.h"
#include "fNDArray.h"
#include "int8NDArray.h"
#include "int16NDArray.h"
#include "int32NDArray.h"
#include "int64NDArray.h"
#include "uint8NDArray.h"
#include "uint16NDArray.h"
#include "uint32NDArray.h"
#include "uint64NDArray.h"

#include "lo-ieee.h"
#include "lo-utils.h"

#include "defun.h"
#include "variables.h"
#include "errwarn.h"
#include "mxarray.h"
#include "ops.h"
#include "ovl.h"
#include "oct-hdf5.h"
#include "ov-range.h"
#include "ov-re-mat.h"
#include "ov-scalar.h"
#include "pr-output.h"

#include "byte-swap.h"
#include "ls-ascii-helper.h"
#include "ls-hdf5.h"
#include "ls-utils.h"


DEFINE_OV_TYPEID_FUNCTIONS_AND_DATA (octave_range, "range", "double");

static octave_base_value *
default_numeric_conversion_function (const octave_base_value& a)
{
  const octave_range& v = dynamic_cast<const octave_range&> (a);

  return new octave_matrix (v.matrix_value ());
}

octave_base_value::type_conv_info
octave_range::numeric_conversion_function (void) const
{
  return octave_base_value::type_conv_info (default_numeric_conversion_function,
                                            octave_matrix::static_type_id ());
}

octave_base_value *
octave_range::try_narrowing_conversion (void)
{
  octave_base_value *retval = 0;

  switch (range.numel ())
    {
    case 1:
      retval = new octave_scalar (range.base ());
      break;

    case 0:
      retval = new octave_matrix (Matrix (1, 0));
      break;

    case -2:
      retval = new octave_matrix (range.matrix_value ());
      break;

    default:
      break;
    }

  return retval;
}

octave_value
octave_range::subsref (const std::string& type,
                       const std::list<octave_value_list>& idx)
{
  octave_value retval;

  switch (type[0])
    {
    case '(':
      retval = do_index_op (idx.front ());
      break;

    case '{':
    case '.':
      {
        std::string nm = type_name ();
        error ("%s cannot be indexed with %c", nm.c_str (), type[0]);
      }
      break;

    default:
      panic_impossible ();
    }

  return retval.next_subsref (type, idx);
}

octave_value
octave_range::do_index_op (const octave_value_list& idx, bool resize_ok)
{
  if (idx.length () == 1 && ! resize_ok)
    {
      octave_value retval;

      // The range can handle a single subscript.

      try
        {
          idx_vector i = idx(0).index_vector ();

          if (i.is_scalar () && i(0) < range.numel ())
            retval = range.elem (i(0));
          else
            retval = range.index (i);
        }
      catch (octave::index_exception& e)
        {
          // More info may be added later before displaying error.

          e.set_pos_if_unset (1, 1);
          throw;
        }

      return retval;
    }
  else
    {
      octave_value tmp (new octave_matrix (range.matrix_value ()));

      return tmp.do_index_op (idx, resize_ok);
    }
}

idx_vector
octave_range::index_vector (bool require_integers) const
{
  if (idx_cache)
    return *idx_cache;
  else
    {
      if (require_integers || range.all_elements_are_ints ())
        return set_idx_cache (idx_vector (range));
      else
        {
          warning_with_id ("Octave:noninteger-range-as-index",
                           "non-integer range used as index");

          return octave_value (matrix_value ()).round ().index_vector ();
        }
    }
}

double
octave_range::double_value (bool) const
{
  octave_idx_type nel = range.numel ();

  if (nel == 0)
    err_invalid_conversion ("range", "real scalar");

  warn_implicit_conversion ("Octave:array-to-scalar",
                            "range", "real scalar");

  return range.base ();
}

float
octave_range::float_value (bool) const
{
  octave_idx_type nel = range.numel ();

  if (nel == 0)
    err_invalid_conversion ("range", "real scalar");

  warn_implicit_conversion ("Octave:array-to-scalar",
                            "range", "real scalar");

  return range.base ();
}

charNDArray
octave_range::char_array_value (bool) const
{
  const Matrix matrix = range.matrix_value ();
  charNDArray retval (dims ());

  octave_idx_type nel = numel ();

  for (octave_idx_type i = 0; i < nel; i++)
    retval.elem (i) = static_cast<char>(matrix.elem (i));

  return retval;
}

octave_value
octave_range::all (int dim) const
{
  // FIXME: this is a potential waste of memory.

  Matrix m = range.matrix_value ();

  return m.all (dim);
}

octave_value
octave_range::any (int dim) const
{
  // FIXME: this is a potential waste of memory.

  Matrix m = range.matrix_value ();

  return m.any (dim);
}

octave_value
octave_range::diag (octave_idx_type k) const
{
  return
    (k == 0
       ? octave_value (DiagMatrix (DiagArray2<double> (range.matrix_value ())))
       : octave_value (range.diag (k)));
}

octave_value
octave_range::diag (octave_idx_type m, octave_idx_type n) const
{
  Matrix mat = range.matrix_value ();

  return mat.diag (m, n);
}

// Return true if this range has all true elements (non-zero, not NaN/NA).
// A range cannot have NaN/NA.
bool
octave_range::is_true (void) const
{
  bool retval = false;

  if (! range.is_empty ())
    {
      if (dims ().numel () > 1)
        warn_array_as_logical (dims ());

      Range r = range_value ();
      double base = r.base ();
      double limit = r.limit ();

      // Can't be zero if we start and finish on the same size of 0
      if (((base > 0 && limit > 0) || (base < 0 && limit < 0)) && numel () > 0)
        retval = true;
      else
        {
          /*
          // This tells us whether one element is 0, if arithmetic is exact.
          double steps_to_zero = base / r.inc ();

          retval = (steps_to_zero != floor (steps_to_zero));
          */

          // FIXME: this is a waste of memory.
          Matrix m ((range.matrix_value ().all ()).all ());

          retval = ! m.is_empty () && m(0, 0) != 0.0;
        }
    }

  return retval;
}

Complex
octave_range::complex_value (bool) const
{
  octave_idx_type nel = range.numel ();

  if (nel == 0)
    err_invalid_conversion ("range", "complex scalar");

  warn_implicit_conversion ("Octave:array-to-scalar",
                            "range", "complex scalar");

  return Complex (range.base (), 0);
}

FloatComplex
octave_range::float_complex_value (bool) const
{
  float tmp = lo_ieee_float_nan_value ();

  FloatComplex retval (tmp, tmp);

  octave_idx_type nel = range.numel ();

  if (nel == 0)
    err_invalid_conversion ("range", "complex scalar");

  warn_implicit_conversion ("Octave:array-to-scalar",
                            "range", "complex scalar");

  retval = range.base ();

  return retval;
}

boolNDArray
octave_range::bool_array_value (bool warn) const
{
  Matrix m = range.matrix_value ();

  if (m.any_element_is_nan ())
    octave::err_nan_to_logical_conversion ();
  if (warn && m.any_element_not_one_or_zero ())
    warn_logical_conversion ();

  return boolNDArray (m);
}

octave_value
octave_range::resize (const dim_vector& dv, bool fill) const
{
  NDArray retval = array_value ();
  if (fill)
    retval.resize (dv, 0);
  else
    retval.resize (dv);
  return retval;
}

octave_value
octave_range::convert_to_str_internal (bool pad, bool force, char type) const
{
  octave_value tmp (range.matrix_value ());
  return tmp.convert_to_str (pad, force, type);
}

octave_value
octave_range::as_double (void) const
{
  return range;
}

octave_value
octave_range::as_single (void) const
{
  return FloatMatrix (range.matrix_value ());
}

octave_value
octave_range::as_int8 (void) const
{
  return int8NDArray (range.matrix_value ());
}

octave_value
octave_range::as_int16 (void) const
{
  return int16NDArray (range.matrix_value ());
}

octave_value
octave_range::as_int32 (void) const
{
  return int32NDArray (range.matrix_value ());
}

octave_value
octave_range::as_int64 (void) const
{
  return int64NDArray (range.matrix_value ());
}

octave_value
octave_range::as_uint8 (void) const
{
  return uint8NDArray (range.matrix_value ());
}

octave_value
octave_range::as_uint16 (void) const
{
  return uint16NDArray (range.matrix_value ());
}

octave_value
octave_range::as_uint32 (void) const
{
  return uint32NDArray (range.matrix_value ());
}

octave_value
octave_range::as_uint64 (void) const
{
  return uint64NDArray (range.matrix_value ());
}

void
octave_range::print (std::ostream& os, bool pr_as_read_syntax)
{
  print_raw (os, pr_as_read_syntax);
  newline (os);
}

void
octave_range::print_raw (std::ostream& os, bool pr_as_read_syntax) const
{
  octave_print_internal (os, range, pr_as_read_syntax,
                         current_print_indent_level ());
}

bool
octave_range::print_name_tag (std::ostream& os, const std::string& name) const
{
  bool retval = false;

  octave_idx_type n = range.numel ();

  indent (os);

  if (n == 0 || n == 1)
    os << name << " = ";
  else
    {
      os << name << " =";
      newline (os);
      if (! Vcompact_format)
        newline (os);

      retval = true;
    }

  return retval;
}

void
octave_range::short_disp (std::ostream& os) const
{
  octave_idx_type len = range.numel ();

  if (len == 0)
    os << "[]";
  else
    {
      os << range.base () << ":";

      if (len > 1)
        {
          if (range.inc () != 1)
            os << range.inc () << ":";

          os << range.limit ();
        }
    }
}

// Skip white space and comments on stream IS.

static void
skip_comments (std::istream& is)
{
  char c = '\0';
  while (is.get (c))
    {
      if (c == ' ' || c == '\t' || c == '\n')
        ; // Skip whitespace on way to beginning of next line.
      else
        break;
    }

  skip_until_newline (is, false);
}

bool
octave_range::save_ascii (std::ostream& os)
{
  Range r = range_value ();
  double base = r.base ();
  double limit = r.limit ();
  double inc = r.inc ();
  octave_idx_type len = r.numel ();

  if (inc != 0)
    os << "# base, limit, increment\n";
  else
    os << "# base, length, increment\n";

  octave_write_double (os, base);
  os << " ";
  if (inc != 0)
    octave_write_double (os, limit);
  else
    os << len;
  os << " ";
  octave_write_double (os, inc);
  os << "\n";

  return true;
}

bool
octave_range::load_ascii (std::istream& is)
{
  // # base, limit, range comment added by save ().
  skip_comments (is);

  double base, limit, inc;
  is >> base >> limit >> inc;

  if (! is)
    error ("load: failed to load range constant");

  if (inc != 0)
    range = Range (base, limit, inc);
  else
    range = Range (base, inc, static_cast<octave_idx_type> (limit));

  return true;
}

bool
octave_range::save_binary (std::ostream& os, bool& /* save_as_floats */)
{
  char tmp = LS_DOUBLE;
  os.write (reinterpret_cast<char *> (&tmp), 1);
  Range r = range_value ();
  double bas = r.base ();
  double lim = r.limit ();
  double inc = r.inc ();
  if (inc == 0)
    lim = r.numel ();

  os.write (reinterpret_cast<char *> (&bas), 8);
  os.write (reinterpret_cast<char *> (&lim), 8);
  os.write (reinterpret_cast<char *> (&inc), 8);

  return true;
}

bool
octave_range::load_binary (std::istream& is, bool swap,
                           octave::mach_info::float_format /* fmt */)
{
  char tmp;
  if (! is.read (reinterpret_cast<char *> (&tmp), 1))
    return false;
  double bas, lim, inc;
  if (! is.read (reinterpret_cast<char *> (&bas), 8))
    return false;
  if (swap)
    swap_bytes<8> (&bas);
  if (! is.read (reinterpret_cast<char *> (&lim), 8))
    return false;
  if (swap)
    swap_bytes<8> (&lim);
  if (! is.read (reinterpret_cast<char *> (&inc), 8))
    return false;
  if (swap)
    swap_bytes<8> (&inc);
  if (inc != 0)
    range = Range (bas, lim, inc);
  else
    range = Range (bas, inc, static_cast<octave_idx_type> (lim));

  return true;
}

#if defined (HAVE_HDF5)

// The following subroutines creates an HDF5 representation of the way
// we will store Octave range types (triplets of floating-point numbers).
// NUM_TYPE is the HDF5 numeric type to use for storage (e.g.
// H5T_NATIVE_DOUBLE to save as 'double').  Note that any necessary
// conversions are handled automatically by HDF5.

static hid_t
hdf5_make_range_type (hid_t num_type)
{
  hid_t type_id = H5Tcreate (H5T_COMPOUND, sizeof (double) * 3);

  H5Tinsert (type_id, "base", 0 * sizeof (double), num_type);
  H5Tinsert (type_id, "limit", 1 * sizeof (double), num_type);
  H5Tinsert (type_id, "increment", 2 * sizeof (double), num_type);

  return type_id;
}

#endif

bool
octave_range::save_hdf5 (octave_hdf5_id loc_id, const char *name,
                         bool /* save_as_floats */)
{
  bool retval = false;

#if defined (HAVE_HDF5)

  hsize_t dimens[3];
  hid_t space_hid, type_hid, data_hid;
  space_hid = type_hid = data_hid = -1;

  space_hid = H5Screate_simple (0, dimens, 0);
  if (space_hid < 0) return false;

  type_hid = hdf5_make_range_type (H5T_NATIVE_DOUBLE);
  if (type_hid < 0)
    {
      H5Sclose (space_hid);
      return false;
    }
#if defined (HAVE_HDF5_18)
  data_hid = H5Dcreate (loc_id, name, type_hid, space_hid,
                        octave_H5P_DEFAULT, octave_H5P_DEFAULT, octave_H5P_DEFAULT);
#else
  data_hid = H5Dcreate (loc_id, name, type_hid, space_hid, octave_H5P_DEFAULT);
#endif
  if (data_hid < 0)
    {
      H5Sclose (space_hid);
      H5Tclose (type_hid);
      return false;
    }

  Range r = range_value ();
  double range_vals[3];
  range_vals[0] = r.base ();
  range_vals[1] = r.inc () != 0 ? r.limit () : r.numel ();
  range_vals[2] = r.inc ();

  if (H5Dwrite (data_hid, type_hid, octave_H5S_ALL, octave_H5S_ALL,
                octave_H5P_DEFAULT, range_vals)
      >= 0)
    {
      octave_idx_type nel = r.numel ();
      retval = hdf5_add_scalar_attr (data_hid, H5T_NATIVE_IDX,
                                     "OCTAVE_RANGE_NELEM", &nel) >= 0;
    }
  else
    retval = false;

  H5Dclose (data_hid);
  H5Tclose (type_hid);
  H5Sclose (space_hid);

#else
  octave_unused_parameter (loc_id);
  octave_unused_parameter (name);

  warn_save ("hdf5");
#endif

  return retval;
}

bool
octave_range::load_hdf5 (octave_hdf5_id loc_id, const char *name)
{
  bool retval = false;

#if defined (HAVE_HDF5)

#if defined (HAVE_HDF5_18)
  hid_t data_hid = H5Dopen (loc_id, name, octave_H5P_DEFAULT);
#else
  hid_t data_hid = H5Dopen (loc_id, name);
#endif
  hid_t type_hid = H5Dget_type (data_hid);

  hid_t range_type = hdf5_make_range_type (H5T_NATIVE_DOUBLE);

  if (! hdf5_types_compatible (type_hid, range_type))
    {
      H5Tclose (range_type);
      H5Dclose (data_hid);
      return false;
    }

  hid_t space_hid = H5Dget_space (data_hid);
  hsize_t rank = H5Sget_simple_extent_ndims (space_hid);

  if (rank != 0)
    {
      H5Tclose (range_type);
      H5Sclose (space_hid);
      H5Dclose (data_hid);
      return false;
    }

  double rangevals[3];
  if (H5Dread (data_hid, range_type, octave_H5S_ALL, octave_H5S_ALL,
               octave_H5P_DEFAULT, rangevals)
      >= 0)
    {
      retval = true;
      octave_idx_type nel;
      if (hdf5_get_scalar_attr (data_hid, H5T_NATIVE_IDX,
                                "OCTAVE_RANGE_NELEM", &nel))
        range = Range (rangevals[0], rangevals[2], nel);
      else
        {
          if (rangevals[2] != 0)
            range = Range (rangevals[0], rangevals[1], rangevals[2]);
          else
            range = Range (rangevals[0], rangevals[2],
                           static_cast<octave_idx_type> (rangevals[1]));
        }
    }

  H5Tclose (range_type);
  H5Sclose (space_hid);
  H5Dclose (data_hid);

#else
  octave_unused_parameter (loc_id);
  octave_unused_parameter (name);

  warn_load ("hdf5");
#endif

  return retval;
}

mxArray *
octave_range::as_mxArray (void) const
{
  mxArray *retval = new mxArray (mxDOUBLE_CLASS, dims (), mxREAL);

  double *pr = static_cast<double *> (retval->get_data ());

  mwSize nel = numel ();

  Matrix m = matrix_value ();

  const double *p = m.data ();

  for (mwSize i = 0; i < nel; i++)
    pr[i] = p[i];

  return retval;
}

octave_value
octave_range::fast_elem_extract (octave_idx_type n) const
{
  return (n < range.numel ()) ? octave_value (range.elem (n))
                              : octave_value ();
}
<<<<<<< HEAD
=======

DEFUN (allow_noninteger_range_as_index, args, nargout,
       doc: /* -*- texinfo -*-
@deftypefn  {} {@var{val} =} allow_noninteger_range_as_index ()
@deftypefnx {} {@var{old_val} =} allow_noninteger_range_as_index (@var{new_val})
@deftypefnx {} {} allow_noninteger_range_as_index (@var{new_val}, "local")
Query or set the internal variable that controls whether non-integer
ranges are allowed as indices.

This might be useful for @sc{matlab} compatibility; however, it is still not
entirely compatible because @sc{matlab} treats the range expression
differently in different contexts.

When called from inside a function with the @qcode{"local"} option, the
variable is changed locally for the function and any subroutines it calls.
The original variable value is restored when exiting the function.
@end deftypefn */)
{
  static bool warned = false;
  if (! warned)
    {
      warned = true;
      warning_with_id ("Octave:deprecated-function",
                       "allow_noninteger_range_as_index is obsolete and will be removed from a future version of Octave");
    }

  return SET_INTERNAL_VARIABLE (allow_noninteger_range_as_index);
}

/*
%!test
%! x = 0:10;
%! warning ("off", "Octave:deprecated-function", "local");
%! save = allow_noninteger_range_as_index ();
%! warn_state = warning ("query", "Octave:noninteger-range-as-index");
%! unwind_protect
%!   allow_noninteger_range_as_index (false);
%!   fail ("x(2.1:5)");
%!   assert (x(2:5), 1:4);
%!   allow_noninteger_range_as_index (true);
%!   warning ("off", "Octave:noninteger-range-as-index");
%!   assert (x(2.49:5), 1:3);
%!   assert (x(2.5:5), 2:4);
%!   assert (x(2.51:5), 2:4);
%! unwind_protect_cleanup
%!   allow_noninteger_range_as_index (save);
%!   warning (warn_state.state, warn_state.identifier);
%! end_unwind_protect
*/
>>>>>>> 0b8d3ea4
<|MERGE_RESOLUTION|>--- conflicted
+++ resolved
@@ -774,56 +774,4 @@
 {
   return (n < range.numel ()) ? octave_value (range.elem (n))
                               : octave_value ();
-}
-<<<<<<< HEAD
-=======
-
-DEFUN (allow_noninteger_range_as_index, args, nargout,
-       doc: /* -*- texinfo -*-
-@deftypefn  {} {@var{val} =} allow_noninteger_range_as_index ()
-@deftypefnx {} {@var{old_val} =} allow_noninteger_range_as_index (@var{new_val})
-@deftypefnx {} {} allow_noninteger_range_as_index (@var{new_val}, "local")
-Query or set the internal variable that controls whether non-integer
-ranges are allowed as indices.
-
-This might be useful for @sc{matlab} compatibility; however, it is still not
-entirely compatible because @sc{matlab} treats the range expression
-differently in different contexts.
-
-When called from inside a function with the @qcode{"local"} option, the
-variable is changed locally for the function and any subroutines it calls.
-The original variable value is restored when exiting the function.
-@end deftypefn */)
-{
-  static bool warned = false;
-  if (! warned)
-    {
-      warned = true;
-      warning_with_id ("Octave:deprecated-function",
-                       "allow_noninteger_range_as_index is obsolete and will be removed from a future version of Octave");
-    }
-
-  return SET_INTERNAL_VARIABLE (allow_noninteger_range_as_index);
-}
-
-/*
-%!test
-%! x = 0:10;
-%! warning ("off", "Octave:deprecated-function", "local");
-%! save = allow_noninteger_range_as_index ();
-%! warn_state = warning ("query", "Octave:noninteger-range-as-index");
-%! unwind_protect
-%!   allow_noninteger_range_as_index (false);
-%!   fail ("x(2.1:5)");
-%!   assert (x(2:5), 1:4);
-%!   allow_noninteger_range_as_index (true);
-%!   warning ("off", "Octave:noninteger-range-as-index");
-%!   assert (x(2.49:5), 1:3);
-%!   assert (x(2.5:5), 2:4);
-%!   assert (x(2.51:5), 2:4);
-%! unwind_protect_cleanup
-%!   allow_noninteger_range_as_index (save);
-%!   warning (warn_state.state, warn_state.identifier);
-%! end_unwind_protect
-*/
->>>>>>> 0b8d3ea4
+}