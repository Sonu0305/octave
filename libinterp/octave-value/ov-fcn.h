////////////////////////////////////////////////////////////////////////
//
// Copyright (C) 1996-2023 The Octave Project Developers
//
// See the file COPYRIGHT.md in the top-level directory of this
// distribution or <https://octave.org/copyright/>.
//
// This file is part of Octave.
//
// Octave is free software: you can redistribute it and/or modify it
// under the terms of the GNU General Public License as published by
// the Free Software Foundation, either version 3 of the License, or
// (at your option) any later version.
//
// Octave is distributed in the hope that it will be useful, but
// WITHOUT ANY WARRANTY; without even the implied warranty of
// MERCHANTABILITY or FITNESS FOR A PARTICULAR PURPOSE.  See the
// GNU General Public License for more details.
//
// You should have received a copy of the GNU General Public License
// along with Octave; see the file COPYING.  If not, see
// <https://www.gnu.org/licenses/>.
//
////////////////////////////////////////////////////////////////////////

#if ! defined (octave_ov_fcn_h)
#define octave_ov_fcn_h 1

#include "octave-config.h"

#include <string>

#include "oct-time.h"
#include "str-vec.h"

#include "ovl.h"
#include "ov-base.h"
#include "ov-typeinfo.h"
#include "symscope.h"

OCTAVE_BEGIN_NAMESPACE(octave)

class stack_frame;
class tree_evaluator;
class tree_walker;

OCTAVE_END_NAMESPACE(octave)

// Functions.

#if defined (OCTAVE_ENABLE_BYTECODE_EVALUATOR)

// Class that holds a cached reference to a octave function
// for use in the bytecode VM.
class
OCTINTERP_API
octave_fcn_cache : public octave_base_value
{
public:
  octave_fcn_cache (const std::string &name) :m_fcn_name (name) { }
  octave_fcn_cache () {}

  octave_base_value *
  clone () const { return new octave_fcn_cache (*this); }

  bool is_function_cache () const { return true; }

  bool has_function_cache () const { return true; }

  vm_call_dispatch_type vm_dispatch_call ()
  {
    return vm_call_dispatch_type::OCT_CALL;
  }

  octave_function *
  get_cached_fcn (const octave_value_list& args);

  octave_function *
  get_cached_fcn (void *beg, void *end);

  octave_function *
  get_cached_fcn () { return m_cached_function.function_value (); }

  octave_value
  get_cached_obj ();

  octave_value_list
  call (octave::tree_evaluator& tw,
        octave_function *fcn,
        const octave_value_list& args,
        int nargout);

  void set_cached_function (octave_value ov, const octave_value_list &args, octave_idx_type current_n_updated);

  bool has_cached_function (const octave_value_list &args) const
  {
    if (m_n_updated == 0)
      return false;

    unsigned vec_n = m_cached_args.size ();

    unsigned n_args = args.length ();
    if (n_args != vec_n)
      return false;

    for (unsigned i = 0; i < n_args; i++)
      {
        if (args (i).type_id () != m_cached_args [i])
          return false;
      }

    return true;
  }

  bool has_cached_function (void *beg, void *end) const;

  octave_function * get_cached_fcn_if_fresh ();

private:

  octave_function * get_cached_fcn_internal (const octave_value_list& args);

  void clear_cached_function ()
  {
    m_cached_object = octave_value {};
    m_cached_function = octave_value {};
    m_n_updated = 0;
    m_cached_args.clear ();
  }

  octave_value m_cached_object;
  octave_value m_cached_function;
  std::vector<int> m_cached_args;
  octave_idx_type m_n_updated = 0;
  std::string m_fcn_name;
};

#endif

class
OCTINTERP_API
octave_function : public octave_base_value
{
public:

  octave_function ()
    : m_relative (false), m_locked (false), m_private (false),
      m_dispatch_class (), m_package_name (), m_name (), m_dir_name (),
      m_doc () { }

  OCTAVE_DISABLE_COPY_MOVE (octave_function)

  ~octave_function () = default;

  octave_base_value * clone () const;
  octave_base_value * empty_clone () const;

  bool is_defined () const { return true; }

  bool is_function () const { return true; }

  virtual bool is_system_fcn_file () const { return false; }

  virtual std::string fcn_file_name () const { return ""; }

  virtual std::string src_file_name () const { return ""; }

  // The name to show in the profiler (also used as map-key).
  virtual std::string profiler_name () const { return name (); }

  virtual std::string parent_fcn_name () const { return ""; }

  virtual octave::symbol_scope parent_fcn_scope () const
  { return octave::symbol_scope (); }

  virtual std::list<std::string> parent_fcn_names () const
  { return std::list<std::string> (); }

  virtual void mark_fcn_file_up_to_date (const octave::sys::time&) { }

  virtual octave::symbol_scope scope () { return octave::symbol_scope (); }

  virtual octave::sys::time time_parsed () const
  { return octave::sys::time (static_cast<OCTAVE_TIME_T> (0)); }

  virtual octave::sys::time time_checked () const
  { return octave::sys::time (static_cast<OCTAVE_TIME_T> (0)); }

  virtual int call_depth () const { return 0; }

  virtual bool is_nested_function () const { return false; }

  virtual bool is_parent_function () const { return false; }

  virtual bool is_subfunction () const { return false; }

  virtual bool is_compiled () const { return false; }

  bool is_class_constructor (const std::string& cname = "") const
  {
    return (is_classdef_constructor (cname) || is_legacy_constructor (cname));
  }

  bool is_class_method (const std::string& cname = "") const
  {
    return (is_classdef_method (cname) || is_legacy_method (cname));
  }

  virtual bool
  is_legacy_constructor (const std::string& = "") const
  { return false; }

  virtual bool
  is_classdef_constructor (const std::string& = "") const
  { return false; }

  virtual bool is_legacy_method (const std::string& = "") const
  { return false; }

  virtual bool is_classdef_method (const std::string& = "") const
  { return false; }

  virtual bool takes_varargs () const { return false; }

  virtual bool takes_var_return () const { return false; }

  // The next two functions are for dispatching to built-in
  // functions given built-in classes.

  virtual void push_dispatch_class (const std::string&) { }

  virtual bool handles_dispatch_class (const std::string&) const
  { return false; }

  void stash_dispatch_class (const std::string& nm) { m_dispatch_class = nm; }

  std::string dispatch_class () const { return m_dispatch_class; }

  void stash_package_name (const std::string& pack) { m_package_name = pack; }

  std::string package_name () const { return m_package_name; }

  virtual void
  mark_as_private_function (const std::string& cname = "")
  {
    m_private = true;
    m_dispatch_class = cname;
  }

  bool is_private_function () const { return m_private; }

  bool is_private_function_of_class (const std::string& nm) const
  { return m_private && m_dispatch_class == nm; }

  virtual bool
  is_anonymous_function_of_class (const std::string& = "") const
  { return false; }

  std::string dir_name () const { return m_dir_name; }

  void stash_dir_name (const std::string& dir) { m_dir_name = dir; }

  void lock ()
  {
    this->lock_subfunctions ();
    m_locked = true;
  }

  void unlock ()
  {
    this->unlock_subfunctions ();
    m_locked = false;
  }

  bool islocked () const { return m_locked; }

  virtual void lock_subfunctions () { }

  virtual void unlock_subfunctions () { }

  virtual void maybe_relocate_end () { }

  // Not valid until after the function is completely parsed.
  virtual bool has_subfunctions () const { return false; }

  virtual void stash_subfunction_names (const std::list<std::string>&) { }

  virtual std::list<std::string> subfunction_names () const
  { return std::list<std::string> (); }

  void mark_relative () { m_relative = true; }

  bool is_relative () const { return m_relative; }

  std::string name () const { return m_name; }

  std::string canonical_name () const
  {
    if (m_package_name.empty ())
      return m_name;
    else
      return m_package_name + '.' + m_name;
  }

  void document (const std::string& ds) { m_doc = ds; }

  virtual std::string
  doc_string (const std::string& /*meth_name*/ = "") const { return m_doc; }

  virtual void unload () { }

  virtual void accept (octave::tree_walker&) { }

  virtual bool accepts_postfix_index (char type) const
  { return (type == '('); }

  // Push new stack frame (if necessary) and execute function.
  virtual octave_value_list
  call (octave::tree_evaluator& tw, int nargout = 0,
        const octave_value_list& args = octave_value_list ());

  // Execute function without pushing new stack frame (assumes that has
  // already been done).
  virtual octave_value_list
  execute (octave::tree_evaluator& tw, int nargout = 0,
           const octave_value_list& args = octave_value_list ()) = 0;

<<<<<<< HEAD
#if defined (OCTAVE_ENABLE_BYTECODE_EVALUATOR)
  vm_call_dispatch_type vm_dispatch_call ()
  {
    return vm_call_dispatch_type::OCT_CALL;
  }

  octave_function *
  get_cached_fcn (void *, void *) { return function_value (); }

  octave_function *
  get_cached_fcn (const octave_value_list&) { return function_value (); }

  bool has_function_cache () const { return true; }
#endif

 protected:
=======
protected:
>>>>>>> 773f4643

  octave_function (const std::string& nm,
                   const std::string& ds = "")
    : m_relative (false), m_locked (false), m_private (false),
      m_dispatch_class (), m_name (nm), m_dir_name (), m_doc (ds) { }

  // TRUE if this function was found from a m_relative path element.
  bool m_relative;

  // TRUE if this function is tagged so that it can't be cleared.
  bool m_locked;

  // TRUE means this is a private function.
  bool m_private;

  // If this object is a class method or constructor, or a private
  // function inside a class directory, this is the name of the class
  // to which the method belongs.
  std::string m_dispatch_class;

  // If this function is part of a package, this is the full name
  // of the package to which the function belongs.
  std::string m_package_name;

  // The name of this function.
  std::string m_name;

  // The name of the directory in the path where we found this
  // function.  May be m_relative.
  std::string m_dir_name;

  // The help text for this function.
  std::string m_doc;
};

#endif<|MERGE_RESOLUTION|>--- conflicted
+++ resolved
@@ -325,7 +325,6 @@
   execute (octave::tree_evaluator& tw, int nargout = 0,
            const octave_value_list& args = octave_value_list ()) = 0;
 
-<<<<<<< HEAD
 #if defined (OCTAVE_ENABLE_BYTECODE_EVALUATOR)
   vm_call_dispatch_type vm_dispatch_call ()
   {
@@ -341,10 +340,7 @@
   bool has_function_cache () const { return true; }
 #endif
 
- protected:
-=======
 protected:
->>>>>>> 773f4643
 
   octave_function (const std::string& nm,
                    const std::string& ds = "")
