////////////////////////////////////////////////////////////////////////
//
// Copyright (C) 1996-2023 The Octave Project Developers
//
// See the file COPYRIGHT.md in the top-level directory of this
// distribution or <https://octave.org/copyright/>.
//
// This file is part of Octave.
//
// Octave is free software: you can redistribute it and/or modify it
// under the terms of the GNU General Public License as published by
// the Free Software Foundation, either version 3 of the License, or
// (at your option) any later version.
//
// Octave is distributed in the hope that it will be useful, but
// WITHOUT ANY WARRANTY; without even the implied warranty of
// MERCHANTABILITY or FITNESS FOR A PARTICULAR PURPOSE.  See the
// GNU General Public License for more details.
//
// You should have received a copy of the GNU General Public License
// along with Octave; see the file COPYING.  If not, see
// <https://www.gnu.org/licenses/>.
//
////////////////////////////////////////////////////////////////////////

#if defined (HAVE_CONFIG_H)
#  include "config.h"
#endif

#include "oct-locbuf.h"
#include "quit.h"

#include "data.h"
#include "defun.h"
#include "error.h"
#include "errwarn.h"
#include "oct-map.h"
#include "ovl.h"
#include "pt-arg-list.h"
#include "pt-bp.h"
#include "pt-bytecode-vm.h"
#include "pt-eval.h"
#include "pt-exp.h"
#include "pt-mat.h"
#include "pt-tm-const.h"
#include "utils.h"
#include "ov.h"
#include "variables.h"

#include "ov-cx-mat.h"
#include "ov-flt-cx-mat.h"
#include "ov-re-sparse.h"
#include "ov-cx-sparse.h"

OCTAVE_NORETURN static
void
eval_error (const char *msg, const dim_vector& x, const dim_vector& y)
{
  error ("%s (%s vs %s)", msg, x.str ().c_str (), y.str ().c_str ());
}

OCTAVE_BEGIN_NAMESPACE(octave)

#if defined (OCTAVE_ENABLE_BYTECODE_EVALUATOR)

tm_row_const::tm_row_const (const stack_element *beg, const stack_element *end)
    : tm_info (beg == end), m_values ()
{
  init (beg, end);
}

#endif

void tm_row_const::cellify ()
{
  bool elt_changed = false;

  for (auto& elt : m_values)
    {
      octave_quit ();

      if (! elt.iscell ())
        {
          elt_changed = true;

          if (elt.isempty ())
            elt = Cell ();
          else
            elt = Cell (elt);
        }
    }

  if (! elt_changed)
    return;

  bool first_elem = true;

  for (const auto& val : m_values)
    {
      octave_quit ();

      dim_vector this_elt_dv = val.dims ();

      if (! this_elt_dv.zero_by_zero ())
        {
          if (first_elem)
            {
              first_elem = false;
              m_dv = this_elt_dv;
            }
          else if (! m_dv.hvcat (this_elt_dv, 1))
            eval_error ("horizontal dimensions mismatch", m_dv, this_elt_dv);
        }
    }
}

void
tm_row_const::init_element (const octave_value& val, bool& first_elem)
{
  std::string this_elt_class_name
    = val.isobject () ? "class" : val.class_name ();

  m_class_name = get_concat_class (m_class_name, this_elt_class_name);

  dim_vector this_elt_dv = val.dims ();

  if (! this_elt_dv.zero_by_zero ())
    {
      m_all_empty = false;

      if (first_elem)
        {
          if (val.isstruct ())
            m_first_elem_is_struct = true;

          first_elem = false;
        }
    }
  else if (val.iscell ())
    first_elem = false;

  m_values.push_back (val);

  if (m_all_strings && ! val.is_string ())
    m_all_strings = false;

  if (m_all_sq_strings && ! val.is_sq_string ())
    m_all_sq_strings = false;

  if (m_all_dq_strings && ! val.is_dq_string ())
    m_all_dq_strings = false;

  if (! m_some_strings && val.is_string ())
    m_some_strings = true;

  if (m_all_real && ! val.isreal ())
    m_all_real = false;

  if (m_all_complex && ! (val.iscomplex () || val.isreal ()))
    m_all_complex = false;

  if (! m_any_cell && val.iscell ())
    m_any_cell = true;

  if (! m_any_sparse && val.issparse ())
    m_any_sparse = true;

  if (! m_any_class && val.isobject ())
    m_any_class = true;

  // Special treatment of sparse matrices to avoid out-of-memory error
  m_all_1x1 = m_all_1x1 && ! val.issparse () && val.numel () == 1;
}

// FIXME: This function is mostly a duplicate of
//
//   void tm_row_const::init (const octave_value *, const octave_value *)
//
// The common parts should be factored out into a single function that
// is used by the others.

void
tm_row_const::init (const tree_argument_list& row, tree_evaluator& tw)
{
  bool first_elem = true;

  for (auto *elt : row)
    {
      octave_quit ();

      // Evaluate with unknown number of output arguments
      octave_value tmp = elt->evaluate (tw, -1);

      if (tmp.is_undefined ())
        error ("undefined element in matrix list");

      if (tmp.is_cs_list ())
        {
          octave_value_list tlst = tmp.list_value ();

          for (octave_idx_type i = 0; i < tlst.length (); i++)
            {
              octave_quit ();

              init_element (tlst(i), first_elem);
            }
        }
      else
        init_element (tmp, first_elem);
    }

  if (m_any_cell && ! m_any_class && ! m_first_elem_is_struct)
    cellify ();

  first_elem = true;

  for (const auto& val : m_values)
    {
      octave_quit ();

      dim_vector this_elt_dv = val.dims ();

      if (! this_elt_dv.zero_by_zero ())
        {
          m_all_empty = false;

          if (first_elem)
            {
              first_elem = false;
              m_dv = this_elt_dv;
            }
          else if ((! m_any_class) && (! m_dv.hvcat (this_elt_dv, 1)))
            eval_error ("horizontal dimensions mismatch", m_dv, this_elt_dv);
        }
    }
}

<<<<<<< HEAD
#if defined (OCTAVE_ENABLE_BYTECODE_EVALUATOR)

// FIXME: This function is mostly a duplicate of
//
//   void tm_row_const::init (const tree_argument_list&, tree_evaluator&)
//
// The common parts should be factored out into a single function that
// is used by the others.

void tm_row_const::init (const stack_element *beg, const stack_element *end)
{
  bool first_elem = true;

  for (; beg != end; beg++)
    {
      octave_quit ();

      octave_value tmp = beg->ov;

      if (tmp.is_undefined ())
        error ("undefined element in matrix list");

      if (tmp.is_cs_list ())
        {
          octave_value_list tlst = tmp.list_value ();

          for (octave_idx_type i = 0; i < tlst.length (); i++)
            {
              octave_quit ();

              init_element (tlst(i), first_elem);
            }
        }
      else
        init_element (tmp, first_elem);
    }

  if (m_any_cell && ! m_any_class && ! m_first_elem_is_struct)
    cellify ();

  first_elem = true;

  for (const auto& val : m_values)
    {
      octave_quit ();

      dim_vector this_elt_dv = val.dims ();

      if (! this_elt_dv.zero_by_zero ())
        {
          m_all_empty = false;

          if (first_elem)
            {
              first_elem = false;
              m_dv = this_elt_dv;
            }
          else if ((! m_any_class) && (! m_dv.hvcat (this_elt_dv, 1)))
            eval_error ("horizontal dimensions mismatch", m_dv, this_elt_dv);
        }
    }
}

tm_const::tm_const (const stack_element *beg, const stack_element *end,
                    octave_idx_type n_rows, tree_evaluator& tw)
  : tm_info (beg == end), m_evaluator (tw), m_tm_rows ()
{
  init (beg, end, n_rows);
}

tm_const::tm_const (const stack_element *beg, const stack_element *end,
                    const std::vector<int>& row_lengths, tree_evaluator& tw)
  : tm_info (beg == end), m_evaluator (tw), m_tm_rows ()
{
  init (beg, end, row_lengths);
}

#endif

octave_value tm_const::concat (char string_fill_char) const
=======
octave_value
tm_const::concat (char string_fill_char) const
>>>>>>> 773f4643
{
  if (m_tm_rows.empty ())
    return Matrix ();

  // Try to speed up the common cases.

  std::string result_type = m_class_name;

  if (m_any_class)
    return class_concat ();
  else if (result_type == "double")
    {
      if (m_any_sparse)
        {
          if (m_all_real)
            return sparse_array_concat<SparseMatrix> ();
          else
            return sparse_array_concat<SparseComplexMatrix> ();
        }
      else
        {
          if (m_all_real)
            return array_concat<NDArray> ();
          else
            return array_concat<ComplexNDArray> ();
        }
    }
  else if (result_type == "single")
    {
      if (m_all_real)
        return array_concat<FloatNDArray> ();
      else
        return array_concat<FloatComplexNDArray> ();
    }
  else if (result_type == "char")
    {
      if (! m_all_strings)
        warn_implicit_conversion ("Octave:num-to-str",
                                  "numeric", result_type);
      else
        maybe_warn_string_concat (m_all_dq_strings, m_all_sq_strings);

      return char_array_concat (string_fill_char);
    }
  else if (result_type == "logical")
    {
      if (m_any_sparse)
        return sparse_array_concat<SparseBoolMatrix> ();
      else
        return array_concat<boolNDArray> ();
    }
  else if (result_type == "int8")
    return array_concat<int8NDArray> ();
  else if (result_type == "int16")
    return array_concat<int16NDArray> ();
  else if (result_type == "int32")
    return array_concat<int32NDArray> ();
  else if (result_type == "int64")
    return array_concat<int64NDArray> ();
  else if (result_type == "uint8")
    return array_concat<uint8NDArray> ();
  else if (result_type == "uint16")
    return array_concat<uint16NDArray> ();
  else if (result_type == "uint32")
    return array_concat<uint32NDArray> ();
  else if (result_type == "uint64")
    return array_concat<uint64NDArray> ();
  else if (result_type == "cell")
    return array_concat<Cell> ();
  else if (result_type == "struct")
    {
      if (m_all_1x1)
        return map_concat<octave_scalar_map> ();
      else
        return map_concat<octave_map> ();
    }
  else
    return generic_concat ();
}

// FIXME: This function is mostly a duplicate of both of the functions
//
//   void tm_const::init (const octave_value *, const octave_value *,
//                        const std::vector<int>&)
//   void tm_const::init (const octave_value *, const octave_value *,
//                        octave_idx_type)
//
// The common parts should be factored out into a single function that
// is used by the others.

void
tm_const::init (const tree_matrix& tm)
{
  bool first_elem = true;
  bool first_elem_is_struct = false;

  // Just eval and figure out if what we have is complex or all strings.
  // We can't check columns until we know that this is a numeric matrix --
  // collections of strings can have elements of different lengths.

  for (const auto *elt : tm)
    {
      octave_quit ();

      tm_row_const row (*elt, m_evaluator);

      if (first_elem)
        {
          first_elem_is_struct = row.first_elem_struct_p ();

          first_elem = false;
        }

      if (row.empty ())
        continue;

      if (m_all_strings && ! row.all_strings_p ())
        m_all_strings = false;

      if (m_all_sq_strings && ! row.all_sq_strings_p ())
        m_all_sq_strings = false;

      if (m_all_dq_strings && ! row.all_dq_strings_p ())
        m_all_dq_strings = false;

      if (! m_some_strings && row.some_strings_p ())
        m_some_strings = true;

      if (m_all_real && ! row.all_real_p ())
        m_all_real = false;

      if (m_all_complex && ! row.all_complex_p ())
        m_all_complex = false;

      if (m_all_empty && ! row.all_empty_p ())
        m_all_empty = false;

      if (! m_any_cell && row.any_cell_p ())
        m_any_cell = true;

      if (! m_any_sparse && row.any_sparse_p ())
        m_any_sparse = true;

      if (! m_any_class && row.any_class_p ())
        m_any_class = true;

      m_all_1x1 = m_all_1x1 && row.all_1x1_p ();

      m_tm_rows.push_back (row);
    }

  if (m_any_cell && ! m_any_class && ! first_elem_is_struct)
    {
      for (auto& elt : m_tm_rows)
        {
          octave_quit ();

          elt.cellify ();
        }
    }

  first_elem = true;

  for (const auto& elt : m_tm_rows)
    {
      octave_quit ();

      octave_idx_type this_elt_nr = elt.rows ();
      octave_idx_type this_elt_nc = elt.cols ();

      std::string this_elt_class_name = elt.class_name ();
      m_class_name = get_concat_class (m_class_name, this_elt_class_name);

      dim_vector this_elt_dv = elt.dims ();

      m_all_empty = false;

      if (first_elem)
        {
          first_elem = false;

          m_dv = this_elt_dv;
        }
      else if (m_all_strings && m_dv.ndims () == 2
               && this_elt_dv.ndims () == 2)
        {
          // This is Octave's specialty.
          // Character matrices support rows of unequal length.
          if (m_dv.any_zero ())
            {
              // Empty existing element (bug #52542).
              // Replace empty element with non-empty one.
              m_dv = this_elt_dv;
            }
          else
            {
              if (this_elt_nc > cols ())
                m_dv(1) = this_elt_nc;
              m_dv(0) += this_elt_nr;
            }
        }
      else if ((! m_any_class) && (! m_dv.hvcat (this_elt_dv, 0)))
        eval_error ("vertical dimensions mismatch", m_dv, this_elt_dv);
    }
}

<<<<<<< HEAD
#if defined (OCTAVE_ENABLE_BYTECODE_EVALUATOR)

// FIXME: This function is mostly a duplicate of both of the functions
//
//   void tm_const::init (const tree_matrix&)
//   void tm_const::init (const octave_value *, const octave_value *,
//                        octave_idx_type)
//
// The common parts should be factored out into a single function that
// is used by the others.

// For variable length rows
void tm_const::init (const stack_element *beg, const stack_element *end,
                     const std::vector<int>& row_lengths)
{
  bool first_elem = true;
  bool first_elem_is_struct = false;

  // Just eval and figure out if what we have is complex or all strings.
  // We can't check columns until we know that this is a numeric matrix --
  // collections of strings can have elements of different lengths.

  for (int i = 0; beg != end; beg += row_lengths[i++])
    {
      octave_quit ();

      if (beg + row_lengths[i] > end)
        error ("invalid call to tm_const::init");

      tm_row_const row (beg, beg + row_lengths[i]);

      if (first_elem)
        {
          first_elem_is_struct = row.first_elem_struct_p ();

          first_elem = false;
        }

      if (row.empty ())
        continue;

      if (m_all_strings && ! row.all_strings_p ())
        m_all_strings = false;

      if (m_all_sq_strings && ! row.all_sq_strings_p ())
        m_all_sq_strings = false;

      if (m_all_dq_strings && ! row.all_dq_strings_p ())
        m_all_dq_strings = false;

      if (! m_some_strings && row.some_strings_p ())
        m_some_strings = true;

      if (m_all_real && ! row.all_real_p ())
        m_all_real = false;

      if (m_all_complex && ! row.all_complex_p ())
        m_all_complex = false;

      if (m_all_empty && ! row.all_empty_p ())
        m_all_empty = false;

      if (! m_any_cell && row.any_cell_p ())
        m_any_cell = true;

      if (! m_any_sparse && row.any_sparse_p ())
        m_any_sparse = true;

      if (! m_any_class && row.any_class_p ())
        m_any_class = true;

      m_all_1x1 = m_all_1x1 && row.all_1x1_p ();

      m_tm_rows.push_back (row);
    }

  if (m_any_cell && ! m_any_class && ! first_elem_is_struct)
    {
      for (auto& elt : m_tm_rows)
        {
          octave_quit ();

          elt.cellify ();
        }
    }

  first_elem = true;

  for (const auto& elt : m_tm_rows)
    {
      octave_quit ();

      octave_idx_type this_elt_nr = elt.rows ();
      octave_idx_type this_elt_nc = elt.cols ();

      std::string this_elt_class_name = elt.class_name ();
      m_class_name = get_concat_class (m_class_name, this_elt_class_name);

      dim_vector this_elt_dv = elt.dims ();

      m_all_empty = false;

      if (first_elem)
        {
          first_elem = false;

          m_dv = this_elt_dv;
        }
      else if (m_all_strings && m_dv.ndims () == 2
               && this_elt_dv.ndims () == 2)
        {
          // This is Octave's specialty.
          // Character matrices support rows of unequal length.
          if (m_dv.any_zero ())
            {
              // Empty existing element (bug #52542).
              // Replace empty element with non-empty one.
              m_dv = this_elt_dv;
            }
          else
            {
              if (this_elt_nc > cols ())
                m_dv(1) = this_elt_nc;
              m_dv(0) += this_elt_nr;
            }
        }
      else if ((! m_any_class) && (! m_dv.hvcat (this_elt_dv, 0)))
        eval_error ("vertical dimensions mismatch", m_dv, this_elt_dv);
    }
}

// FIXME: This function is mostly a duplicate of both of the functions
//
//   void tm_const::init (const tree_matrix&)
//   void tm_const::init (const octave_value *, const octave_value *,
//                        const std::vector<int>&)
//
// The common parts should be factored out into a single function that
// is used by the others.

// Fixed row size
void tm_const::init (const stack_element *beg, const stack_element *end,
                     octave_idx_type row_length)
{
  bool first_elem = true;
  bool first_elem_is_struct = false;

  // Just eval and figure out if what we have is complex or all strings.
  // We can't check columns until we know that this is a numeric matrix --
  // collections of strings can have elements of different lengths.

  for (;beg != end; beg += row_length)
    {
      octave_quit ();

      tm_row_const row (beg, beg + row_length);

      if (first_elem)
        {
          first_elem_is_struct = row.first_elem_struct_p ();

          first_elem = false;
        }

      if (row.empty ())
        continue;

      if (m_all_strings && ! row.all_strings_p ())
        m_all_strings = false;

      if (m_all_sq_strings && ! row.all_sq_strings_p ())
        m_all_sq_strings = false;

      if (m_all_dq_strings && ! row.all_dq_strings_p ())
        m_all_dq_strings = false;

      if (! m_some_strings && row.some_strings_p ())
        m_some_strings = true;

      if (m_all_real && ! row.all_real_p ())
        m_all_real = false;

      if (m_all_complex && ! row.all_complex_p ())
        m_all_complex = false;

      if (m_all_empty && ! row.all_empty_p ())
        m_all_empty = false;

      if (! m_any_cell && row.any_cell_p ())
        m_any_cell = true;

      if (! m_any_sparse && row.any_sparse_p ())
        m_any_sparse = true;

      if (! m_any_class && row.any_class_p ())
        m_any_class = true;

      m_all_1x1 = m_all_1x1 && row.all_1x1_p ();

      m_tm_rows.push_back (row);
    }

  if (m_any_cell && ! m_any_class && ! first_elem_is_struct)
    {
      for (auto& elt : m_tm_rows)
        {
          octave_quit ();

          elt.cellify ();
        }
    }

  first_elem = true;

  for (const auto& elt : m_tm_rows)
    {
      octave_quit ();

      octave_idx_type this_elt_nr = elt.rows ();
      octave_idx_type this_elt_nc = elt.cols ();

      std::string this_elt_class_name = elt.class_name ();
      m_class_name = get_concat_class (m_class_name, this_elt_class_name);

      dim_vector this_elt_dv = elt.dims ();

      m_all_empty = false;

      if (first_elem)
        {
          first_elem = false;

          m_dv = this_elt_dv;
        }
      else if (m_all_strings && m_dv.ndims () == 2
               && this_elt_dv.ndims () == 2)
        {
          // This is Octave's specialty.
          // Character matrices support rows of unequal length.
          if (m_dv.any_zero ())
            {
              // Empty existing element (bug #52542).
              // Replace empty element with non-empty one.
              m_dv = this_elt_dv;
            }
          else
            {
              if (this_elt_nc > cols ())
                m_dv(1) = this_elt_nc;
              m_dv(0) += this_elt_nr;
            }
        }
      else if ((! m_any_class) && (! m_dv.hvcat (this_elt_dv, 0)))
        eval_error ("vertical dimensions mismatch", m_dv, this_elt_dv);
    }
}

#endif

octave_value tm_const::char_array_concat (char string_fill_char) const
=======
octave_value
tm_const::char_array_concat (char string_fill_char) const
>>>>>>> 773f4643
{
  char type = (m_all_dq_strings ? '"' : '\'');

  charNDArray result (m_dv, string_fill_char);

  array_concat_internal<charNDArray> (result);

  return octave_value (result, type);
}

octave_value
tm_const::class_concat () const
{
  octave_value retval;

  octave_value_list rows (m_tm_rows.size (), octave_value ());

  octave_idx_type j = 0;
  for (const auto& tmrc : m_tm_rows)
    {
      octave_quit ();

      if (tmrc.length () == 1)
        rows(j++) = *(tmrc.begin ());
      else
        {
          octave_value_list row (tmrc.length (), octave_value ());

          octave_idx_type i = 0;
          for (const auto& elt : tmrc)
            row(i++) = elt;

          rows(j++) = do_class_concat (row, "horzcat", 1);
        }
    }

  if (rows.length () == 1)
    retval = rows(0);
  else
    retval = do_class_concat (rows, "vertcat", 0);

  return retval;
}

octave_value
tm_const::generic_concat () const
{
  // The line below might seem crazy, since we take a copy of the
  // first argument, resize it to be empty and then resize it to be
  // full.  This is done since it means that there is no recopying of
  // data, as would happen if we used a single resize.  It should be
  // noted that resize operation is also significantly slower than the
  // cat_op function, so it makes sense to have an empty matrix and
  // copy all data.
  //
  // We might also start with a empty octave_value using
  //
  //   ctmp = type_info::lookup_type (tmp.begin() -> begin() -> type_name());
  //
  // and then directly resize.  However, for some types there might be
  // some additional setup needed, and so this should be avoided.

  octave_value ctmp;

  // Find the first non-empty object

  if (m_any_sparse)
    {
      // Start with sparse matrix to avoid issues memory issues with
      // things like [ones(1,4),sprandn(1e8,4,1e-4)]

      if (m_all_real)
        ctmp = octave_sparse_matrix ().resize (m_dv);
      else
        ctmp = octave_sparse_complex_matrix ().resize (m_dv);
    }
  else
    {
      for (const auto& row : m_tm_rows)
        {
          octave_quit ();

          for (const auto& elt : row)
            {
              octave_quit ();

              ctmp = elt;

              if (! ctmp.all_zero_dims ())
                goto found_non_empty;
            }
        }

      ctmp = (*(m_tm_rows.begin () -> begin ()));

    found_non_empty:

      if (! m_all_empty)
        ctmp = ctmp.resize (dim_vector (0, 0)).resize (m_dv);
    }

  // Now, extract the values from the individual elements and insert
  // them in the result matrix.

  interpreter& interp = m_evaluator.get_interpreter ();

  type_info& ti = interp.get_type_info ();

  int dv_len = m_dv.ndims ();
  octave_idx_type ntmp = (dv_len > 1 ? dv_len : 2);
  Array<octave_idx_type> ra_idx (dim_vector (ntmp, 1), 0);

  for (const auto& row : m_tm_rows)
    {
      octave_quit ();

      for (const auto& elt : row)
        {
          octave_quit ();

          if (elt.isempty ())
            continue;

          ctmp = cat_op (ti, ctmp, elt, ra_idx);

          ra_idx (1) += elt.columns ();
        }

      ra_idx (0) += row.rows ();
      ra_idx (1) = 0;
    }

  octave_value retval = ctmp;

  // If some elements are strings, force the result to be a string.

  if (m_some_strings && ! retval.is_string ())
    retval = retval.convert_to_str ();

  return retval;
}

// The result is passed as a parameter to this function so that the
// char_array_concat function can create the array externally.
// Otherwise, we would need a specialization of this function for
// character arrays just to handle string_fill_char.

template <typename TYPE>
void
tm_const::array_concat_internal (TYPE& result) const
{
  octave_idx_type r = 0;
  octave_idx_type c = 0;

  for (const auto& row : m_tm_rows)
    {
      // Skip empty arrays to allow looser rules.
      if (row.dims ().any_zero ())
        continue;

      for (const auto& elt : row)
        {
          octave_quit ();

          TYPE ra = octave_value_extract<TYPE> (elt);

          // Skip empty arrays to allow looser rules.

          if (! ra.isempty ())
            {
              result.insert (ra, r, c);

              c += ra.columns ();
            }
        }

      r += row.rows ();
      c = 0;
    }
}

template <typename TYPE>
TYPE
tm_const::array_concat () const
{
  typedef typename TYPE::element_type ELT_T;

  if (m_dv.any_zero ())
    return TYPE (m_dv);

  if (m_tm_rows.size () == 1)
    {
      // If possible, forward the operation to liboctave.
      // Single row.
      const tm_row_const& row = m_tm_rows.front ();
      if (! (equal_types<ELT_T, char>::value
             || equal_types<ELT_T, octave_value>::value)
          && row.all_1x1_p ())
        {
          // Optimize all scalars case.
          TYPE result (m_dv);
          panic_unless (static_cast<std::size_t> (result.numel ())
                        == row.length ());
          octave_idx_type i = 0;
          for (const auto& elt : row)
            result(i++) = octave_value_extract<ELT_T> (elt);

          return result;
        }

      octave_idx_type ncols = row.length ();
      octave_idx_type i = 0;
      OCTAVE_LOCAL_BUFFER (TYPE, array_list, ncols);

      for (const auto& elt : row)
        {
          octave_quit ();

          array_list[i++] = octave_value_extract<TYPE> (elt);
        }

      return TYPE::cat (-2, ncols, array_list);
    }
  else
    {
      TYPE result (m_dv);
      array_concat_internal<TYPE> (result);
      return result;
    }
}

template <typename TYPE>
TYPE
tm_const::sparse_array_concat () const
{
  if (m_dv.any_zero ())
    return TYPE (m_dv);

  // Sparse matrices require preallocation for efficient indexing; besides,
  // only horizontal concatenation can be efficiently handled by indexing.
  // So we just cat all rows through liboctave, then cat the final column.
  octave_idx_type nrows = m_tm_rows.size ();
  octave_idx_type j = 0;
  OCTAVE_LOCAL_BUFFER (TYPE, sparse_row_list, nrows);
  for (const auto& row : m_tm_rows)
    {
      octave_idx_type ncols = row.length ();
      octave_idx_type i = 0;
      OCTAVE_LOCAL_BUFFER (TYPE, sparse_list, ncols);

      for (auto& elt : row)
        {
          octave_quit ();

          sparse_list[i] = octave_value_extract<TYPE> (elt);
          i++;
        }

      TYPE stmp = TYPE::cat (-2, ncols, sparse_list);
      sparse_row_list[j] = stmp;
      j++;
    }

  return TYPE::cat (-1, nrows, sparse_row_list);
}

template <typename MAP>
octave_map
tm_const::map_concat () const
{
  if (m_dv.any_zero ())
    return octave_map (m_dv);

  octave_idx_type nrows = m_tm_rows.size ();
  octave_idx_type j = 0;
  OCTAVE_LOCAL_BUFFER (octave_map, map_row_list, nrows);
  for (const auto& row : m_tm_rows)
    {
      octave_idx_type ncols = row.length ();
      octave_idx_type i = 0;
      OCTAVE_LOCAL_BUFFER (MAP, map_list, ncols);

      for (auto& elt : row)
        {
          octave_quit ();

          map_list[i] = octave_value_extract<MAP> (elt);
          i++;
        }

      octave_map mtmp = octave_map::cat (-2, ncols, map_list);
      map_row_list[j] = mtmp;
      j++;
    }

  return octave_map::cat (-1, nrows, map_row_list);
}

OCTAVE_END_NAMESPACE(octave)

/*
## test concatenation with all zero matrices
%!assert ([ "" 65*ones(1,10) ], "AAAAAAAAAA")
%!assert ([ 65*ones(1,10) "" ], "AAAAAAAAAA")

%!test
%! c = {"foo"; "bar"; "bazoloa"};
%! assert ([c; "a"; "bc"; "def"], {"foo"; "bar"; "bazoloa"; "a"; "bc"; "def"});

%!assert (class ([int64(1), int64(1)]), "int64")
%!assert (class ([int64(1), int32(1)]), "int64")
%!assert (class ([int64(1), int16(1)]), "int64")
%!assert (class ([int64(1), int8(1)]), "int64")
%!assert (class ([int64(1), uint64(1)]), "int64")
%!assert (class ([int64(1), uint32(1)]), "int64")
%!assert (class ([int64(1), uint16(1)]), "int64")
%!assert (class ([int64(1), uint8(1)]), "int64")
%!assert (class ([int64(1), single(1)]), "int64")
%!assert (class ([int64(1), double(1)]), "int64")
%!assert (class ([int64(1), cell(1)]), "cell")
%!assert (class ([int64(1), true]), "int64")
%!assert (class ([int64(1), "a"]), "char")

%!assert (class ([int32(1), int64(1)]), "int32")
%!assert (class ([int32(1), int32(1)]), "int32")
%!assert (class ([int32(1), int16(1)]), "int32")
%!assert (class ([int32(1), int8(1)]), "int32")
%!assert (class ([int32(1), uint64(1)]), "int32")
%!assert (class ([int32(1), uint32(1)]), "int32")
%!assert (class ([int32(1), uint16(1)]), "int32")
%!assert (class ([int32(1), uint8(1)]), "int32")
%!assert (class ([int32(1), single(1)]), "int32")
%!assert (class ([int32(1), double(1)]), "int32")
%!assert (class ([int32(1), cell(1)]), "cell")
%!assert (class ([int32(1), true]), "int32")
%!assert (class ([int32(1), "a"]), "char")

%!assert (class ([int16(1), int64(1)]), "int16")
%!assert (class ([int16(1), int32(1)]), "int16")
%!assert (class ([int16(1), int16(1)]), "int16")
%!assert (class ([int16(1), int8(1)]), "int16")
%!assert (class ([int16(1), uint64(1)]), "int16")
%!assert (class ([int16(1), uint32(1)]), "int16")
%!assert (class ([int16(1), uint16(1)]), "int16")
%!assert (class ([int16(1), uint8(1)]), "int16")
%!assert (class ([int16(1), single(1)]), "int16")
%!assert (class ([int16(1), double(1)]), "int16")
%!assert (class ([int16(1), cell(1)]), "cell")
%!assert (class ([int16(1), true]), "int16")
%!assert (class ([int16(1), "a"]), "char")

%!assert (class ([int8(1), int64(1)]), "int8")
%!assert (class ([int8(1), int32(1)]), "int8")
%!assert (class ([int8(1), int16(1)]), "int8")
%!assert (class ([int8(1), int8(1)]), "int8")
%!assert (class ([int8(1), uint64(1)]), "int8")
%!assert (class ([int8(1), uint32(1)]), "int8")
%!assert (class ([int8(1), uint16(1)]), "int8")
%!assert (class ([int8(1), uint8(1)]), "int8")
%!assert (class ([int8(1), single(1)]), "int8")
%!assert (class ([int8(1), double(1)]), "int8")
%!assert (class ([int8(1), cell(1)]), "cell")
%!assert (class ([int8(1), true]), "int8")
%!assert (class ([int8(1), "a"]), "char")

%!assert (class ([uint64(1), int64(1)]), "uint64")
%!assert (class ([uint64(1), int32(1)]), "uint64")
%!assert (class ([uint64(1), int16(1)]), "uint64")
%!assert (class ([uint64(1), int8(1)]), "uint64")
%!assert (class ([uint64(1), uint64(1)]), "uint64")
%!assert (class ([uint64(1), uint32(1)]), "uint64")
%!assert (class ([uint64(1), uint16(1)]), "uint64")
%!assert (class ([uint64(1), uint8(1)]), "uint64")
%!assert (class ([uint64(1), single(1)]), "uint64")
%!assert (class ([uint64(1), double(1)]), "uint64")
%!assert (class ([uint64(1), cell(1)]), "cell")
%!assert (class ([uint64(1), true]), "uint64")
%!assert (class ([uint64(1), "a"]), "char")

%!assert (class ([uint32(1), int64(1)]), "uint32")
%!assert (class ([uint32(1), int32(1)]), "uint32")
%!assert (class ([uint32(1), int16(1)]), "uint32")
%!assert (class ([uint32(1), int8(1)]), "uint32")
%!assert (class ([uint32(1), uint64(1)]), "uint32")
%!assert (class ([uint32(1), uint32(1)]), "uint32")
%!assert (class ([uint32(1), uint16(1)]), "uint32")
%!assert (class ([uint32(1), uint8(1)]), "uint32")
%!assert (class ([uint32(1), single(1)]), "uint32")
%!assert (class ([uint32(1), double(1)]), "uint32")
%!assert (class ([uint32(1), cell(1)]), "cell")
%!assert (class ([uint32(1), true]), "uint32")
%!assert (class ([uint32(1), "a"]), "char")

%!assert (class ([uint16(1), int64(1)]), "uint16")
%!assert (class ([uint16(1), int32(1)]), "uint16")
%!assert (class ([uint16(1), int16(1)]), "uint16")
%!assert (class ([uint16(1), int8(1)]), "uint16")
%!assert (class ([uint16(1), uint64(1)]), "uint16")
%!assert (class ([uint16(1), uint32(1)]), "uint16")
%!assert (class ([uint16(1), uint16(1)]), "uint16")
%!assert (class ([uint16(1), uint8(1)]), "uint16")
%!assert (class ([uint16(1), single(1)]), "uint16")
%!assert (class ([uint16(1), double(1)]), "uint16")
%!assert (class ([uint16(1), cell(1)]), "cell")
%!assert (class ([uint16(1), true]), "uint16")
%!assert (class ([uint16(1), "a"]), "char")

%!assert (class ([uint8(1), int64(1)]), "uint8")
%!assert (class ([uint8(1), int32(1)]), "uint8")
%!assert (class ([uint8(1), int16(1)]), "uint8")
%!assert (class ([uint8(1), int8(1)]), "uint8")
%!assert (class ([uint8(1), uint64(1)]), "uint8")
%!assert (class ([uint8(1), uint32(1)]), "uint8")
%!assert (class ([uint8(1), uint16(1)]), "uint8")
%!assert (class ([uint8(1), uint8(1)]), "uint8")
%!assert (class ([uint8(1), single(1)]), "uint8")
%!assert (class ([uint8(1), double(1)]), "uint8")
%!assert (class ([uint8(1), cell(1)]), "cell")
%!assert (class ([uint8(1), true]), "uint8")
%!assert (class ([uint8(1), "a"]), "char")

%!assert (class ([single(1), int64(1)]), "int64")
%!assert (class ([single(1), int32(1)]), "int32")
%!assert (class ([single(1), int16(1)]), "int16")
%!assert (class ([single(1), int8(1)]), "int8")
%!assert (class ([single(1), uint64(1)]), "uint64")
%!assert (class ([single(1), uint32(1)]), "uint32")
%!assert (class ([single(1), uint16(1)]), "uint16")
%!assert (class ([single(1), uint8(1)]), "uint8")
%!assert (class ([single(1), single(1)]), "single")
%!assert (class ([single(1), double(1)]), "single")
%!assert (class ([single(1), cell(1)]), "cell")
%!assert (class ([single(1), true]), "single")
%!assert (class ([single(1), "a"]), "char")

%!assert (class ([double(1), int64(1)]), "int64")
%!assert (class ([double(1), int32(1)]), "int32")
%!assert (class ([double(1), int16(1)]), "int16")
%!assert (class ([double(1), int8(1)]), "int8")
%!assert (class ([double(1), uint64(1)]), "uint64")
%!assert (class ([double(1), uint32(1)]), "uint32")
%!assert (class ([double(1), uint16(1)]), "uint16")
%!assert (class ([double(1), uint8(1)]), "uint8")
%!assert (class ([double(1), single(1)]), "single")
%!assert (class ([double(1), double(1)]), "double")
%!assert (class ([double(1), cell(1)]), "cell")
%!assert (class ([double(1), true]), "double")
%!assert (class ([double(1), "a"]), "char")

%!assert (class ([cell(1), int64(1)]), "cell")
%!assert (class ([cell(1), int32(1)]), "cell")
%!assert (class ([cell(1), int16(1)]), "cell")
%!assert (class ([cell(1), int8(1)]), "cell")
%!assert (class ([cell(1), uint64(1)]), "cell")
%!assert (class ([cell(1), uint32(1)]), "cell")
%!assert (class ([cell(1), uint16(1)]), "cell")
%!assert (class ([cell(1), uint8(1)]), "cell")
%!assert (class ([cell(1), single(1)]), "cell")
%!assert (class ([cell(1), double(1)]), "cell")
%!assert (class ([cell(1), cell(1)]), "cell")
%!assert (class ([cell(1), true]), "cell")
%!assert (class ([cell(1), "a"]), "cell")

%!assert (class ([true, int64(1)]), "int64")
%!assert (class ([true, int32(1)]), "int32")
%!assert (class ([true, int16(1)]), "int16")
%!assert (class ([true, int8(1)]), "int8")
%!assert (class ([true, uint64(1)]), "uint64")
%!assert (class ([true, uint32(1)]), "uint32")
%!assert (class ([true, uint16(1)]), "uint16")
%!assert (class ([true, uint8(1)]), "uint8")
%!assert (class ([true, single(1)]), "single")
%!assert (class ([true, double(1)]), "double")
%!assert (class ([true, cell(1)]), "cell")
%!assert (class ([true, true]), "logical")
%!assert (class ([true, "a"]), "char")

%!assert (class (["a", int64(1)]), "char")
%!assert (class (["a", int32(1)]), "char")
%!assert (class (["a", int16(1)]), "char")
%!assert (class (["a", int8(1)]), "char")
%!assert (class (["a", int64(1)]), "char")
%!assert (class (["a", int32(1)]), "char")
%!assert (class (["a", int16(1)]), "char")
%!assert (class (["a", int8(1)]), "char")
%!assert (class (["a", single(1)]), "char")
%!assert (class (["a", double(1)]), "char")
%!assert (class (["a", cell(1)]), "cell")
%!assert (class (["a", true]), "char")
%!assert (class (["a", "a"]), "char")

%!assert (class ([cell(1), struct("foo", "bar")]), "cell")
%!error [struct("foo", "bar"), cell(1)]

%!test <*39041> assert (class ([cell(0), struct()]), "cell")
%!test <51086> assert (class ([struct(), cell(0)]), "struct")

%!assert ([,1], 1)
%!assert ([1,], 1)
%!assert ([,1,], 1)
%!assert ([,1,;;], 1)
%!assert ([,1,;,;], 1)

%!assert ([1,1], ones (1, 2))
%!assert ([,1,1], ones (1, 2))
%!assert ([1,1,], ones (1, 2))
%!assert ([,1,1,], ones (1, 2))
%!assert ([,1,1,;;], ones (1, 2))
%!assert ([,1,1,;,;], ones (1, 2))
%!assert ([,;,1,1], ones (1, 2))

%!assert ([1;1], ones (2, 1))
%!assert ([1,;1], ones (2, 1))
%!assert ([1,;,;1], ones (2, 1))

%!error eval ("[,,]")
%!error eval ("[,,;,]")
%!error eval ("[,;,,;,]")

%!assert (isnull ([,]))
%!assert (isnull ([;]))
%!assert (isnull ([;;]))
%!assert (isnull ([;,;]))
%!assert (isnull ([,;,;,]))

## Undefined elements.
%!function my_undef ()
%!endfunction
%!
%!shared es
%! es = struct ("a", {});
%!
%!assert <*58695> ([1; es.a; 3], [1; 3])
%!test <*58695>
%! fail ("undefined element in matrix list", "[1; my_undef(), 3]");
%!
%!assert <*58695> ([es.a; es.a; 3], 3)
%!test <*58695>
%! fail ("undefined element in matrix list", "[my_undef(); my_undef(); 3]")
*/<|MERGE_RESOLUTION|>--- conflicted
+++ resolved
@@ -235,7 +235,6 @@
     }
 }
 
-<<<<<<< HEAD
 #if defined (OCTAVE_ENABLE_BYTECODE_EVALUATOR)
 
 // FIXME: This function is mostly a duplicate of
@@ -315,11 +314,8 @@
 
 #endif
 
-octave_value tm_const::concat (char string_fill_char) const
-=======
 octave_value
 tm_const::concat (char string_fill_char) const
->>>>>>> 773f4643
 {
   if (m_tm_rows.empty ())
     return Matrix ();
@@ -526,7 +522,6 @@
     }
 }
 
-<<<<<<< HEAD
 #if defined (OCTAVE_ENABLE_BYTECODE_EVALUATOR)
 
 // FIXME: This function is mostly a duplicate of both of the functions
@@ -786,11 +781,8 @@
 
 #endif
 
-octave_value tm_const::char_array_concat (char string_fill_char) const
-=======
 octave_value
 tm_const::char_array_concat (char string_fill_char) const
->>>>>>> 773f4643
 {
   char type = (m_all_dq_strings ? '"' : '\'');
 
