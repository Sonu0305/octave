--- conflicted
+++ resolved
@@ -592,8 +592,6 @@
   cleanup_statement_list (tree_statement_list **lst);
 }
 
-<<<<<<< HEAD
-=======
 OCTAVE_DEPRECATED (4.4, "use 'octave::interpreter::eval_string' instead")
 extern OCTINTERP_API octave_value_list
 eval_string (const std::string& str, bool silent, int& parse_status,
@@ -603,87 +601,4 @@
 extern OCTINTERP_API octave_value
 eval_string (const std::string& str, bool silent, int& parse_status);
 
-#if defined (OCTAVE_USE_DEPRECATED_FUNCTIONS)
-
-OCTAVE_DEPRECATED (4.4, "use 'octave::get_help_from_file' instead")
-static inline std::string
-get_help_from_file (const std::string& nm, bool& symbol_found,
-                    std::string& file)
-{
-  return octave::get_help_from_file (nm, symbol_found, file);
-}
-
-OCTAVE_DEPRECATED (4.4, "use 'octave::get_help_from_file' instead")
-static inline std::string
-get_help_from_file (const std::string& nm, bool& symbol_found)
-{
-  return octave::get_help_from_file (nm, symbol_found);
-}
-
-OCTAVE_DEPRECATED (4.4, "use 'octave::lookup_autoload' instead")
-static inline std::string
-lookup_autoload (const std::string& nm)
-{
-  return octave::lookup_autoload (nm);
-}
-
-OCTAVE_DEPRECATED (4.4, "use 'octave::autoloaded_functions' instead")
-static inline string_vector
-autoloaded_functions (void)
-{
-  return octave::autoloaded_functions ();
-}
-
-OCTAVE_DEPRECATED (4.4, "use 'octave::reverse_lookup_autoload' instead")
-static inline string_vector
-reverse_lookup_autoload (const std::string& nm)
-{
-  return octave::reverse_lookup_autoload (nm);
-}
-
-OCTAVE_DEPRECATED (4.4, "use 'octave::source_file' instead")
-static inline void
-source_file (const std::string& file_name,
-             const std::string& context = "",
-             bool verbose = false, bool require_file = true,
-             const std::string& warn_for = "")
-{
-  octave::source_file (file_name, context, verbose, require_file, warn_for);
-}
-
-OCTAVE_DEPRECATED (4.4, "use 'octave::feval' instead")
-static inline octave_value_list
-feval (const std::string& name,
-       const octave_value_list& args = octave_value_list (),
-       int nargout = 0)
-{
-  return octave::feval (name, args, nargout);
-}
-
-OCTAVE_DEPRECATED (4.4, "use 'octave::feval' instead")
-static inline octave_value_list
-feval (octave_function *fcn,
-       const octave_value_list& args = octave_value_list (),
-       int nargout = 0)
-{
-  return octave::feval (fcn, args, nargout);
-}
-
-OCTAVE_DEPRECATED (4.4, "use 'octave::feval' instead")
-static inline octave_value_list
-feval (const octave_value_list& args, int nargout = 0)
-{
-  return octave::feval (args, nargout);
-}
-
-OCTAVE_DEPRECATED (4.4, "use 'octave::cleanup_statement_list' instead")
-static inline void
-cleanup_statement_list (octave::tree_statement_list **lst)
-{
-  octave::cleanup_statement_list (lst);
-}
-
-#endif
-
->>>>>>> f92fc833
 #endif