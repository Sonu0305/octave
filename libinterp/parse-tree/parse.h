/*

Copyright (C) 1993-2013 John W. Eaton

This file is part of Octave.

Octave is free software; you can redistribute it and/or modify it
under the terms of the GNU General Public License as published by the
Free Software Foundation; either version 3 of the License, or (at your
option) any later version.

Octave is distributed in the hope that it will be useful, but WITHOUT
ANY WARRANTY; without even the implied warranty of MERCHANTABILITY or
FITNESS FOR A PARTICULAR PURPOSE.  See the GNU General Public License
for more details.

You should have received a copy of the GNU General Public License
along with Octave; see the file COPYING.  If not, see
<http://www.gnu.org/licenses/>.

*/

#if !defined (octave_parse_h)
#define octave_parse_h 1

#include <cstdio>

#include <string>

#include <stack>
#include <vector>
#include <map>

#include "lex.h"
#include "symtab.h"
#include "token.h"

class octave_comment_list;
class octave_function;
class octave_user_function;
class tree;
class tree_anon_fcn_handle;
class tree_argument_list;
class tree_array_list;
class tree_cell;
class tree_classdef;
class tree_classdef_attribute_list;
class tree_classdef_body;
class tree_classdef_enum_block;
class tree_classdef_enum_list;
class tree_classdef_events_block;
class tree_classdef_events_list;
class tree_classdef_methods_block;
class tree_classdef_methods_list;
class tree_classdef_properties_block;
class tree_classdef_property_list;
class tree_classdef_superclass_list;
class tree_colon_expression;
class tree_command;
class tree_constant;
class tree_decl_command;
class tree_decl_init_list;
class tree_expression;
class tree_fcn_handle;
class tree_funcall;
class tree_function_def;
class tree_identifier;
class tree_if_clause;
class tree_if_command;
class tree_if_command_list;
class tree_index_expression;
class tree_matrix;
class tree_matrix;
class tree_parameter_list;
class tree_statement;
class tree_statement_list;
class tree_statement_listtree_statement;
class tree_switch_case;
class tree_switch_case_list;
class tree_switch_command;

#include "oct-obj.h"

// Nonzero means print parser debugging info (-d).
extern int octave_debug;

// TRUE means we printed messages about reading startup files.
extern bool reading_startup_message_printed;

extern OCTINTERP_API std::string
get_help_from_file (const std::string& nm, bool& symbol_found,
                    std::string& file);

extern OCTINTERP_API std::string
get_help_from_file (const std::string& nm, bool& symbol_found);

extern OCTINTERP_API std::string lookup_autoload (const std::string& nm);

extern OCTINTERP_API string_vector autoloaded_functions (void);

extern OCTINTERP_API string_vector reverse_lookup_autoload (const std::string& nm);

extern OCTINTERP_API octave_function *
load_fcn_from_file (const std::string& file_name,
                    const std::string& dir_name = std::string (),
                    const std::string& dispatch_type = std::string (),
                    const std::string& package_name = std::string (),
                    const std::string& fcn_name = std::string (),
                    bool autoload = false);

extern OCTINTERP_API void
source_file (const std::string& file_name,
             const std::string& context = std::string (),
             bool verbose = false, bool require_file = true,
             const std::string& warn_for = std::string ());

extern OCTINTERP_API octave_value_list
feval (const std::string& name,
       const octave_value_list& args = octave_value_list (),
       int nargout = 0);

extern OCTINTERP_API octave_value_list
feval (octave_function *fcn,
       const octave_value_list& args = octave_value_list (),
       int nargout = 0);

extern OCTINTERP_API octave_value_list
feval (const octave_value_list& args, int nargout = 0);

extern OCTINTERP_API octave_value_list
eval_string (const std::string&, bool silent, int& parse_status, int hargout);

extern OCTINTERP_API octave_value
eval_string (const std::string&, bool silent, int& parse_status);

extern OCTINTERP_API void cleanup_statement_list (tree_statement_list **lst);

// Global access to currently active lexer.
// FIXME -- to be removed after more parser+lexer refactoring.
extern octave_base_lexer *LEXER;

class
octave_base_parser
{
public:

  octave_base_parser (octave_base_lexer& lxr)
    : endfunction_found (false),
      autoloading (false), fcn_file_from_relative_lookup (false),
      parsing_subfunctions (false), max_fcn_depth (0),
      curr_fcn_depth (0), primary_fcn_scope (-1),
<<<<<<< HEAD
      curr_class_name (), curr_package_name (), function_scopes (),
      primary_fcn_ptr (0), subfunction_names (), classdef_object (0),
      stmt_list (0), lexer (lxr)
  {
    init ();
  }
=======
      curr_class_name (), function_scopes (), primary_fcn_ptr (0),
      subfunction_names (), stmt_list (0),
      lexer (lxr)
  { }
>>>>>>> 3f738745

  ~octave_base_parser (void);

  void reset (void);

  // Error mesages for mismatched end tokens.
  void end_error (const char *type, token::end_tok_type ettype, int l, int c);

  // Check to see that end tokens are properly matched.
  bool end_token_ok (token *tok, token::end_tok_type expected);

  // Maybe print a warning if an assignment expression is used as the
  // test in a logical expression.
  void maybe_warn_assign_as_truth_value (tree_expression *expr);

  // Maybe print a warning about switch labels that aren't constants.
  void maybe_warn_variable_switch_label (tree_expression *expr);

  // Finish building a range.
  tree_expression *finish_colon_expression (tree_colon_expression *e);

  // Build a constant.
  tree_constant *make_constant (int op, token *tok_val);

  // Build a function handle.
  tree_fcn_handle *make_fcn_handle (token *tok_val);

  // Build an anonymous function handle.
  tree_anon_fcn_handle *
  make_anon_fcn_handle (tree_parameter_list *param_list, tree_statement *stmt);

  // Build a binary expression.
  tree_expression *
  make_binary_op (int op, tree_expression *op1, token *tok_val,
                  tree_expression *op2);

  // Build a boolean expression.
  tree_expression *
  make_boolean_op (int op, tree_expression *op1, token *tok_val,
                   tree_expression *op2);

  // Build a prefix expression.
  tree_expression *
  make_prefix_op (int op, tree_expression *op1, token *tok_val);

  // Build a postfix expression.
  tree_expression *
  make_postfix_op (int op, tree_expression *op1, token *tok_val);

  // Build an unwind-protect command.
  tree_command *
  make_unwind_command (token *unwind_tok, tree_statement_list *body,
                       tree_statement_list *cleanup, token *end_tok,
                       octave_comment_list *lc, octave_comment_list *mc);

  // Build a try-catch command.
  tree_command *
  make_try_command (token *try_tok, tree_statement_list *body,
                    char catch_sep, tree_statement_list *cleanup,
                    token *end_tok, octave_comment_list *lc,
                    octave_comment_list *mc);

  // Build a while command.
  tree_command *
  make_while_command (token *while_tok, tree_expression *expr,
                      tree_statement_list *body, token *end_tok,
                      octave_comment_list *lc);

  // Build a do-until command.
  tree_command *
  make_do_until_command (token *until_tok, tree_statement_list *body,
                         tree_expression *expr, octave_comment_list *lc);

  // Build a for command.
  tree_command *
  make_for_command (int tok_id, token *for_tok, tree_argument_list *lhs,
                    tree_expression *expr, tree_expression *maxproc,
                    tree_statement_list *body, token *end_tok,
                    octave_comment_list *lc);

  // Build a break command.
  tree_command *make_break_command (token *break_tok);

  // Build a continue command.
  tree_command *make_continue_command (token *continue_tok);

  // Build a return command.
  tree_command *make_return_command (token *return_tok);

  // Start an if command.
  tree_if_command_list *
  start_if_command (tree_expression *expr, tree_statement_list *list);

  // Finish an if command.
  tree_if_command *
  finish_if_command (token *if_tok, tree_if_command_list *list,
                     token *end_tok, octave_comment_list *lc);

  // Build an elseif clause.
  tree_if_clause *
  make_elseif_clause (token *elseif_tok, tree_expression *expr,
                      tree_statement_list *list, octave_comment_list *lc);

  // Finish a switch command.
  tree_switch_command *
  finish_switch_command (token *switch_tok, tree_expression *expr,
                         tree_switch_case_list *list, token *end_tok,
                         octave_comment_list *lc);

  // Build a switch case.
  tree_switch_case *
  make_switch_case (token *case_tok, tree_expression *expr,
                    tree_statement_list *list, octave_comment_list *lc);

  // Build an assignment to a variable.
  tree_expression *
  make_assign_op (int op, tree_argument_list *lhs, token *eq_tok,
                  tree_expression *rhs);

  // Define a script.
  void make_script (tree_statement_list *cmds, tree_statement *end_script);

  // Begin defining a function.
  octave_user_function *
  start_function (tree_parameter_list *param_list, tree_statement_list *body,
                  tree_statement *end_function);

  // Create a no-op statement for end_function.
  tree_statement *make_end (const std::string& type, bool eof, int l, int c);

  // Do most of the work for defining a function.
  octave_user_function *
  frob_function (const std::string& fname, octave_user_function *fcn);

  // Finish defining a function.
  tree_function_def *
  finish_function (tree_parameter_list *ret_list,
                   octave_user_function *fcn, octave_comment_list *lc,
                   int l, int c);

  // Reset state after parsing function.
  void
  recover_from_parsing_function (void);

  tree_funcall *
  make_superclass_ref (const std::string& method_nm,
                       const std::string& package_nm,
                       const std::string& class_nm,
                       int l, int c);

  tree_funcall *
  make_meta_class_query (const std::string& package_nm,
                         const std::string& class_nm,
                         int l, int c);

  tree_classdef *
  make_classdef (token *tok_val, tree_classdef_attribute_list *a,
                 tree_identifier *id, tree_classdef_superclass_list *sc,
                 tree_classdef_body *body, token *end_tok,
                 octave_comment_list *lc);

  tree_classdef_properties_block *
  make_classdef_properties_block (token *tok_val,
                                  tree_classdef_attribute_list *a,
                                  tree_classdef_property_list *plist,
                                  token *end_tok, octave_comment_list *lc);

  tree_classdef_methods_block *
  make_classdef_methods_block (token *tok_val,
                               tree_classdef_attribute_list *a,
                               tree_classdef_methods_list *mlist,
                               token *end_tok, octave_comment_list *lc);

  tree_classdef_events_block *
  make_classdef_events_block (token *tok_val,
                              tree_classdef_attribute_list *a,
                              tree_classdef_events_list *elist,
                              token *end_tok, octave_comment_list *lc);

  tree_classdef_enum_block *
  make_classdef_enum_block (token *tok_val,
                            tree_classdef_attribute_list *a,
                            tree_classdef_enum_list *elist,
                            token *end_tok, octave_comment_list *lc);

  // Make an index expression.
  tree_index_expression *
  make_index_expression (tree_expression *expr,
                         tree_argument_list *args, char type);

  // Make an indirect reference expression.
  tree_index_expression *
  make_indirect_ref (tree_expression *expr, const std::string&);

  // Make an indirect reference expression with dynamic field name.
  tree_index_expression *
  make_indirect_ref (tree_expression *expr, tree_expression *field);

  // Make a declaration command.
  tree_decl_command *
  make_decl_command (int tok, token *tok_val, tree_decl_init_list *lst);

  // Validate matrix or cell
  bool validate_array_list (tree_expression *e);

  // Validate matrix object used in "[lhs] = ..." assignments.
  tree_argument_list *validate_matrix_for_assignment (tree_expression *e);

  // Finish building an array_list (common action for finish_matrix
  // and finish_cell).
  tree_expression *finish_array_list (tree_array_list *a);

  // Finish building a matrix list.
  tree_expression *finish_matrix (tree_matrix *m);

  // Finish building a cell list.
  tree_expression *finish_cell (tree_cell *c);

  // Maybe print a warning.  Duh.
  void maybe_warn_missing_semi (tree_statement_list *);

  // Set the print flag for a statement based on the separator type.
  tree_statement_list *
  set_stmt_print_flag (tree_statement_list *, char, bool);

  // Finish building a statement.
  template <class T>
  tree_statement *make_statement (T *arg);

  // Create a statement list.
  tree_statement_list *make_statement_list (tree_statement *stmt);

  // Append a statement to an existing statement list.
  tree_statement_list *
  append_statement_list (tree_statement_list *list, char sep,
                         tree_statement *stmt, bool warn_missing_semi);

  // Generic error messages.
  void bison_error (const char *s);

  // Have we found an explicit end to a function?
  bool endfunction_found;

  // TRUE means we are in the process of autoloading a function.
  bool autoloading;

  // TRUE means the current function file was found in a relative path
  // element.
  bool fcn_file_from_relative_lookup;

  // FALSE if we are still at the primary function. Subfunctions can
  // only be declared inside function files.
  bool parsing_subfunctions;

  // Maximum function depth detected.  Used to determine whether
  // we have nested functions or just implicitly ended subfunctions.
  int max_fcn_depth;

  // = 0 currently outside any function.
  // = 1 inside the primary function or a subfunction.
  // > 1 means we are looking at a function definition that seems to be
  //     inside a function. Note that the function still might not be a
  //     nested function.
  int curr_fcn_depth;

  // Scope where we install all subfunctions and nested functions. Only
  // used while reading function files.
  symbol_table::scope_id primary_fcn_scope;

  // Name of the current class when we are parsing class methods or
  // constructors.
  std::string curr_class_name;

  // Name of the current package when we are parsing an element contained
  // in a package directory (+-directory).
  std::string curr_package_name;

  // A stack holding the nested function scopes being parsed.
  // We don't use std::stack, because we want the clear method. Also, we
  // must access one from the top
  std::vector<symbol_table::scope_id> function_scopes;

  // Pointer to the primary user function or user script function.
  octave_function *primary_fcn_ptr;

  // List of subfunction names, initially in the order they are
  // installed in the symbol table, then ordered as they appear in the
  // file.  Eventually stashed in the primary function object.
  std::list<std::string> subfunction_names;

  // Pointer to the classdef object we just parsed, if any.
  tree_classdef *classdef_object;

  // Result of parsing input.
  tree_statement_list *stmt_list;

  // State of the lexer.
  octave_base_lexer& lexer;

private:

  // No copying!

  octave_base_parser (const octave_base_parser&);

  octave_base_parser& operator = (const octave_base_parser&);
};

class
octave_parser : public octave_base_parser
{
public:

  octave_parser (void)
    : octave_base_parser (*(new octave_lexer ()))
  { }

  octave_parser (FILE *file)
    : octave_base_parser (*(new octave_lexer (file)))
  { }

  octave_parser (const std::string& eval_string)
    : octave_base_parser (*(new octave_lexer (eval_string)))
  { }

  octave_parser (octave_lexer& lxr)
    : octave_base_parser (lxr)
  { }

  ~octave_parser (void) { }

  int run (void);

private:

  // No copying!

  octave_parser (const octave_parser&);

  octave_parser& operator = (const octave_parser&);
};

class
octave_push_parser : public octave_base_parser
{
public:

  octave_push_parser (void)
    : octave_base_parser (*(new octave_push_lexer ())), parser_state (0)
  {
    init ();
  }

  ~octave_push_parser (void);

  void init (void);

  int run (const std::string& input, bool eof);

private:

  // Internal state of the Bison parser.
  void *parser_state;

  // No copying!

  octave_push_parser (const octave_push_parser&);

  octave_push_parser& operator = (const octave_push_parser&);
};

#endif<|MERGE_RESOLUTION|>--- conflicted
+++ resolved
@@ -149,19 +149,10 @@
       autoloading (false), fcn_file_from_relative_lookup (false),
       parsing_subfunctions (false), max_fcn_depth (0),
       curr_fcn_depth (0), primary_fcn_scope (-1),
-<<<<<<< HEAD
       curr_class_name (), curr_package_name (), function_scopes (),
       primary_fcn_ptr (0), subfunction_names (), classdef_object (0),
       stmt_list (0), lexer (lxr)
-  {
-    init ();
-  }
-=======
-      curr_class_name (), function_scopes (), primary_fcn_ptr (0),
-      subfunction_names (), stmt_list (0),
-      lexer (lxr)
   { }
->>>>>>> 3f738745
 
   ~octave_base_parser (void);
 
