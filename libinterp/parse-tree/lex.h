--- conflicted
+++ resolved
@@ -50,14 +50,8 @@
   stream_reader& operator = (const stream_reader&);
 };
 
-<<<<<<< HEAD
-extern void prep_lexer_for_script_file (void);
-extern void prep_lexer_for_function_file (void);
-extern void prep_lexer_for_classdef_file (void);
-=======
 // Forward decl for lexical_feedback::token_stack.
 class token;
->>>>>>> 6f7f758e
 
 // For communication between the lexer and parser.
 
@@ -83,7 +77,6 @@
       NEWLINE = 4
     };
 
-
   // Track nesting of square brackets, curly braces, and parentheses.
 
   class bbp_nesting_level
@@ -127,23 +120,7 @@
       return ! context.empty () && context.top () == BRACE;
     }
 
-<<<<<<< HEAD
-    : bracketflag (0), braceflag (0), looping (0),
-      convert_spaces_to_comma (true), at_beginning_of_statement (true),
-      defining_func (0), looking_at_function_handle (0),
-      looking_at_anon_fcn_args (true),
-      looking_at_return_list (false), looking_at_parameter_list (false),
-      looking_at_decl_list (false), looking_at_initializer_expression (false),
-      looking_at_matrix_or_assign_lhs (false), looking_at_object_index (),
-      looking_for_object_index (false), do_comma_insert (false),
-      looking_at_indirect_ref (false), parsed_function_name (),
-      parsing_class_method (false), maybe_classdef_get_set_method (false),
-      parsing_classdef (false), parsing_classdef_get_method (false),
-      parsing_classdef_set_method (false), quote_is_transpose (false),
-      pending_local_variables ()
-=======
     void paren (void) { context.push (PAREN); }
->>>>>>> 6f7f758e
 
     bool is_paren (void)
     {
@@ -206,6 +183,8 @@
 
   void prep_for_function_file (void);
 
+  void prep_for_classdef_file (void);
+
   int octave_read (char *buf, unsigned int max_size);
 
   char *flex_yytext (void);
