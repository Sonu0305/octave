/*

Copyright (C) 1993-2012 John W. Eaton
Copyright (C) 2009 David Grundberg
Copyright (C) 2009-2010 VZLU Prague

This file is part of Octave.

Octave is free software; you can redistribute it and/or modify it
under the terms of the GNU General Public License as published by the
Free Software Foundation; either version 3 of the License, or (at your
option) any later version.

Octave is distributed in the hope that it will be useful, but WITHOUT
ANY WARRANTY; without even the implied warranty of MERCHANTABILITY or
FITNESS FOR A PARTICULAR PURPOSE.  See the GNU General Public License
for more details.

You should have received a copy of the GNU General Public License
along with Octave; see the file COPYING.  If not, see
<http://www.gnu.org/licenses/>.

*/

// Parser for Octave.

// C decarations.

%{
#define YYDEBUG 1

#ifdef HAVE_CONFIG_H
#include <config.h>
#endif

#include <cassert>
#include <cstdio>
#include <cstdlib>

#include <iostream>
#include <map>
#include <sstream>

#include "Cell.h"
#include "Matrix.h"
#include "cmd-edit.h"
#include "cmd-hist.h"
#include "file-ops.h"
#include "file-stat.h"
#include "oct-env.h"
#include "oct-time.h"
#include "quit.h"

#include "comment-list.h"
#include "defaults.h"
#include "defun.h"
#include "dirfns.h"
#include "dynamic-ld.h"
#include "error.h"
#include "input.h"
#include "lex.h"
#include "load-path.h"
#include "oct-hist.h"
#include "oct-map.h"
#include "ov-classdef.h"
#include "ov-fcn-handle.h"
#include "ov-usr-fcn.h"
#include "ov-null-mat.h"
#include "toplev.h"
#include "pager.h"
#include "parse.h"
#include "pt-all.h"
#include "pt-eval.h"
#include "pt-funcall.h"
#include "symtab.h"
#include "token.h"
#include "unwind-prot.h"
#include "utils.h"
#include "variables.h"

// oct-parse.h must be included after pt-all.h
#include <oct-parse.h>

extern int octave_lex (YYSTYPE *, void *);

// Global access to currently active lexer.
// FIXME -- to be removed after more parser+lexer refactoring.
octave_base_lexer *LEXER = 0;

#if defined (GNULIB_NAMESPACE)
// Calls to the following functions appear in the generated output from
// Bison without the namespace tag.  Redefine them so we will use them
// via the gnulib namespace.
#define fclose GNULIB_NAMESPACE::fclose
#define fprintf GNULIB_NAMESPACE::fprintf
#define malloc GNULIB_NAMESPACE::malloc
#endif

// TRUE means we printed messages about reading startup files.
bool reading_startup_message_printed = false;

// List of autoloads (function -> file mapping).
static std::map<std::string, std::string> autoload_map;

// Forward declarations for some functions defined at the bottom of
// the file.

static void yyerror (octave_base_parser& parser, const char *s);

// Finish building a statement.
template <class T>
static tree_statement *
make_statement (T *arg)
{
  octave_comment_list *comment = octave_comment_buffer::get_comment ();

  return new tree_statement (arg, comment);
}

#define ABORT_PARSE \
  do \
    { \
      yyerrok; \
      if ((interactive || forced_interactive) \
          && ! lexer.input_from_eval_string ()) \
        YYACCEPT; \
      else \
        YYABORT; \
    } \
  while (0)

#define lexer parser.lexer
#define scanner lexer.scanner

%}

// Bison declarations.

// Don't add spaces around the = here; it causes some versions of
// bison to fail to properly recognize the directive.

%name-prefix="octave_"

// We are using the pure parser interface and the reentrant lexer
// interface but the Octave parser and lexer are NOT properly
// reentrant because both still use many global variables.  It should be
// safe to create a parser object and call it while anotehr parser
// object is active (to parse a callback function while the main
// interactive parser is waiting for input, for example) if you take
// care to properly save and restore (typically with an unwind_protect
// object) relevant global values before and after the nested call.

%define api.pure
%PUSH_PULL_DECL%
%parse-param { octave_base_parser& parser }
%lex-param { void *scanner }

%union
{
  // The type of the basic tokens returned by the lexer.
  token *tok_val;

  // Comment strings that we need to deal with mid-rule.
  octave_comment_list *comment_type;

  // Types for the nonterminals we generate.
  char sep_type;
  token *tok_type;
  tree *tree_type;
  tree_matrix *tree_matrix_type;
  tree_cell *tree_cell_type;
  tree_expression *tree_expression_type;
  tree_constant *tree_constant_type;
  tree_fcn_handle *tree_fcn_handle_type;
  tree_funcall *tree_funcall_type;
  tree_function_def *tree_function_def_type;
  tree_anon_fcn_handle *tree_anon_fcn_handle_type;
  tree_identifier *tree_identifier_type;
  tree_index_expression *tree_index_expression_type;
  tree_colon_expression *tree_colon_expression_type;
  tree_argument_list *tree_argument_list_type;
  tree_parameter_list *tree_parameter_list_type;
  tree_command *tree_command_type;
  tree_if_command *tree_if_command_type;
  tree_if_clause *tree_if_clause_type;
  tree_if_command_list *tree_if_command_list_type;
  tree_switch_command *tree_switch_command_type;
  tree_switch_case *tree_switch_case_type;
  tree_switch_case_list *tree_switch_case_list_type;
  tree_decl_elt *tree_decl_elt_type;
  tree_decl_init_list *tree_decl_init_list_type;
  tree_decl_command *tree_decl_command_type;
  tree_statement *tree_statement_type;
  tree_statement_list *tree_statement_list_type;
  octave_user_function *octave_user_function_type;

  tree_classdef *tree_classdef_type;
  tree_classdef_attribute* tree_classdef_attribute_type;
  tree_classdef_attribute_list* tree_classdef_attribute_list_type;
  tree_classdef_superclass* tree_classdef_superclass_type;
  tree_classdef_superclass_list* tree_classdef_superclass_list_type;
  tree_classdef_body* tree_classdef_body_type;
  tree_classdef_property* tree_classdef_property_type;
  tree_classdef_property_list* tree_classdef_property_list_type;
  tree_classdef_properties_block* tree_classdef_properties_block_type;
  tree_classdef_methods_list* tree_classdef_methods_list_type;
  tree_classdef_methods_block* tree_classdef_methods_block_type;
  tree_classdef_event* tree_classdef_event_type;
  tree_classdef_events_list* tree_classdef_events_list_type;
  tree_classdef_events_block* tree_classdef_events_block_type;
  tree_classdef_enum* tree_classdef_enum_type;
  tree_classdef_enum_list* tree_classdef_enum_list_type;
  tree_classdef_enum_block* tree_classdef_enum_block_type;
}

// Tokens with line and column information.
%token <tok_val> '=' ':' '-' '+' '*' '/'
%token <tok_val> ADD_EQ SUB_EQ MUL_EQ DIV_EQ LEFTDIV_EQ POW_EQ
%token <tok_val> EMUL_EQ EDIV_EQ ELEFTDIV_EQ EPOW_EQ AND_EQ OR_EQ
%token <tok_val> LSHIFT_EQ RSHIFT_EQ LSHIFT RSHIFT
%token <tok_val> EXPR_AND_AND EXPR_OR_OR
%token <tok_val> EXPR_AND EXPR_OR EXPR_NOT
%token <tok_val> EXPR_LT EXPR_LE EXPR_EQ EXPR_NE EXPR_GE EXPR_GT
%token <tok_val> LEFTDIV EMUL EDIV ELEFTDIV EPLUS EMINUS
%token <tok_val> HERMITIAN TRANSPOSE
%token <tok_val> PLUS_PLUS MINUS_MINUS POW EPOW
%token <tok_val> NUM IMAG_NUM
%token <tok_val> STRUCT_ELT
%token <tok_val> NAME
%token <tok_val> END
%token <tok_val> DQ_STRING SQ_STRING
%token <tok_val> FOR PARFOR WHILE DO UNTIL
%token <tok_val> IF ELSEIF ELSE
%token <tok_val> SWITCH CASE OTHERWISE
%token <tok_val> BREAK CONTINUE FUNC_RET
%token <tok_val> UNWIND CLEANUP
%token <tok_val> TRY CATCH
%token <tok_val> GLOBAL PERSISTENT
%token <tok_val> FCN_HANDLE
%token <tok_val> CLASSDEF
%token <tok_val> PROPERTIES METHODS EVENTS ENUMERATION
%token <tok_val> METAQUERY
%token <tok_val> SUPERCLASSREF
%token <tok_val> GET SET
%token <tok_val> FCN

// Other tokens.
%token END_OF_INPUT LEXICAL_ERROR
%token INPUT_FILE
// %token VARARGIN VARARGOUT

// Nonterminals we construct.
%type <comment_type> stash_comment
%type <tok_type> function_beg classdef_beg
%type <sep_type> sep_no_nl opt_sep_no_nl nl opt_nl sep opt_sep
%type <tree_type> input
%type <tree_constant_type> string constant magic_colon
%type <tree_anon_fcn_handle_type> anon_fcn_handle
%type <tree_fcn_handle_type> fcn_handle
%type <tree_matrix_type> matrix_rows
%type <tree_cell_type> cell_rows
%type <tree_expression_type> matrix cell
%type <tree_expression_type> primary_expr oper_expr
%type <tree_expression_type> simple_expr colon_expr assign_expr expression
%type <tree_identifier_type> identifier fcn_name magic_tilde
%type <tree_funcall_type> superclass_identifier meta_identifier
%type <octave_user_function_type> function1 function2
%type <tree_index_expression_type> word_list_cmd
%type <tree_colon_expression_type> colon_expr1
%type <tree_argument_list_type> arg_list word_list assign_lhs
%type <tree_argument_list_type> cell_or_matrix_row
%type <tree_parameter_list_type> param_list param_list1 param_list2
%type <tree_parameter_list_type> return_list return_list1
%type <tree_command_type> command select_command loop_command
%type <tree_command_type> jump_command except_command
%type <tree_function_def_type> function
%type <tree_classdef_type> classdef
%type <tree_command_type> file
%type <tree_if_command_type> if_command
%type <tree_if_clause_type> elseif_clause else_clause
%type <tree_if_command_list_type> if_cmd_list1 if_cmd_list
%type <tree_switch_command_type> switch_command
%type <tree_switch_case_type> switch_case default_case
%type <tree_switch_case_list_type> case_list1 case_list
%type <tree_decl_elt_type> decl2 param_list_elt
%type <tree_decl_init_list_type> decl1
%type <tree_decl_command_type> declaration
%type <tree_statement_type> statement function_end
%type <tree_statement_list_type> simple_list simple_list1 list list1
<<<<<<< HEAD
%type <tree_statement_list_type> opt_list input1

%type <tree_classdef_attribute_type> attr
%type <tree_classdef_attribute_list_type> attr_list opt_attr_list
%type <tree_classdef_superclass_type> superclass
%type <tree_classdef_superclass_list_type> superclass_list opt_superclass_list
%type <tree_classdef_body_type> class_body
%type <tree_classdef_property_type> class_property
%type <tree_classdef_property_list_type> property_list
%type <tree_classdef_properties_block_type> properties_block
%type <tree_classdef_methods_list_type> methods_list
%type <tree_classdef_methods_block_type> methods_block
%type <tree_classdef_event_type> class_event
%type <tree_classdef_events_list_type> events_list
%type <tree_classdef_events_block_type> events_block
%type <tree_classdef_enum_type> class_enum
%type <tree_classdef_enum_list_type> enum_list
%type <tree_classdef_enum_block_type> enum_block
=======
%type <tree_statement_list_type> opt_list
// These types need to be specified.
%type <dummy_type> attr
%type <dummy_type> class_event
%type <dummy_type> class_enum
%type <dummy_type> class_property
%type <dummy_type> properties_list
%type <dummy_type> properties_block
%type <dummy_type> methods_list
%type <dummy_type> methods_block
%type <dummy_type> opt_attr_list
%type <dummy_type> attr_list
%type <dummy_type> events_list
%type <dummy_type> events_block
%type <dummy_type> enum_list
%type <dummy_type> enum_block
%type <dummy_type> class_body
>>>>>>> 5831fd58

// Precedence and associativity.
%right '=' ADD_EQ SUB_EQ MUL_EQ DIV_EQ LEFTDIV_EQ POW_EQ EMUL_EQ EDIV_EQ ELEFTDIV_EQ EPOW_EQ OR_EQ AND_EQ LSHIFT_EQ RSHIFT_EQ
%left EXPR_OR_OR
%left EXPR_AND_AND
%left EXPR_OR
%left EXPR_AND
%left EXPR_LT EXPR_LE EXPR_EQ EXPR_NE EXPR_GE EXPR_GT
%left LSHIFT RSHIFT
%left ':'
%left '-' '+' EPLUS EMINUS
%left '*' '/' LEFTDIV EMUL EDIV ELEFTDIV
%right UNARY EXPR_NOT
%left POW EPOW HERMITIAN TRANSPOSE
%right PLUS_PLUS MINUS_MINUS
%left '(' '.' '{'

// Where to start.
%start input

%%

// ==============================
// Statements and statement lists
// ==============================

input           : simple_list '\n'
                  {
                    parser.stmt_list = $1;
                    YYACCEPT;
                  }
                | simple_list END_OF_INPUT
                  {
                    lexer.end_of_input = true;
                    parser.stmt_list = $1;
                    YYACCEPT;
                  }
                | parse_error
                  { ABORT_PARSE; }
                ;

simple_list     : opt_sep_no_nl
                  { $$ = 0; }
                | simple_list1 opt_sep_no_nl
                  { $$ = parser.set_stmt_print_flag ($1, $2, false); }
                ;

simple_list1    : statement
                  { $$ = parser.make_statement_list ($1); }
                | simple_list1 sep_no_nl statement
                  { $$ = parser.append_statement_list ($1, $2, $3, false); }
                ;

opt_list        : // empty
                  { $$ = new tree_statement_list (); }
                | list
                  { $$ = $1; }
                ;

list            : list1 opt_sep
                  { $$ = parser.set_stmt_print_flag ($1, $2, true); }
                ;

list1           : statement
                  { $$ = parser.make_statement_list ($1); }
                | list1 sep statement
                  { $$ = parser.append_statement_list ($1, $2, $3, true); }
                ;

statement       : expression
                  { $$ = make_statement ($1); }
                | command
                  { $$ = make_statement ($1); }
                | word_list_cmd
                  { $$ = make_statement ($1); }
                ;

// =================
// Word-list command
// =================

// These are not really like expressions since they can't appear on
// the RHS of an assignment.  But they are also not like commands (IF,
// WHILE, etc.

word_list_cmd   : identifier word_list
                  {
                    $$ = parser.make_index_expression ($1, $2, '(');
                    if (! $$)
                      ABORT_PARSE;
                  }
                ;

word_list       : string
                  { $$ = new tree_argument_list ($1); }
                | word_list string
                  {
                    $1->append ($2);
                    $$ = $1;
                  }
                ;

// ===========
// Expressions
// ===========

identifier      : NAME
                  {
                    symbol_table::symbol_record *sr = $1->sym_rec ();
                    $$ = new tree_identifier (*sr, $1->line (), $1->column ());
                  }
                ;

superclass_identifier
                : SUPERCLASSREF
                  {
                    std::string method_nm = $1->superclass_method_name ();
                    std::string package_nm = $1->superclass_package_name ();
                    std::string class_nm = $1->superclass_class_name ();

                    $$ = parser.make_superclass_ref
                                       (method_nm, package_nm, class_nm,
                                        $1->line (), $1->column ());
                  }
                ;

meta_identifier : METAQUERY
                  {
                    std::string package_nm = $1->meta_package_name ();
                    std::string class_nm = $1->meta_class_name ();

                    $$ = parser.make_meta_class_query
                                       (package_nm, class_nm,
                                        $1->line (), $1->column ());
                  }
                ;

string          : DQ_STRING
                  { $$ = parser.make_constant (DQ_STRING, $1); }
                | SQ_STRING
                  { $$ = parser.make_constant (SQ_STRING, $1); }
                ;

constant        : NUM
                  { $$ = parser.make_constant (NUM, $1); }
                | IMAG_NUM
                  { $$ = parser.make_constant (IMAG_NUM, $1); }
                | string
                  { $$ = $1; }
                ;

matrix          : '[' matrix_rows ']'
                  { $$ = parser.finish_matrix ($2); }
                ;

matrix_rows     : cell_or_matrix_row
                  { $$ = $1 ? new tree_matrix ($1) : 0; }
                | matrix_rows ';' cell_or_matrix_row
                  {
                    if ($1)
                      {
                        if ($3)
                          $1->append ($3);

                        $$ = $1;
                      }
                    else
                      $$ = $3 ? new tree_matrix ($3) : 0;
                  }
                ;

cell            : '{' cell_rows '}'
                  { $$ = parser.finish_cell ($2); }
                ;

cell_rows       : cell_or_matrix_row
                  { $$ = $1 ? new tree_cell ($1) : 0; }
                | cell_rows ';' cell_or_matrix_row
                  {
                    if ($1)
                      {
                        if ($3)
                          $1->append ($3);

                        $$ = $1;
                      }
                    else
                      $$ = $3 ? new tree_cell ($3) : 0;
                  }
                ;

// tree_argument_list objects can't be empty or have leading or trailing
// commas, but those are all allowed in matrix and cell array rows.

cell_or_matrix_row
                : // empty
                  { $$ = 0; }
                | ','
                  { $$ = 0; }
                | arg_list
                  { $$ = $1; }
                | arg_list ','
                  { $$ = $1; }
                | ',' arg_list
                  { $$ = $2; }
                | ',' arg_list ','
                  { $$ = $2; }
                ;

fcn_handle      : '@' FCN_HANDLE
                  {
                    $$ = parser.make_fcn_handle ($2);
                    lexer.looking_at_function_handle--;
                  }
                ;

anon_fcn_handle : '@' param_list stmt_begin statement
                  {
                    $$ = parser.make_anon_fcn_handle ($2, $4);
                    lexer.nesting_level.remove ();
                  }
                ;

primary_expr    : identifier
                  { $$ = $1; }
                | constant
                  { $$ = $1; }
                | fcn_handle
                  { $$ = $1; }
                | matrix
                  {
                    lexer.looking_at_matrix_or_assign_lhs = false;
                    $$ = $1;
                  }
                | cell
                  { $$ = $1; }
                | meta_identifier
                  { $$ = $1; }
                | superclass_identifier
                  { $$ = $1; }
                | '(' expression ')'
                  { $$ = $2->mark_in_parens (); }
                ;

magic_colon     : ':'
                  {
                    octave_value tmp (octave_value::magic_colon_t);
                    $$ = new tree_constant (tmp);
                  }
                ;

magic_tilde     : EXPR_NOT
                  {
                    $$ = new tree_black_hole ();
                  }
                ;

arg_list        : expression
                  { $$ = new tree_argument_list ($1); }
                | magic_colon
                  { $$ = new tree_argument_list ($1); }
                | magic_tilde
                  { $$ = new tree_argument_list ($1); }
                | arg_list ',' magic_colon
                  {
                    $1->append ($3);
                    $$ = $1;
                  }
                | arg_list ',' magic_tilde
                  {
                    $1->append ($3);
                    $$ = $1;
                  }
                | arg_list ',' expression
                  {
                    $1->append ($3);
                    $$ = $1;
                  }
                ;

indirect_ref_op : '.'
                  { lexer.looking_at_indirect_ref = true; }
                ;

oper_expr       : primary_expr
                  { $$ = $1; }
                | oper_expr PLUS_PLUS
                  { $$ = parser.make_postfix_op (PLUS_PLUS, $1, $2); }
                | oper_expr MINUS_MINUS
                  { $$ = parser.make_postfix_op (MINUS_MINUS, $1, $2); }
                | oper_expr '(' ')'
                  {
                    $$ = parser.make_index_expression ($1, 0, '(');
                    if (! $$)
                      ABORT_PARSE;
                  }
                | oper_expr '(' arg_list ')'
                  {
                    $$ = parser.make_index_expression ($1, $3, '(');
                    if (! $$)
                      ABORT_PARSE;
                  }
                | oper_expr '{' '}'
                  {
                    $$ = parser.make_index_expression ($1, 0, '{');
                    if (! $$)
                      ABORT_PARSE;
                  }
                | oper_expr '{' arg_list '}'
                  {
                    $$ = parser.make_index_expression ($1, $3, '{');
                    if (! $$)
                      ABORT_PARSE;
                  }
                | oper_expr HERMITIAN
                  { $$ = parser.make_postfix_op (HERMITIAN, $1, $2); }
                | oper_expr TRANSPOSE
                  { $$ = parser.make_postfix_op (TRANSPOSE, $1, $2); }
                | oper_expr indirect_ref_op STRUCT_ELT
                  { $$ = parser.make_indirect_ref ($1, $3->text ()); }
                | oper_expr indirect_ref_op '(' expression ')'
                  { $$ = parser.make_indirect_ref ($1, $4); }
                | PLUS_PLUS oper_expr %prec UNARY
                  { $$ = parser.make_prefix_op (PLUS_PLUS, $2, $1); }
                | MINUS_MINUS oper_expr %prec UNARY
                  { $$ = parser.make_prefix_op (MINUS_MINUS, $2, $1); }
                | EXPR_NOT oper_expr %prec UNARY
                  { $$ = parser.make_prefix_op (EXPR_NOT, $2, $1); }
                | '+' oper_expr %prec UNARY
                  { $$ = parser.make_prefix_op ('+', $2, $1); }
                | '-' oper_expr %prec UNARY
                  { $$ = parser.make_prefix_op ('-', $2, $1); }
                | oper_expr POW oper_expr
                  { $$ = parser.make_binary_op (POW, $1, $2, $3); }
                | oper_expr EPOW oper_expr
                  { $$ = parser.make_binary_op (EPOW, $1, $2, $3); }
                | oper_expr '+' oper_expr
                  { $$ = parser.make_binary_op ('+', $1, $2, $3); }
                | oper_expr '-' oper_expr
                  { $$ = parser.make_binary_op ('-', $1, $2, $3); }
                | oper_expr '*' oper_expr
                  { $$ = parser.make_binary_op ('*', $1, $2, $3); }
                | oper_expr '/' oper_expr
                  { $$ = parser.make_binary_op ('/', $1, $2, $3); }
                | oper_expr EPLUS oper_expr
                  { $$ = parser.make_binary_op ('+', $1, $2, $3); }
                | oper_expr EMINUS oper_expr
                  { $$ = parser.make_binary_op ('-', $1, $2, $3); }
                | oper_expr EMUL oper_expr
                  { $$ = parser.make_binary_op (EMUL, $1, $2, $3); }
                | oper_expr EDIV oper_expr
                  { $$ = parser.make_binary_op (EDIV, $1, $2, $3); }
                | oper_expr LEFTDIV oper_expr
                  { $$ = parser.make_binary_op (LEFTDIV, $1, $2, $3); }
                | oper_expr ELEFTDIV oper_expr
                  { $$ = parser.make_binary_op (ELEFTDIV, $1, $2, $3); }
                ;

colon_expr      : colon_expr1
                  { $$ = parser.finish_colon_expression ($1); }
                ;

colon_expr1     : oper_expr
                  { $$ = new tree_colon_expression ($1); }
                | colon_expr1 ':' oper_expr
                  {
                    if (! ($$ = $1->append ($3)))
                      ABORT_PARSE;
                  }
                ;

simple_expr     : colon_expr
                  { $$ = $1; }
                | simple_expr LSHIFT simple_expr
                  { $$ = parser.make_binary_op (LSHIFT, $1, $2, $3); }
                | simple_expr RSHIFT simple_expr
                  { $$ = parser.make_binary_op (RSHIFT, $1, $2, $3); }
                | simple_expr EXPR_LT simple_expr
                  { $$ = parser.make_binary_op (EXPR_LT, $1, $2, $3); }
                | simple_expr EXPR_LE simple_expr
                  { $$ = parser.make_binary_op (EXPR_LE, $1, $2, $3); }
                | simple_expr EXPR_EQ simple_expr
                  { $$ = parser.make_binary_op (EXPR_EQ, $1, $2, $3); }
                | simple_expr EXPR_GE simple_expr
                  { $$ = parser.make_binary_op (EXPR_GE, $1, $2, $3); }
                | simple_expr EXPR_GT simple_expr
                  { $$ = parser.make_binary_op (EXPR_GT, $1, $2, $3); }
                | simple_expr EXPR_NE simple_expr
                  { $$ = parser.make_binary_op (EXPR_NE, $1, $2, $3); }
                | simple_expr EXPR_AND simple_expr
                  { $$ = parser.make_binary_op (EXPR_AND, $1, $2, $3); }
                | simple_expr EXPR_OR simple_expr
                  { $$ = parser.make_binary_op (EXPR_OR, $1, $2, $3); }
                | simple_expr EXPR_AND_AND simple_expr
                  { $$ = parser.make_boolean_op (EXPR_AND_AND, $1, $2, $3); }
                | simple_expr EXPR_OR_OR simple_expr
                  { $$ = parser.make_boolean_op (EXPR_OR_OR, $1, $2, $3); }
                ;

assign_lhs      : simple_expr
                  {
                    $$ = parser.validate_matrix_for_assignment ($1);

                    if ($$)
                      { lexer.looking_at_matrix_or_assign_lhs = false; }
                    else
                      {
                        // validate_matrix_for_assignment deleted $1.
                        ABORT_PARSE;
                      }
                  }
                ;

assign_expr     : assign_lhs '=' expression
                  { $$ = parser.make_assign_op ('=', $1, $2, $3); }
                | assign_lhs ADD_EQ expression
                  { $$ = parser.make_assign_op (ADD_EQ, $1, $2, $3); }
                | assign_lhs SUB_EQ expression
                  { $$ = parser.make_assign_op (SUB_EQ, $1, $2, $3); }
                | assign_lhs MUL_EQ expression
                  { $$ = parser.make_assign_op (MUL_EQ, $1, $2, $3); }
                | assign_lhs DIV_EQ expression
                  { $$ = parser.make_assign_op (DIV_EQ, $1, $2, $3); }
                | assign_lhs LEFTDIV_EQ expression
                  { $$ = parser.make_assign_op (LEFTDIV_EQ, $1, $2, $3); }
                | assign_lhs POW_EQ expression
                  { $$ = parser.make_assign_op (POW_EQ, $1, $2, $3); }
                | assign_lhs LSHIFT_EQ expression
                  { $$ = parser.make_assign_op (LSHIFT_EQ, $1, $2, $3); }
                | assign_lhs RSHIFT_EQ expression
                  { $$ = parser.make_assign_op (RSHIFT_EQ, $1, $2, $3); }
                | assign_lhs EMUL_EQ expression
                  { $$ = parser.make_assign_op (EMUL_EQ, $1, $2, $3); }
                | assign_lhs EDIV_EQ expression
                  { $$ = parser.make_assign_op (EDIV_EQ, $1, $2, $3); }
                | assign_lhs ELEFTDIV_EQ expression
                  { $$ = parser.make_assign_op (ELEFTDIV_EQ, $1, $2, $3); }
                | assign_lhs EPOW_EQ expression
                  { $$ = parser.make_assign_op (EPOW_EQ, $1, $2, $3); }
                | assign_lhs AND_EQ expression
                  { $$ = parser.make_assign_op (AND_EQ, $1, $2, $3); }
                | assign_lhs OR_EQ expression
                  { $$ = parser.make_assign_op (OR_EQ, $1, $2, $3); }
                ;

expression      : simple_expr
                  {
                    if ($1 && ($1->is_matrix () || $1->is_cell ()))
                      {
                        if (parser.validate_array_list ($1))
                          $$ = $1;
                        else
                          {
                            delete $1;
                            ABORT_PARSE;
                          }
                      }
                    else
                      $$ = $1;
                  }
                | assign_expr
                  { $$ = $1; }
                | anon_fcn_handle
                  { $$ = $1; }
                ;

// ================================================
// Commands, declarations, and function definitions
// ================================================

command         : declaration
                  { $$ = $1; }
                | select_command
                  { $$ = $1; }
                | loop_command
                  { $$ = $1; }
                | jump_command
                  { $$ = $1; }
                | except_command
                  { $$ = $1; }
                | function
                  { $$ = $1; }
                | file
                  { $$ = $1; }
                ;

// =====================
// Declaration statemnts
// =====================

declaration     : GLOBAL decl1
                  {
                    $$ = parser.make_decl_command (GLOBAL, $1, $2);
                    lexer.looking_at_decl_list = false;
                  }
                | PERSISTENT decl1
                  {
                    $$ = parser.make_decl_command (PERSISTENT, $1, $2);
                    lexer.looking_at_decl_list = false;
                  }
                ;

decl1           : decl2
                  { $$ = new tree_decl_init_list ($1); }
                | decl1 decl2
                  {
                    $1->append ($2);
                    $$ = $1;
                  }
                ;

decl_param_init : // empty
                { lexer.looking_at_initializer_expression = true; }

decl2           : identifier
                  { $$ = new tree_decl_elt ($1); }
                | identifier '=' decl_param_init expression
                  {
                    lexer.looking_at_initializer_expression = false;
                    $$ = new tree_decl_elt ($1, $4);
                  }
                ;

// ====================
// Selection statements
// ====================

select_command  : if_command
                  { $$ = $1; }
                | switch_command
                  { $$ = $1; }
                ;

// ============
// If statement
// ============

if_command      : IF stash_comment if_cmd_list END
                  {
                    if (! ($$ = parser.finish_if_command ($1, $3, $4, $2)))
                      ABORT_PARSE;
                  }
                ;

if_cmd_list     : if_cmd_list1
                  { $$ = $1; }
                | if_cmd_list1 else_clause
                  {
                    $1->append ($2);
                    $$ = $1;
                  }
                ;

if_cmd_list1    : expression stmt_begin opt_sep opt_list
                  {
                    $1->mark_braindead_shortcircuit (lexer.fcn_file_full_name);

                    $$ = parser.start_if_command ($1, $4);
                  }
                | if_cmd_list1 elseif_clause
                  {
                    $1->append ($2);
                    $$ = $1;
                  }
                ;

elseif_clause   : ELSEIF stash_comment opt_sep expression stmt_begin opt_sep opt_list
                  {
                    $4->mark_braindead_shortcircuit (lexer.fcn_file_full_name);

                    $$ = parser.make_elseif_clause ($1, $4, $7, $2);
                  }
                ;

else_clause     : ELSE stash_comment opt_sep opt_list
                  { $$ = new tree_if_clause ($4, $2); }
                ;

// ================
// Switch statement
// ================

switch_command  : SWITCH stash_comment expression opt_sep case_list END
                  {
                    if (! ($$ = parser.finish_switch_command ($1, $3, $5, $6, $2)))
                      ABORT_PARSE;
                  }
                ;

case_list       : // empty
                  { $$ = new tree_switch_case_list (); }
                | default_case
                  { $$ = new tree_switch_case_list ($1); }
                | case_list1
                  { $$ = $1; }
                | case_list1 default_case
                  {
                    $1->append ($2);
                    $$ = $1;
                  }
                ;

case_list1      : switch_case
                  { $$ = new tree_switch_case_list ($1); }
                | case_list1 switch_case
                  {
                    $1->append ($2);
                    $$ = $1;
                  }
                ;

switch_case     : CASE stash_comment opt_sep expression stmt_begin opt_sep opt_list
                  { $$ = parser.make_switch_case ($1, $4, $7, $2); }
                ;

default_case    : OTHERWISE stash_comment opt_sep opt_list
                  {
                    $$ = new tree_switch_case ($4, $2);
                  }
                ;

// =======
// Looping
// =======

loop_command    : WHILE stash_comment expression stmt_begin opt_sep opt_list END
                  {
                    $3->mark_braindead_shortcircuit (lexer.fcn_file_full_name);

                    if (! ($$ = parser.make_while_command ($1, $3, $6, $7, $2)))
                      ABORT_PARSE;
                  }
                | DO stash_comment opt_sep opt_list UNTIL expression
                  {
                    if (! ($$ = parser.make_do_until_command ($5, $4, $6, $2)))
                      ABORT_PARSE;
                  }
                | FOR stash_comment assign_lhs '=' expression stmt_begin opt_sep opt_list END
                  {
                    if (! ($$ = parser.make_for_command (FOR, $1, $3, $5, 0,
                                                  $8, $9, $2)))
                      ABORT_PARSE;
                  }
                | FOR stash_comment '(' assign_lhs '=' expression ')' opt_sep opt_list END
                  {
                    if (! ($$ = parser.make_for_command (FOR, $1, $4, $6, 0,
                                                  $9, $10, $2)))
                      ABORT_PARSE;
                  }
                | PARFOR stash_comment assign_lhs '=' expression stmt_begin opt_sep opt_list END
                  {
                    if (! ($$ = parser.make_for_command (PARFOR, $1, $3, $5,
                                                  0, $8, $9, $2)))
                      ABORT_PARSE;
                  }
                | PARFOR stash_comment '(' assign_lhs '=' expression ',' expression ')' opt_sep opt_list END
                  {
                    if (! ($$ = parser.make_for_command (PARFOR, $1, $4, $6,
                                                  $8, $11, $12, $2)))
                      ABORT_PARSE;
                  }
                ;

// =======
// Jumping
// =======

jump_command    : BREAK
                  {
                    if (! ($$ = parser.make_break_command ($1)))
                      ABORT_PARSE;
                  }
                | CONTINUE
                  {
                    if (! ($$ = parser.make_continue_command ($1)))
                      ABORT_PARSE;
                  }
                | FUNC_RET
                  {
                    if (! ($$ = parser.make_return_command ($1)))
                      ABORT_PARSE;
                  }
                ;

// ==========
// Exceptions
// ==========

except_command  : UNWIND stash_comment opt_sep opt_list CLEANUP
                  stash_comment opt_sep opt_list END
                  {
                    if (! ($$ = parser.make_unwind_command ($1, $4, $8, $9, $2, $6)))
                      ABORT_PARSE;
                  }
                | TRY stash_comment opt_sep opt_list CATCH stash_comment
                  opt_sep opt_list END
                  {
                    if (! ($$ = parser.make_try_command ($1, $4, $7, $8, $9, $2, $6)))
                      ABORT_PARSE;
                  }
                | TRY stash_comment opt_sep opt_list END
                  {
                    if (! ($$ = parser.make_try_command ($1, $4, 0, 0, $5, $2, 0)))
                      ABORT_PARSE;
                  }
                ;

// ===========================================
// Some 'subroutines' for function definitions
// ===========================================

push_fcn_symtab : // empty
                  {
                    parser.curr_fcn_depth++;

                    if (parser.max_fcn_depth < parser.curr_fcn_depth)
                      parser.max_fcn_depth = parser.curr_fcn_depth;

                    lexer.symtab_context.push (symbol_table::alloc_scope ());

                    parser.function_scopes.push_back
                     (lexer.symtab_context.curr_scope ());

                    if (! lexer.reading_script_file
                        && parser.curr_fcn_depth == 1
                        && ! parser.parsing_subfunctions)
                      parser.primary_fcn_scope
                        = lexer.symtab_context.curr_scope ();

                    if (lexer.reading_script_file
                        && parser.curr_fcn_depth > 1)
                      parser.bison_error ("nested functions not implemented in this context");
                  }
                ;

// ===========================
// List of function parameters
// ===========================

param_list_beg  : '('
                  {
                    lexer.looking_at_parameter_list = true;

                    if (lexer.looking_at_function_handle)
                      {
                        lexer.symtab_context.push (symbol_table::alloc_scope ());
                        lexer.looking_at_function_handle--;
                        lexer.looking_at_anon_fcn_args = true;
                      }
                  }
                ;

param_list_end  : ')'
                  {
                    lexer.looking_at_parameter_list = false;
                    lexer.looking_for_object_index = false;
                  }
                ;

param_list      : param_list_beg param_list1 param_list_end
                  {
                    if ($2)
                      lexer.mark_as_variables ($2->variable_names ());

                    $$ = $2;
                  }
                | param_list_beg error
                  {
                    parser.bison_error ("invalid parameter list");
                    $$ = 0;
                    ABORT_PARSE;
                  }
                ;

param_list1     : // empty
                  { $$ = 0; }
                | param_list2
                  {
                    $1->mark_as_formal_parameters ();
                    if ($1->validate (tree_parameter_list::in))
                      {
                        lexer.mark_as_variables ($1->variable_names ());
                        $$ = $1;
                      }
                    else
                      ABORT_PARSE;
                  }
                ;

param_list2     : param_list_elt
                  { $$ = new tree_parameter_list ($1); }
                | param_list2 ',' param_list_elt
                  {
                    $1->append ($3);
                    $$ = $1;
                  }
                ;

param_list_elt  : decl2
                  { $$ = $1; }
                | magic_tilde
                  { $$ = new tree_decl_elt ($1); }
                ;

// ===================================
// List of function return value names
// ===================================

return_list     : '[' ']'
                  {
                    lexer.looking_at_return_list = false;

                    $$ = new tree_parameter_list ();
                  }
                | identifier
                  {
                    lexer.looking_at_return_list = false;

                    tree_parameter_list *tmp = new tree_parameter_list ($1);

                    // Even though this parameter list can contain only
                    // a single identifier, we still need to validate it
                    // to check for varargin or varargout.

                    if (tmp->validate (tree_parameter_list::out))
                      $$ = tmp;
                    else
                      ABORT_PARSE;
                  }
                | '[' return_list1 ']'
                  {
                    lexer.looking_at_return_list = false;

                    // Check for duplicate parameter names, varargin,
                    // or varargout.

                    if ($2->validate (tree_parameter_list::out))
                      $$ = $2;
                    else
                      ABORT_PARSE;
                  }
                ;

return_list1    : identifier
                  { $$ = new tree_parameter_list (new tree_decl_elt ($1)); }
                | return_list1 ',' identifier
                  {
                    $1->append (new tree_decl_elt ($3));
                    $$ = $1;
                  }
                ;

// =======================
// Script or function file
// =======================

file            : INPUT_FILE opt_nl opt_list END_OF_INPUT
                  {
                    if (! lexer.reading_fcn_file)
                      {
                        tree_statement *end_of_script
                          = parser.make_end ("endscript", true,
                                             lexer.input_line_number,
                                             lexer.current_input_column);

                        parser.make_script ($3, end_of_script);
                      }

                    $$ = 0;
                  }
                | INPUT_FILE opt_nl classdef opt_sep END_OF_INPUT
                  {
                    if (lexer.reading_classdef_file)
                      parser.classdef_object = $3;

                    $$ = 0;
                  }
                ;

// ===================
// Function definition
// ===================

function_beg    : push_fcn_symtab FCN
                  {
                    $$ = $2;
                    if (lexer.reading_classdef_file
                        || lexer.parsing_classdef)
                      lexer.maybe_classdef_get_set_method = true;
                  }
                ;

function        : function_beg stash_comment function1
                  {
                    $$ = parser.finish_function (0, $3, $2, $1->line (),
                                                 $1->column ());
                    parser.recover_from_parsing_function ();
                  }
                | function_beg stash_comment return_list '=' function1
                  {
                    $$ = parser.finish_function ($3, $5, $2, $1->line (),
                                                 $1->column ());
                    parser.recover_from_parsing_function ();
                  }
                ;

fcn_name        : identifier
                  {
                    std::string id_name = $1->name ();

                    lexer.parsed_function_name.top () = true;
                    lexer.maybe_classdef_get_set_method = false;

                    $$ = $1;
                  }
                | GET '.' identifier
                  {
                    lexer.parsed_function_name.top () = true;
                    lexer.maybe_classdef_get_set_method = false;
                    lexer.parsing_classdef_get_method = true;
                    $$ = $3;
                  }
                | SET '.' identifier
                  {
                    lexer.parsed_function_name.top () = true;
                    lexer.maybe_classdef_get_set_method = false;
                    lexer.parsing_classdef_set_method = true;
                    $$ = $3;
                  }
                ;

function1       : fcn_name function2
                  {
                    std::string fname = $1->name ();

                    delete $1;

                    if (lexer.parsing_classdef_get_method)
                      fname.insert (0, "get.");
                    else if (lexer.parsing_classdef_set_method)
                      fname.insert (0, "set.");

                    if (! ($$ = parser.frob_function (fname, $2)))
                      ABORT_PARSE;
                  }
                ;

function2       : param_list opt_sep opt_list function_end
                  { $$ = parser.start_function ($1, $3, $4); }
                | opt_sep opt_list function_end
                  { $$ = parser.start_function (0, $2, $3); }
                ;

function_end    : END
                  {
                    parser.endfunction_found = true;
                    if (parser.end_token_ok ($1, token::function_end))
                      $$ = parser.make_end ("endfunction", false,
                                            $1->line (), $1->column ());
                    else
                      ABORT_PARSE;
                  }
                | END_OF_INPUT
                  {
// A lot of tests are based on the assumption that this is OK
//                  if (lexer.reading_script_file)
//                    {
//                      parser.bison_error ("function body open at end of script");
//                      YYABORT;
//                    }

                    if (parser.endfunction_found)
                      {
                        parser.bison_error ("inconsistent function endings -- "
                                 "if one function is explicitly ended, "
                                 "so must all the others");
                        YYABORT;
                      }

                    if (! (lexer.reading_fcn_file || lexer.reading_script_file
                           || lexer.input_from_eval_string ()))
                      {
                        parser.bison_error ("function body open at end of input");
                        YYABORT;
                      }

                    if (lexer.reading_classdef_file)
                      {
                        parser.bison_error ("classdef body open at end of input");
                        YYABORT;
                      }

                    $$ = parser.make_end ("endfunction", true,
                                          lexer.input_line_number,
                                          lexer.current_input_column);
                  }
                ;

// ========
// Classdef
// ========

classdef_beg    : CLASSDEF
                  {
                    if (! lexer.reading_classdef_file)
                      {
                        parser.bison_error ("classdef must appear inside a file containing only a class definition");
                        YYABORT;
                      }

                    lexer.parsing_classdef = true;
                    $$ = $1;
                  }
                ;

classdef        : classdef_beg stash_comment opt_attr_list identifier opt_superclass_list opt_sep class_body opt_sep END
                  {
                    lexer.parsing_classdef = false;

                    if (! ($$ = parser.make_classdef ($1, $3, $4, $5, $7, $9, $2)))
                      ABORT_PARSE;
                  }
                ;

opt_attr_list   : // empty
                  { $$ = 0; }
                | '(' attr_list ')'
                  { $$ = $2; }
                ;

attr_list       : attr
                  { $$ = new tree_classdef_attribute_list ($1); }
                | attr_list ',' attr
                  {
                    $1->append ($3);
                    $$ = $1;
                  }
                ;

attr            : identifier
                  { $$ = new tree_classdef_attribute ($1); }
                | identifier '=' decl_param_init expression
                  {
                    lexer.looking_at_initializer_expression = false;
                    $$ = new tree_classdef_attribute ($1, $4);
                  }
                | EXPR_NOT identifier
                  { $$ = new tree_classdef_attribute ($2, false); }
                ;

opt_superclass_list
                : // empty
                  { $$ = 0; }
                | superclass_list
                  { $$ = $1; }
                ;

superclass_list : EXPR_LT superclass
                  { $$ = new tree_classdef_superclass_list ($2); }
                | superclass_list EXPR_AND superclass
                  {
                    $1->append ($3);
                    $$ = $1;
                  }
                ;

superclass      : identifier
                  { $$ = new tree_classdef_superclass ($1); }
                | identifier '.' identifier
                  { $$ = new tree_classdef_superclass ($3, $1); }
                ;

class_body      : properties_block
                  { $$ = new tree_classdef_body ($1); }
                | methods_block
                  { $$ = new tree_classdef_body ($1); }
                | events_block
                  { $$ = new tree_classdef_body ($1); }
                | enum_block
                  { $$ = new tree_classdef_body ($1); }
                | class_body opt_sep properties_block
                  {
                    $1->append ($3);
                    $$ = $1;
                  }
                | class_body opt_sep methods_block
                  {
                    $1->append ($3);
                    $$ = $1;
                  }
                | class_body opt_sep events_block
                  {
                    $1->append ($3);
                    $$ = $1;
                  }
                | class_body opt_sep enum_block
                  {
                    $1->append ($3);
                    $$ = $1;
                  }
                ;

properties_block
                : PROPERTIES stash_comment opt_attr_list opt_sep property_list opt_sep END
                  {
                    if (! ($$ = parser.make_classdef_properties_block
                                              ($1, $3, $5, $7, $2)))
                      ABORT_PARSE;
                  }
                ;

property_list
                : class_property
                  { $$ = new tree_classdef_property_list ($1); }
                | property_list opt_sep class_property
                  {
                    $1->append ($3);
                    $$ = $1;
                  }
                ;

class_property  : identifier
                  { $$ = new tree_classdef_property ($1); }
                | identifier '=' decl_param_init expression ';'
                  {
                    lexer.looking_at_initializer_expression = false;
                    $$ = new tree_classdef_property ($1, $4);
                  }
                ;

methods_block   : METHODS stash_comment opt_attr_list opt_sep methods_list opt_sep END
                  {
                    if (! ($$ = parser.make_classdef_methods_block
                                              ($1, $3, $5, $7, $2)))
                      ABORT_PARSE;
                  }
                ;

methods_list    : function
                  {
                    octave_value fcn;
                    if ($1)
                      fcn = $1->function ();
                    delete $1;
                    $$ = new tree_classdef_methods_list (fcn);
                  }
                | methods_list opt_sep function
                  {
                    octave_value fcn;
                    if ($3)
                      fcn = $3->function ();
                    delete $3;

                    $1->append (fcn);
                    $$ = $1;
                  }
                ;

events_block    : EVENTS stash_comment opt_attr_list opt_sep events_list opt_sep END
                  {
                    if (! ($$ = parser.make_classdef_events_block
                                              ($1, $3, $5, $7, $2)))
                      ABORT_PARSE;
                  }
                ;

events_list     : class_event
                  { $$ = new tree_classdef_events_list ($1); }
                | events_list opt_sep class_event
                  {
                    $1->append ($3);
                    $$ = $1;
                  }
                ;

class_event     : identifier
                  { $$ = new tree_classdef_event ($1); }
                ;

enum_block      : ENUMERATION stash_comment opt_attr_list opt_sep enum_list opt_sep END
                  {
                    if (! ($$ = parser.make_classdef_enum_block
                                              ($1, $3, $5, $7, $2)))
                      ABORT_PARSE;
                  }
                ;

enum_list       : class_enum
                  { $$ = new tree_classdef_enum_list ($1); }
                | enum_list opt_sep class_enum
                  {
                    $1->append ($3);
                    $$ = $1;
                  }
                ;

class_enum      : identifier '(' expression ')'
                  { $$ = new tree_classdef_enum ($1, $3); }
                ;

// =============
// Miscellaneous
// =============

stmt_begin      : // empty
                  { lexer.at_beginning_of_statement = true; }
                ;

stash_comment   : // empty
                  { $$ = octave_comment_buffer::get_comment (); }
                ;

parse_error     : LEXICAL_ERROR
                  { parser.bison_error ("parse error"); }
                | error
                ;

sep_no_nl       : ','
                  { $$ = ','; }
                | ';'
                  { $$ = ';'; }
                | sep_no_nl ','
                  { $$ = $1; }
                | sep_no_nl ';'
                  { $$ = $1; }
                ;

opt_sep_no_nl   : // empty
                  { $$ = 0; }
                | sep_no_nl
                  { $$ = $1; }
                ;

opt_nl          : // empty
                  { $$ = 0; }
                | nl
                  { $$ = $1; }
                ;

nl              : '\n'
                  { $$ = '\n'; }
                | nl '\n'
                  { $$ = $1; }
                ;

sep             : ','
                  { $$ = ','; }
                | ';'
                  { $$ = ';'; }
                | '\n'
                  { $$ = '\n'; }
                | sep ','
                  { $$ = $1; }
                | sep ';'
                  { $$ = $1; }
                | sep '\n'
                  { $$ = $1; }
                ;

opt_sep         : // empty
                  { $$ = 0; }
                | sep
                  { $$ = $1; }
                ;

%%

// Generic error messages.

#undef lexer

static void
yyerror (octave_base_parser& parser, const char *s)
{
  parser.bison_error (s);
}

octave_base_parser::~octave_base_parser (void)
{
  delete stmt_list;

  delete &lexer;
}

void octave_base_parser::init (void)
{
  LEXER = &lexer;
}

void
octave_base_parser::reset (void)
{
  endfunction_found = false;
  autoloading = false;
  fcn_file_from_relative_lookup = false;
  parsing_subfunctions = false;
  max_fcn_depth = 0;
  curr_fcn_depth = 0;
  primary_fcn_scope = -1;
  curr_class_name = "";
  curr_package_name = "";
  function_scopes.clear ();
  primary_fcn_ptr  = 0;
  subfunction_names.clear ();

  delete stmt_list;
  stmt_list = 0;

  lexer.reset ();
}

// Error mesages for mismatched end tokens.

void
octave_base_parser::end_error (const char *type, token::end_tok_type ettype,
                               int l, int c)
{
  static const char *fmt
    = "'%s' command matched by '%s' near line %d column %d";

  switch (ettype)
    {
    case token::simple_end:
      error (fmt, type, "end", l, c);
      break;

    case token::for_end:
      error (fmt, type, "endfor", l, c);
      break;

    case token::function_end:
      error (fmt, type, "endfunction", l, c);
      break;

    case token::classdef_end:
      error (fmt, type, "endclassdef", l, c);
      break;

    case token::if_end:
      error (fmt, type, "endif", l, c);
      break;

    case token::switch_end:
      error (fmt, type, "endswitch", l, c);
      break;

    case token::while_end:
      error (fmt, type, "endwhile", l, c);
      break;

    case token::try_catch_end:
      error (fmt, type, "end_try_catch", l, c);
      break;

    case token::unwind_protect_end:
      error (fmt, type, "end_unwind_protect", l, c);
      break;

    default:
      panic_impossible ();
      break;
    }
}

// Check to see that end tokens are properly matched.

bool
octave_base_parser::end_token_ok (token *tok, token::end_tok_type expected)
{
  bool retval = true;

  token::end_tok_type ettype = tok->ettype ();

  if (ettype != expected && ettype != token::simple_end)
    {
      retval = false;

      bison_error ("parse error");

      int l = tok->line ();
      int c = tok->column ();

      switch (expected)
        {
        case token::classdef_end:
          end_error ("classdef", ettype, l, c);
          break;

        case token::for_end:
          end_error ("for", ettype, l, c);
          break;

        case token::enumeration_end:
          end_error ("enumeration", ettype, l, c);
          break;

        case token::function_end:
          end_error ("function", ettype, l, c);
          break;

        case token::if_end:
          end_error ("if", ettype, l, c);
          break;

        case token::parfor_end:
          end_error ("parfor", ettype, l, c);
          break;

        case token::try_catch_end:
          end_error ("try", ettype, l, c);
          break;

        case token::switch_end:
          end_error ("switch", ettype, l, c);
          break;

        case token::unwind_protect_end:
          end_error ("unwind_protect", ettype, l, c);
          break;

        case token::while_end:
          end_error ("while", ettype, l, c);
          break;

        default:
          panic_impossible ();
          break;
        }
    }

  return retval;
}

// Maybe print a warning if an assignment expression is used as the
// test in a logical expression.

void
octave_base_parser::maybe_warn_assign_as_truth_value (tree_expression *expr)
{
  if (expr->is_assignment_expression ()
      && expr->paren_count () < 2)
    {
      if (lexer.fcn_file_full_name.empty ())
        warning_with_id
          ("Octave:assign-as-truth-value",
           "suggest parenthesis around assignment used as truth value");
      else
        warning_with_id
          ("Octave:assign-as-truth-value",
           "suggest parenthesis around assignment used as truth value near line %d, column %d in file '%s'",
           expr->line (), expr->column (), lexer.fcn_file_full_name.c_str ());
    }
}

// Maybe print a warning about switch labels that aren't constants.

void
octave_base_parser::maybe_warn_variable_switch_label (tree_expression *expr)
{
  if (! expr->is_constant ())
    {
      if (lexer.fcn_file_full_name.empty ())
        warning_with_id ("Octave:variable-switch-label",
                         "variable switch label");
      else
        warning_with_id
          ("Octave:variable-switch-label",
           "variable switch label near line %d, column %d in file '%s'",
           expr->line (), expr->column (), lexer.fcn_file_full_name.c_str ());
    }
}

static tree_expression *
fold (tree_binary_expression *e)
{
  tree_expression *retval = e;

  unwind_protect frame;

  frame.protect_var (error_state);
  frame.protect_var (warning_state);

  frame.protect_var (discard_error_messages);
  frame.protect_var (discard_warning_messages);

  discard_error_messages = true;
  discard_warning_messages = true;

  tree_expression *op1 = e->lhs ();
  tree_expression *op2 = e->rhs ();

  if (op1->is_constant () && op2->is_constant ())
    {
      octave_value tmp = e->rvalue1 ();

      if (! (error_state || warning_state))
        {
          tree_constant *tc_retval
            = new tree_constant (tmp, op1->line (), op1->column ());

          std::ostringstream buf;

          tree_print_code tpc (buf);

          e->accept (tpc);

          tc_retval->stash_original_text (buf.str ());

          delete e;

          retval = tc_retval;
        }
    }

  return retval;
}

static tree_expression *
fold (tree_unary_expression *e)
{
  tree_expression *retval = e;

  unwind_protect frame;

  frame.protect_var (error_state);
  frame.protect_var (warning_state);

  frame.protect_var (discard_error_messages);
  frame.protect_var (discard_warning_messages);

  discard_error_messages = true;
  discard_warning_messages = true;

  tree_expression *op = e->operand ();

  if (op->is_constant ())
    {
      octave_value tmp = e->rvalue1 ();

      if (! (error_state || warning_state))
        {
          tree_constant *tc_retval
            = new tree_constant (tmp, op->line (), op->column ());

          std::ostringstream buf;

          tree_print_code tpc (buf);

          e->accept (tpc);

          tc_retval->stash_original_text (buf.str ());

          delete e;

          retval = tc_retval;
        }
    }

  return retval;
}

// Finish building a range.

tree_expression *
octave_base_parser::finish_colon_expression (tree_colon_expression *e)
{
  tree_expression *retval = e;

  unwind_protect frame;

  frame.protect_var (error_state);
  frame.protect_var (warning_state);

  frame.protect_var (discard_error_messages);
  frame.protect_var (discard_warning_messages);

  discard_error_messages = true;
  discard_warning_messages = true;

  tree_expression *base = e->base ();
  tree_expression *limit = e->limit ();
  tree_expression *incr = e->increment ();

  if (base)
    {
      if (limit)
        {
          if (base->is_constant () && limit->is_constant ()
              && (! incr || (incr && incr->is_constant ())))
            {
              octave_value tmp = e->rvalue1 ();

              if (! (error_state || warning_state))
                {
                  tree_constant *tc_retval
                    = new tree_constant (tmp, base->line (), base->column ());

                  std::ostringstream buf;

                  tree_print_code tpc (buf);

                  e->accept (tpc);

                  tc_retval->stash_original_text (buf.str ());

                  delete e;

                  retval = tc_retval;
                }
            }
        }
      else
        {
          e->preserve_base ();
          delete e;

          // FIXME -- need to attempt constant folding here
          // too (we need a generic way to do that).
          retval = base;
        }
    }

  return retval;
}

// Make a constant.

tree_constant *
octave_base_parser::make_constant (int op, token *tok_val)
{
  int l = tok_val->line ();
  int c = tok_val->column ();

  tree_constant *retval = 0;

  switch (op)
    {
    case NUM:
      {
        octave_value tmp (tok_val->number ());
        retval = new tree_constant (tmp, l, c);
        retval->stash_original_text (tok_val->text_rep ());
      }
      break;

    case IMAG_NUM:
      {
        octave_value tmp (Complex (0.0, tok_val->number ()));
        retval = new tree_constant (tmp, l, c);
        retval->stash_original_text (tok_val->text_rep ());
      }
      break;

    case DQ_STRING:
    case SQ_STRING:
      {
        std::string txt = tok_val->text ();

        char delim = op == DQ_STRING ? '"' : '\'';
        octave_value tmp (txt, delim);

        if (txt.empty ())
          {
            if (op == DQ_STRING)
              tmp = octave_null_str::instance;
            else
              tmp = octave_null_sq_str::instance;
          }

        retval = new tree_constant (tmp, l, c);

        if (op == DQ_STRING)
          txt = undo_string_escapes (txt);

        // FIXME -- maybe this should also be handled by
        // tok_val->text_rep () for character strings?
        retval->stash_original_text (delim + txt + delim);
      }
      break;

    default:
      panic_impossible ();
      break;
    }

  return retval;
}

// Make a function handle.

tree_fcn_handle *
octave_base_parser::make_fcn_handle (token *tok_val)
{
  int l = tok_val->line ();
  int c = tok_val->column ();

  tree_fcn_handle *retval = new tree_fcn_handle (tok_val->text (), l, c);

  return retval;
}

// Make an anonymous function handle.

tree_anon_fcn_handle *
octave_base_parser::make_anon_fcn_handle (tree_parameter_list *param_list,
                                          tree_statement *stmt)
{
  // FIXME -- need to get these from the location of the @ symbol.
  int l = lexer.input_line_number;
  int c = lexer.current_input_column;

  tree_parameter_list *ret_list = 0;

  symbol_table::scope_id fcn_scope = lexer.symtab_context.curr_scope ();

  if (lexer.symtab_context.empty ())
    panic_impossible ();

  lexer.symtab_context.pop ();

  stmt->set_print_flag (false);

  tree_statement_list *body = new tree_statement_list (stmt);

  body->mark_as_anon_function_body ();

  tree_anon_fcn_handle *retval
    = new tree_anon_fcn_handle (param_list, ret_list, body, fcn_scope, l, c);
  // FIXME: Stash the filename.  This does not work and produces
  // errors when executed.
  //retval->stash_file_name (lexer.fcn_file_name);

  return retval;
}

// Build a binary expression.

tree_expression *
octave_base_parser::make_binary_op (int op, tree_expression *op1,
                                    token *tok_val, tree_expression *op2)
{
  octave_value::binary_op t = octave_value::unknown_binary_op;

  switch (op)
    {
    case POW:
      t = octave_value::op_pow;
      break;

    case EPOW:
      t = octave_value::op_el_pow;
      break;

    case '+':
      t = octave_value::op_add;
      break;

    case '-':
      t = octave_value::op_sub;
      break;

    case '*':
      t = octave_value::op_mul;
      break;

    case '/':
      t = octave_value::op_div;
      break;

    case EMUL:
      t = octave_value::op_el_mul;
      break;

    case EDIV:
      t = octave_value::op_el_div;
      break;

    case LEFTDIV:
      t = octave_value::op_ldiv;
      break;

    case ELEFTDIV:
      t = octave_value::op_el_ldiv;
      break;

    case LSHIFT:
      t = octave_value::op_lshift;
      break;

    case RSHIFT:
      t = octave_value::op_rshift;
      break;

    case EXPR_LT:
      t = octave_value::op_lt;
      break;

    case EXPR_LE:
      t = octave_value::op_le;
      break;

    case EXPR_EQ:
      t = octave_value::op_eq;
      break;

    case EXPR_GE:
      t = octave_value::op_ge;
      break;

    case EXPR_GT:
      t = octave_value::op_gt;
      break;

    case EXPR_NE:
      t = octave_value::op_ne;
      break;

    case EXPR_AND:
      t = octave_value::op_el_and;
      break;

    case EXPR_OR:
      t = octave_value::op_el_or;
      break;

    default:
      panic_impossible ();
      break;
    }

  int l = tok_val->line ();
  int c = tok_val->column ();

  tree_binary_expression *e
    = maybe_compound_binary_expression (op1, op2, l, c, t);

  return fold (e);
}

// Build a boolean expression.

tree_expression *
octave_base_parser::make_boolean_op (int op, tree_expression *op1,
                                     token *tok_val, tree_expression *op2)
{
  tree_boolean_expression::type t;

  switch (op)
    {
    case EXPR_AND_AND:
      t = tree_boolean_expression::bool_and;
      break;

    case EXPR_OR_OR:
      t = tree_boolean_expression::bool_or;
      break;

    default:
      panic_impossible ();
      break;
    }

  int l = tok_val->line ();
  int c = tok_val->column ();

  tree_boolean_expression *e
    = new tree_boolean_expression (op1, op2, l, c, t);

  return fold (e);
}

// Build a prefix expression.

tree_expression *
octave_base_parser::make_prefix_op (int op, tree_expression *op1,
                                    token *tok_val)
{
  octave_value::unary_op t = octave_value::unknown_unary_op;

  switch (op)
    {
    case EXPR_NOT:
      t = octave_value::op_not;
      break;

    case '+':
      t = octave_value::op_uplus;
      break;

    case '-':
      t = octave_value::op_uminus;
      break;

    case PLUS_PLUS:
      t = octave_value::op_incr;
      break;

    case MINUS_MINUS:
      t = octave_value::op_decr;
      break;

    default:
      panic_impossible ();
      break;
    }

  int l = tok_val->line ();
  int c = tok_val->column ();

  tree_prefix_expression *e
    = new tree_prefix_expression (op1, l, c, t);

  return fold (e);
}

// Build a postfix expression.

tree_expression *
octave_base_parser::make_postfix_op (int op, tree_expression *op1,
                                     token *tok_val)
{
  octave_value::unary_op t = octave_value::unknown_unary_op;

  switch (op)
    {
    case HERMITIAN:
      t = octave_value::op_hermitian;
      break;

    case TRANSPOSE:
      t = octave_value::op_transpose;
      break;

    case PLUS_PLUS:
      t = octave_value::op_incr;
      break;

    case MINUS_MINUS:
      t = octave_value::op_decr;
      break;

    default:
      panic_impossible ();
      break;
    }

  int l = tok_val->line ();
  int c = tok_val->column ();

  tree_postfix_expression *e
    = new tree_postfix_expression (op1, l, c, t);

  return fold (e);
}

// Build an unwind-protect command.

tree_command *
octave_base_parser::make_unwind_command (token *unwind_tok,
                                         tree_statement_list *body,
                                         tree_statement_list *cleanup_stmts,
                                         token *end_tok,
                                         octave_comment_list *lc,
                                         octave_comment_list *mc)
{
  tree_command *retval = 0;

  if (end_token_ok (end_tok, token::unwind_protect_end))
    {
      octave_comment_list *tc = octave_comment_buffer::get_comment ();

      int l = unwind_tok->line ();
      int c = unwind_tok->column ();

      retval = new tree_unwind_protect_command (body, cleanup_stmts,
                                                lc, mc, tc, l, c);
    }

  return retval;
}

// Build a try-catch command.

tree_command *
octave_base_parser::make_try_command (token *try_tok,
                                      tree_statement_list *body,
                                      char catch_sep,
                                      tree_statement_list *cleanup_stmts,
                                      token *end_tok,
                                      octave_comment_list *lc,
                                      octave_comment_list *mc)
{
  tree_command *retval = 0;

  if (end_token_ok (end_tok, token::try_catch_end))
    {
      octave_comment_list *tc = octave_comment_buffer::get_comment ();

      int l = try_tok->line ();
      int c = try_tok->column ();

      tree_identifier *id = 0;

      if (! catch_sep && cleanup_stmts && ! cleanup_stmts->empty ())
        {
          tree_statement *stmt = cleanup_stmts->front ();

          if (stmt)
            {
              tree_expression *expr = stmt->expression ();

              if (expr && expr->is_identifier ())
                {
                  id = dynamic_cast<tree_identifier *> (expr);

                  cleanup_stmts->pop_front ();
                }
            }
        }

      retval = new tree_try_catch_command (body, cleanup_stmts, id,
                                           lc, mc, tc, l, c);
    }

  return retval;
}

// Build a while command.

tree_command *
octave_base_parser::make_while_command (token *while_tok,
                                        tree_expression *expr,
                                        tree_statement_list *body,
                                        token *end_tok,
                                        octave_comment_list *lc)
{
  tree_command *retval = 0;

  maybe_warn_assign_as_truth_value (expr);

  if (end_token_ok (end_tok, token::while_end))
    {
      octave_comment_list *tc = octave_comment_buffer::get_comment ();

      lexer.looping--;

      int l = while_tok->line ();
      int c = while_tok->column ();

      retval = new tree_while_command (expr, body, lc, tc, l, c);
    }

  return retval;
}

// Build a do-until command.

tree_command *
octave_base_parser::make_do_until_command (token *until_tok,
                                           tree_statement_list *body,
                                           tree_expression *expr,
                                           octave_comment_list *lc)
{
  tree_command *retval = 0;

  maybe_warn_assign_as_truth_value (expr);

  octave_comment_list *tc = octave_comment_buffer::get_comment ();

  lexer.looping--;

  int l = until_tok->line ();
  int c = until_tok->column ();

  retval = new tree_do_until_command (expr, body, lc, tc, l, c);

  return retval;
}

// Build a for command.

tree_command *
octave_base_parser::make_for_command (int tok_id, token *for_tok,
                                      tree_argument_list *lhs,
                                      tree_expression *expr,
                                      tree_expression *maxproc,
                                      tree_statement_list *body,
                                      token *end_tok,
                                      octave_comment_list *lc)
{
  tree_command *retval = 0;

  bool parfor = tok_id == PARFOR;

  if (end_token_ok (end_tok, parfor ? token::parfor_end : token::for_end))
    {
      octave_comment_list *tc = octave_comment_buffer::get_comment ();

      lexer.looping--;

      int l = for_tok->line ();
      int c = for_tok->column ();

      if (lhs->length () == 1)
        {
          tree_expression *tmp = lhs->remove_front ();

          retval = new tree_simple_for_command (parfor, tmp, expr, maxproc,
                                                body, lc, tc, l, c);

          delete lhs;
        }
      else
        {
          if (parfor)
            bison_error ("invalid syntax for parfor statement");
          else
            retval = new tree_complex_for_command (lhs, expr, body,
                                                   lc, tc, l, c);
        }
    }

  return retval;
}

// Build a break command.

tree_command *
octave_base_parser::make_break_command (token *break_tok)
{
  tree_command *retval = 0;

  int l = break_tok->line ();
  int c = break_tok->column ();

  retval = new tree_break_command (l, c);

  return retval;
}

// Build a continue command.

tree_command *
octave_base_parser::make_continue_command (token *continue_tok)
{
  tree_command *retval = 0;

  int l = continue_tok->line ();
  int c = continue_tok->column ();

  retval = new tree_continue_command (l, c);

  return retval;
}

// Build a return command.

tree_command *
octave_base_parser::make_return_command (token *return_tok)
{
  tree_command *retval = 0;

  int l = return_tok->line ();
  int c = return_tok->column ();

  retval = new tree_return_command (l, c);

  return retval;
}

// Start an if command.

tree_if_command_list *
octave_base_parser::start_if_command (tree_expression *expr,
                                      tree_statement_list *list)
{
  maybe_warn_assign_as_truth_value (expr);

  tree_if_clause *t = new tree_if_clause (expr, list);

  return new tree_if_command_list (t);
}

// Finish an if command.

tree_if_command *
octave_base_parser::finish_if_command (token *if_tok,
                                       tree_if_command_list *list,
                                       token *end_tok,
                                       octave_comment_list *lc)
{
  tree_if_command *retval = 0;

  if (end_token_ok (end_tok, token::if_end))
    {
      octave_comment_list *tc = octave_comment_buffer::get_comment ();

      int l = if_tok->line ();
      int c = if_tok->column ();

      if (list && ! list->empty ())
        {
          tree_if_clause *elt = list->front ();

          if (elt)
            {
              elt->line (l);
              elt->column (c);
            }
        }

      retval = new tree_if_command (list, lc, tc, l, c);
    }

  return retval;
}

// Build an elseif clause.

tree_if_clause *
octave_base_parser::make_elseif_clause (token *elseif_tok,
                                        tree_expression *expr,
                                        tree_statement_list *list,
                                        octave_comment_list *lc)
{
  maybe_warn_assign_as_truth_value (expr);

  int l = elseif_tok->line ();
  int c = elseif_tok->column ();

  return new tree_if_clause (expr, list, lc, l, c);
}

// Finish a switch command.

tree_switch_command *
octave_base_parser::finish_switch_command (token *switch_tok,
                                           tree_expression *expr,
                                           tree_switch_case_list *list,
                                           token *end_tok,
                                           octave_comment_list *lc)
{
  tree_switch_command *retval = 0;

  if (end_token_ok (end_tok, token::switch_end))
    {
      octave_comment_list *tc = octave_comment_buffer::get_comment ();

      int l = switch_tok->line ();
      int c = switch_tok->column ();

      if (list && ! list->empty ())
        {
          tree_switch_case *elt = list->front ();

          if (elt)
            {
              elt->line (l);
              elt->column (c);
            }
        }

      retval = new tree_switch_command (expr, list, lc, tc, l, c);
    }

  return retval;
}

// Build a switch case.

tree_switch_case *
octave_base_parser::make_switch_case (token *case_tok,
                                      tree_expression *expr,
                                      tree_statement_list *list,
                                      octave_comment_list *lc)
{
  maybe_warn_variable_switch_label (expr);

  int l = case_tok->line ();
  int c = case_tok->column ();

  return new tree_switch_case (expr, list, lc, l, c);
}

// Build an assignment to a variable.

tree_expression *
octave_base_parser::make_assign_op (int op, tree_argument_list *lhs,
                                    token *eq_tok, tree_expression *rhs)
{
  tree_expression *retval = 0;

  octave_value::assign_op t = octave_value::unknown_assign_op;

  switch (op)
    {
    case '=':
      t = octave_value::op_asn_eq;
      break;

    case ADD_EQ:
      t = octave_value::op_add_eq;
      break;

    case SUB_EQ:
      t = octave_value::op_sub_eq;
      break;

    case MUL_EQ:
      t = octave_value::op_mul_eq;
      break;

    case DIV_EQ:
      t = octave_value::op_div_eq;
      break;

    case LEFTDIV_EQ:
      t = octave_value::op_ldiv_eq;
      break;

    case POW_EQ:
      t = octave_value::op_pow_eq;
      break;

    case LSHIFT_EQ:
      t = octave_value::op_lshift_eq;
      break;

    case RSHIFT_EQ:
      t = octave_value::op_rshift_eq;
      break;

    case EMUL_EQ:
      t = octave_value::op_el_mul_eq;
      break;

    case EDIV_EQ:
      t = octave_value::op_el_div_eq;
      break;

    case ELEFTDIV_EQ:
      t = octave_value::op_el_ldiv_eq;
      break;

    case EPOW_EQ:
      t = octave_value::op_el_pow_eq;
      break;

    case AND_EQ:
      t = octave_value::op_el_and_eq;
      break;

    case OR_EQ:
      t = octave_value::op_el_or_eq;
      break;

    default:
      panic_impossible ();
      break;
    }

  int l = eq_tok->line ();
  int c = eq_tok->column ();

  if (lhs->is_simple_assign_lhs ())
    {
      tree_expression *tmp = lhs->remove_front ();

      retval = new tree_simple_assignment (tmp, rhs, false, l, c, t);

      delete lhs;
    }
  else if (t == octave_value::op_asn_eq)
    return new tree_multi_assignment (lhs, rhs, false, l, c);
  else
    bison_error ("computed multiple assignment not allowed");

  return retval;
}

// Define a script.

void
octave_base_parser::make_script (tree_statement_list *cmds,
                                 tree_statement *end_script)
{
  if (! cmds)
    cmds = new tree_statement_list ();

  cmds->append (end_script);

  octave_user_script *script
    = new octave_user_script (lexer.fcn_file_full_name,
                              lexer.fcn_file_name,
                              cmds, lexer.help_text);

  lexer.help_text = "";

  octave_time now;

  script->stash_fcn_file_time (now);

  primary_fcn_ptr = script;
}

// Begin defining a function.

octave_user_function *
octave_base_parser::start_function (tree_parameter_list *param_list,
                                    tree_statement_list *body,
                                    tree_statement *end_fcn_stmt)
{
  // We'll fill in the return list later.

  if (! body)
    body = new tree_statement_list ();

  body->append (end_fcn_stmt);

  octave_user_function *fcn
    = new octave_user_function (lexer.symtab_context.curr_scope (),
                                param_list, 0, body);

  if (fcn)
    {
      octave_comment_list *tc = octave_comment_buffer::get_comment ();

      fcn->stash_trailing_comment (tc);
      fcn->stash_fcn_end_location (end_fcn_stmt->line (),
                                   end_fcn_stmt->column ());
    }

  return fcn;
}

tree_statement *
octave_base_parser::make_end (const std::string& type, bool eof, int l, int c)
{
  return make_statement (new tree_no_op_command (type, eof, l, c));
}

// Do most of the work for defining a function.

octave_user_function *
octave_base_parser::frob_function (const std::string& fname,
                                   octave_user_function *fcn)
{
  std::string id_name = fname;

  // If input is coming from a file, issue a warning if the name of
  // the file does not match the name of the function stated in the
  // file.  Matlab doesn't provide a diagnostic (it ignores the stated
  // name).
  if (! autoloading && lexer.reading_fcn_file
      && curr_fcn_depth == 1 && ! parsing_subfunctions)
  {
    // FIXME -- should lexer.fcn_file_name already be
    // preprocessed when we get here?  It seems to only be a
    // problem with relative file names.

    std::string nm = lexer.fcn_file_name;

    size_t pos = nm.find_last_of (file_ops::dir_sep_chars ());

    if (pos != std::string::npos)
      nm = lexer.fcn_file_name.substr (pos+1);

    if (nm != id_name)
      {
        warning_with_id
          ("Octave:function-name-clash",
           "function name '%s' does not agree with function file name '%s'",
           id_name.c_str (), lexer.fcn_file_full_name.c_str ());

        id_name = nm;
      }
  }

  if (lexer.reading_fcn_file || lexer.reading_classdef_file || autoloading)
    {
      octave_time now;

      fcn->stash_fcn_file_name (lexer.fcn_file_full_name);
      fcn->stash_fcn_file_time (now);
      fcn->mark_as_system_fcn_file ();

      if (fcn_file_from_relative_lookup)
        fcn->mark_relative ();

      if (curr_fcn_depth > 1 || parsing_subfunctions)
        {
          fcn->stash_parent_fcn_name (lexer.fcn_file_name);

          if (curr_fcn_depth > 1)
            fcn->stash_parent_fcn_scope (function_scopes[function_scopes.size ()-2]);
          else
            fcn->stash_parent_fcn_scope (primary_fcn_scope);
        }

      if (lexer.parsing_class_method)
        {
          if (curr_class_name == id_name)
            fcn->mark_as_class_constructor ();
          else
            fcn->mark_as_class_method ();

          fcn->stash_dispatch_class (curr_class_name);
        }

      std::string nm = fcn->fcn_file_name ();

      file_stat fs (nm);

      if (fs && fs.is_newer (now))
        warning_with_id ("Octave:future-time-stamp",
                         "time stamp for '%s' is in the future", nm.c_str ());
    }
  else if (! input_from_tmp_history_file
           && ! lexer.force_script
           && lexer.reading_script_file
           && lexer.fcn_file_name == id_name)
    {
      warning ("function '%s' defined within script file '%s'",
               id_name.c_str (), lexer.fcn_file_full_name.c_str ());
    }

  fcn->stash_function_name (id_name);

  if (! lexer.help_text.empty () && curr_fcn_depth == 1
      && ! parsing_subfunctions)
    {
      fcn->document (lexer.help_text);

      lexer.help_text = "";
    }

  if (lexer.reading_fcn_file && curr_fcn_depth == 1
      && ! parsing_subfunctions)
    primary_fcn_ptr = fcn;

  return fcn;
}

tree_function_def *
octave_base_parser::finish_function (tree_parameter_list *ret_list,
                                     octave_user_function *fcn,
                                     octave_comment_list *lc,
                                     int l, int c)
{
  tree_function_def *retval = 0;

  if (ret_list)
    ret_list->mark_as_formal_parameters ();

  if (fcn)
    {
      std::string nm = fcn->name ();
      std::string file = fcn->fcn_file_name ();

      std::string tmp = nm;
      if (! file.empty ())
        tmp += ": " + file;

      symbol_table::cache_name (fcn->scope (), tmp);

      if (lc)
        fcn->stash_leading_comment (lc);

      fcn->define_ret_list (ret_list);

      if (curr_fcn_depth > 1 || parsing_subfunctions)
        {
          fcn->mark_as_subfunction ();
          fcn->stash_fcn_location (l, c);

          subfunction_names.push_back (nm);

          if (endfunction_found && function_scopes.size () > 1)
            {
              symbol_table::scope_id pscope
                = function_scopes[function_scopes.size ()-2];

              symbol_table::install_nestfunction (nm, octave_value (fcn),
                                                  pscope);
            }
          else
            symbol_table::install_subfunction (nm, octave_value (fcn),
                                               primary_fcn_scope);
        }

      if (curr_fcn_depth == 1 && fcn)
        symbol_table::update_nest (fcn->scope ());

      if (! lexer.reading_fcn_file && curr_fcn_depth == 1)
        {
          // We are either reading a script file or defining a function
          // at the command line, so this definition creates a
          // tree_function object that is placed in the parse tree.
          // Otherwise, it is just inserted in the symbol table,
          // either as a subfunction or nested function (see above),
          // or as the primary function for the file, via
          // primary_fcn_ptr (see also load_fcn_from_file,,
          // parse_fcn_file, and
          // symbol_table::fcn_info::fcn_info_rep::find_user_function).

          retval = new tree_function_def (fcn);
        }
    }

  return retval;
}

void
octave_base_parser::recover_from_parsing_function (void)
{
  if (lexer.symtab_context.empty ())
    panic_impossible ();

  lexer.symtab_context.pop ();

  if (lexer.reading_fcn_file && curr_fcn_depth == 1
      && ! parsing_subfunctions)
    parsing_subfunctions = true;

  curr_fcn_depth--;
  function_scopes.pop_back ();

  lexer.defining_func--;
  lexer.parsed_function_name.pop ();
  lexer.looking_at_return_list = false;
  lexer.looking_at_parameter_list = false;
}

tree_funcall *
octave_base_parser::make_superclass_ref (const std::string& method_nm,
                                         const std::string& package_nm,
                                         const std::string& class_nm,
                                         int l, int c)
{
  octave_value_list args;

  args(2) = class_nm;
  args(1) = package_nm;
  args(0) = method_nm;

  octave_value fcn
    = symbol_table::find_built_in_function ("__superclass_reference__");

  return new tree_funcall (fcn, args);
}

tree_funcall *
octave_base_parser::make_meta_class_query (const std::string& package_nm,
                                           const std::string& class_nm,
                                           int l, int c)
{
  octave_value_list args;

  args(1) = class_nm;
  args(0) = package_nm;

  octave_value fcn
    = symbol_table::find_built_in_function ("__meta_class_query__");

  return new tree_funcall (fcn, args);
}

// A CLASSDEF block defines a class that has a constructor and other
// methods, but it is not an executable command.  Parsing the block
// makes some changes in the symbol table (inserting the constructor
// and methods, and adding to the list of known objects) and creates
// a parse tree containing meta information about the class.

tree_classdef *
octave_base_parser::make_classdef (token *tok_val,
                                   tree_classdef_attribute_list *a,
                                   tree_identifier *id,
                                   tree_classdef_superclass_list *sc,
                                   tree_classdef_body *body, token *end_tok,
                                   octave_comment_list *lc)
{
  tree_classdef *retval = 0;

  std::string cls_name = id->name ();

  std::string nm = lexer.fcn_file_name;

  size_t pos = nm.find_last_of (file_ops::dir_sep_chars ());

  if (pos != std::string::npos)
    nm = lexer.fcn_file_name.substr (pos+1);

  if (nm != cls_name)
    {
      bison_error ("invalid classdef definition, the class name must match the file name");
      return retval;
    }

  if (end_token_ok (end_tok, token::classdef_end))
    {
      octave_comment_list *tc = octave_comment_buffer::get_comment ();

      int l = tok_val->line ();
      int c = tok_val->column ();

      retval = new tree_classdef (a, id, sc, body, lc, tc, curr_package_name,
                                  l, c);
    }

  return retval;
}

tree_classdef_properties_block *
octave_base_parser::make_classdef_properties_block (token *tok_val,
                                                    tree_classdef_attribute_list *a,
                                                    tree_classdef_property_list *plist,
                                                    token *end_tok,
                                                    octave_comment_list *lc)
{
  tree_classdef_properties_block *retval = 0;

  if (end_token_ok (end_tok, token::properties_end))
    {
      octave_comment_list *tc = octave_comment_buffer::get_comment ();

      int l = tok_val->line ();
      int c = tok_val->column ();

      retval = new tree_classdef_properties_block (a, plist, lc, tc, l, c);
    }

  return retval;
}

tree_classdef_methods_block *
octave_base_parser::make_classdef_methods_block (token *tok_val,
                                                 tree_classdef_attribute_list *a,
                                                 tree_classdef_methods_list *mlist,
                                                 token *end_tok,
                                                 octave_comment_list *lc)
{
  tree_classdef_methods_block *retval = 0;

  if (end_token_ok (end_tok, token::methods_end))
    {
      octave_comment_list *tc = octave_comment_buffer::get_comment ();

      int l = tok_val->line ();
      int c = tok_val->column ();

      retval = new tree_classdef_methods_block (a, mlist, lc, tc, l, c);
    }

  return retval;
}

tree_classdef_events_block *
octave_base_parser::make_classdef_events_block (token *tok_val,
                                                tree_classdef_attribute_list *a,
                                                tree_classdef_events_list *elist,
                                                token *end_tok,
                                                octave_comment_list *lc)
{
  tree_classdef_events_block *retval = 0;

  if (end_token_ok (end_tok, token::events_end))
    {
      octave_comment_list *tc = octave_comment_buffer::get_comment ();

      int l = tok_val->line ();
      int c = tok_val->column ();

      retval = new tree_classdef_events_block (a, elist, lc, tc, l, c);
    }

  return retval;
}

tree_classdef_enum_block *
octave_base_parser::make_classdef_enum_block (token *tok_val,
                                              tree_classdef_attribute_list *a,
                                              tree_classdef_enum_list *elist,
                                              token *end_tok,
                                              octave_comment_list *lc)
{
  tree_classdef_enum_block *retval = 0;

  if (end_token_ok (end_tok, token::enumeration_end))
    {
      octave_comment_list *tc = octave_comment_buffer::get_comment ();

      int l = tok_val->line ();
      int c = tok_val->column ();

      retval = new tree_classdef_enum_block (a, elist, lc, tc, l, c);
    }

  return retval;
}

// Make an index expression.

tree_index_expression *
octave_base_parser::make_index_expression (tree_expression *expr,
                                           tree_argument_list *args,
                                           char type)
{
  tree_index_expression *retval = 0;

  if (args && args->has_magic_tilde ())
    {
      bison_error ("invalid use of empty argument (~) in index expression");
      return retval;
    }

  int l = expr->line ();
  int c = expr->column ();

  if (! expr->is_postfix_indexed ()) 
    expr->set_postfix_index (type);

  if (expr->is_index_expression ())
    {
      tree_index_expression *tmp = static_cast<tree_index_expression *> (expr);

      tmp->append (args, type);

      retval = tmp;
    }
  else
    retval = new tree_index_expression (expr, args, l, c, type);

  return retval;
}

// Make an indirect reference expression.

tree_index_expression *
octave_base_parser::make_indirect_ref (tree_expression *expr,
                                       const std::string& elt)
{
  tree_index_expression *retval = 0;

  int l = expr->line ();
  int c = expr->column ();

  if (! expr->is_postfix_indexed ()) 
    expr->set_postfix_index ('.');

  if (expr->is_index_expression ())
    {
      tree_index_expression *tmp = static_cast<tree_index_expression *> (expr);

      tmp->append (elt);

      retval = tmp;
    }
  else
    retval = new tree_index_expression (expr, elt, l, c);

  lexer.looking_at_indirect_ref = false;

  return retval;
}

// Make an indirect reference expression with dynamic field name.

tree_index_expression *
octave_base_parser::make_indirect_ref (tree_expression *expr,
                                       tree_expression *elt)
{
  tree_index_expression *retval = 0;

  int l = expr->line ();
  int c = expr->column ();

  if (! expr->is_postfix_indexed ()) 
    expr->set_postfix_index ('.');

  if (expr->is_index_expression ())
    {
      tree_index_expression *tmp = static_cast<tree_index_expression *> (expr);

      tmp->append (elt);

      retval = tmp;
    }
  else
    retval = new tree_index_expression (expr, elt, l, c);

  lexer.looking_at_indirect_ref = false;

  return retval;
}

// Make a declaration command.

tree_decl_command *
octave_base_parser::make_decl_command (int tok, token *tok_val,
                                       tree_decl_init_list *lst)
{
  tree_decl_command *retval = 0;

  int l = tok_val->line ();
  int c = tok_val->column ();

  switch (tok)
    {
    case GLOBAL:
      retval = new tree_global_command (lst, l, c);
      break;

    case PERSISTENT:
      if (curr_fcn_depth > 0)
        retval = new tree_persistent_command (lst, l, c);
      else
        {
          if (lexer.reading_script_file)
            warning ("ignoring persistent declaration near line %d of file '%s'",
                     l, lexer.fcn_file_full_name.c_str ());
          else
            warning ("ignoring persistent declaration near line %d", l);
        }
      break;

    default:
      panic_impossible ();
      break;
    }

  return retval;
}

bool
octave_base_parser::validate_array_list (tree_expression *e)
{
  bool retval = true;

  tree_array_list *al = dynamic_cast<tree_array_list *> (e);

  for (tree_array_list::iterator i = al->begin (); i != al->end (); i++)
    {
      tree_argument_list *row = *i;

      if (row && row->has_magic_tilde ())
        {
          retval = false;
          if (e->is_matrix ())
             bison_error ("invalid use of tilde (~) in matrix expression");
           else
             bison_error ("invalid use of tilde (~) in cell expression");
          break;
        }
    }

  return retval;
}

tree_argument_list *
octave_base_parser::validate_matrix_for_assignment (tree_expression *e)
{
  tree_argument_list *retval = 0;

  if (e->is_constant ())
    {
      octave_value ov = e->rvalue1 ();

      if (ov.is_empty ())
        bison_error ("invalid empty left hand side of assignment");
      else
        bison_error ("invalid constant left hand side of assignment");

      delete e;
    }
  else
    {
      bool is_simple_assign = true;

      tree_argument_list *tmp = 0;

      if (e->is_matrix ())
        {
          tree_matrix *mat = dynamic_cast<tree_matrix *> (e);

          if (mat && mat->size () == 1)
            {
              tmp = mat->front ();
              mat->pop_front ();
              delete e;
              is_simple_assign = false;
            }
        }
      else
        tmp = new tree_argument_list (e);

      if (tmp && tmp->is_valid_lvalue_list ())
        {
          lexer.mark_as_variables (tmp->variable_names ());
          retval = tmp;
        }
      else
        {
          bison_error ("invalid left hand side of assignment");
          delete tmp;
        }

      if (retval && is_simple_assign)
        retval->mark_as_simple_assign_lhs ();
    }

  return retval;
}

// Finish building an array_list.

tree_expression *
octave_base_parser::finish_array_list (tree_array_list *array_list)
{
  tree_expression *retval = array_list;

  unwind_protect frame;

  frame.protect_var (error_state);
  frame.protect_var (warning_state);

  frame.protect_var (discard_error_messages);
  frame.protect_var (discard_warning_messages);

  discard_error_messages = true;
  discard_warning_messages = true;

  if (array_list->all_elements_are_constant ())
    {
      octave_value tmp = array_list->rvalue1 ();

      if (! (error_state || warning_state))
        {
          tree_constant *tc_retval
            = new tree_constant (tmp, array_list->line (),
                                 array_list->column ());

          std::ostringstream buf;

          tree_print_code tpc (buf);

          array_list->accept (tpc);

          tc_retval->stash_original_text (buf.str ());

          delete array_list;

          retval = tc_retval;
        }
    }

  return retval;
}

// Finish building a matrix list.

tree_expression *
octave_base_parser::finish_matrix (tree_matrix *m)
{
  return (m
          ? finish_array_list (m)
          : new tree_constant (octave_null_matrix::instance));
}

// Finish building a cell list.

tree_expression *
octave_base_parser::finish_cell (tree_cell *c)
{
  return (c
          ? finish_array_list (c)
          : new tree_constant (octave_value (Cell ())));
}

void
octave_base_parser::maybe_warn_missing_semi (tree_statement_list *t)
{
  if (curr_fcn_depth > 0)
    {
      tree_statement *tmp = t->back ();

      if (tmp->is_expression ())
        warning_with_id
          ("Octave:missing-semicolon",
           "missing semicolon near line %d, column %d in file '%s'",
            tmp->line (), tmp->column (), lexer.fcn_file_full_name.c_str ());
    }
}

tree_statement_list *
octave_base_parser::set_stmt_print_flag (tree_statement_list *list,
                                         char sep, bool warn_missing_semi)
{
  tree_statement *tmp = list->back ();

  switch (sep)
    {
    case ';':
      tmp->set_print_flag (false);
      break;

    case 0:
    case ',':
    case '\n':
      tmp->set_print_flag (true);
      if (warn_missing_semi)
        maybe_warn_missing_semi (list);
      break;

    default:
      warning ("unrecognized separator type!");
      break;
    }

  // Even if a statement is null, we add it to the list then remove it
  // here so that the print flag is applied to the correct statement.

  if (tmp->is_null_statement ())
    {
      list->pop_back ();
      delete tmp;
    }

  return list;
}

tree_statement_list *
octave_base_parser::make_statement_list (tree_statement *stmt)
{
  return new tree_statement_list (stmt);
}

tree_statement_list *
octave_base_parser::append_statement_list (tree_statement_list *list,
                                           char sep, tree_statement *stmt,
                                           bool warn_missing_semi)
{
  set_stmt_print_flag (list, sep, warn_missing_semi);

  list->append (stmt);

  return list;
}

void
octave_base_parser::bison_error (const char *s)
{
  int err_col = lexer.current_input_column - 1;

  std::ostringstream output_buf;

  if (lexer.reading_fcn_file || lexer.reading_script_file || lexer.reading_classdef_file)
    output_buf << "parse error near line " << lexer.input_line_number
               << " of file " << lexer.fcn_file_full_name;
  else
    output_buf << "parse error:";

  if (s && strcmp (s, "parse error") != 0)
    output_buf << "\n\n  " << s;

  output_buf << "\n\n";

  std::string curr_line = lexer.current_input_line;

  if (! curr_line.empty ())
    {
      size_t len = curr_line.length ();

      if (curr_line[len-1] == '\n')
        curr_line.resize (len-1);

      // Print the line, maybe with a pointer near the error token.

      output_buf << ">>> " << curr_line << "\n";

      if (err_col == 0)
        err_col = len;

      for (int i = 0; i < err_col + 3; i++)
        output_buf << " ";

      output_buf << "^";
    }

  output_buf << "\n";

  std::string msg = output_buf.str ();

  parse_error ("%s", msg.c_str ());
}

int
octave_parser::run (void)
{
  return octave_parse (*this);
}

octave_push_parser::~octave_push_parser (void)
{
  yypstate_delete (static_cast<yypstate *> (parser_state));
}

void
octave_push_parser::init (void)
{
  parser_state = yypstate_new ();

  octave_base_parser::init ();
}

// Parse input from INPUT.  Pass TRUE for EOF if the end of INPUT should
// finish the parse.

int
octave_push_parser::run (const std::string& input, bool eof)
{
  int status = -1;

  dynamic_cast<octave_push_lexer&> (lexer).append_input (input, eof);

  do
    {   
      YYSTYPE lval;

      int token = octave_lex (&lval, scanner);

      if (token < 0)
        {
          if (! eof && lexer.at_end_of_buffer ())
            {
              status = -1;
              break;
            }
        }

      yypstate *pstate = static_cast<yypstate *> (parser_state);

      status = octave_push_parse (pstate, token, &lval, *this);
    }
  while (status == YYPUSH_MORE);

  return status;
}

static void
safe_fclose (FILE *f)
{
  // FIXME -- comments at the end of an input file are
  // discarded (otherwise, they would be appended to the next
  // statement, possibly from the command line or another file, which
  // can be quite confusing).

  octave_comment_list *tc = octave_comment_buffer::get_comment ();

  delete tc;

  if (f)
    fclose (static_cast<FILE *> (f));
}

static octave_function *
parse_fcn_file (const std::string& full_file, const std::string& file,
                const std::string& dispatch_type,
                const std::string& package_name,
                bool require_file, bool force_script, bool autoload,    
                bool relative_lookup, const std::string& warn_for)
{
  unwind_protect frame;

  octave_function *fcn_ptr = 0;

  // Open function file and parse.

  FILE *in_stream = command_editor::get_input_stream ();

  frame.add_fcn (command_editor::set_input_stream, in_stream);

  frame.add_fcn (command_history::ignore_entries,
                 command_history::ignoring_entries ());

  command_history::ignore_entries ();

  FILE *ffile = 0;

  if (! full_file.empty ())
    ffile = gnulib::fopen (full_file.c_str (), "rb");

  frame.add_fcn (safe_fclose, ffile);

  if (ffile)
    {
      // octave_base_parser constructor sets this for us.
      frame.protect_var (LEXER);

      octave_parser parser (ffile);

      parser.curr_class_name = dispatch_type;
      parser.curr_package_name = package_name;
      parser.autoloading = autoload;
      parser.fcn_file_from_relative_lookup = relative_lookup;

      parser.lexer.force_script = force_script;
      parser.lexer.prep_for_file ();
      parser.lexer.parsing_class_method = ! dispatch_type.empty ();

      parser.lexer.fcn_file_name = file;
      parser.lexer.fcn_file_full_name = full_file;

      int status = parser.run ();

      fcn_ptr = parser.primary_fcn_ptr;

      if (status == 0)
        {
          if (parser.lexer.reading_classdef_file
              && parser.classdef_object)
            {
              // Convert parse tree for classdef object to
              // meta.class info (and stash it in the symbol
              // table?).  Return pointer to constructor?

              if (fcn_ptr)
                panic_impossible ();

              fcn_ptr = parser.classdef_object->make_meta_class ();
            }
          else if (fcn_ptr)
            {
              fcn_ptr->maybe_relocate_end ();

              if (parser.parsing_subfunctions)
                {
                  if (! parser.endfunction_found)
                    parser.subfunction_names.reverse ();

                  fcn_ptr->stash_subfunction_names (parser.subfunction_names);
                }
            }
        }
      else
        error ("parse error while reading file %s", full_file.c_str ());
    }
  else if (require_file)
    error ("no such file, '%s'", full_file.c_str ());
  else if (! warn_for.empty ())
    error ("%s: unable to open file '%s'", warn_for.c_str (),
           full_file.c_str ());

  return fcn_ptr;
}

std::string
get_help_from_file (const std::string& nm, bool& symbol_found,
                    std::string& full_file)
{
  std::string retval;

  full_file = fcn_file_in_path (nm);

  std::string file = full_file;

  size_t file_len = file.length ();

  if ((file_len > 4 && file.substr (file_len-4) == ".oct")
      || (file_len > 4 && file.substr (file_len-4) == ".mex")
      || (file_len > 2 && file.substr (file_len-2) == ".m"))
    {
      file = octave_env::base_pathname (file);
      file = file.substr (0, file.find_last_of ('.'));

      size_t pos = file.find_last_of (file_ops::dir_sep_str ());
      if (pos != std::string::npos)
        file = file.substr (pos+1);
    }

  if (! file.empty ())
    {
      symbol_found = true;

      octave_function *fcn
        = parse_fcn_file (full_file, file, "", "", true, false, false, false,
                          "");

      if (fcn)
        {
          retval = fcn->doc_string ();

          delete fcn;
        }
    }

  return retval;
}

std::string
get_help_from_file (const std::string& nm, bool& symbol_found)
{
  std::string file;
  return get_help_from_file (nm, symbol_found, file);
}

std::string
lookup_autoload (const std::string& nm)
{
  std::string retval;

  typedef std::map<std::string, std::string>::const_iterator am_iter;

  am_iter p = autoload_map.find (nm);

  if (p != autoload_map.end ())
    retval = load_path::find_file (p->second);

  return retval;
}

string_vector
autoloaded_functions (void)
{
  string_vector names (autoload_map.size ());

  octave_idx_type i = 0;
  typedef std::map<std::string, std::string>::const_iterator am_iter;
  for (am_iter p = autoload_map.begin (); p != autoload_map.end (); p++)
    names[i++] = p->first;

  return names;
}

string_vector
reverse_lookup_autoload (const std::string& nm)
{
  string_vector names;

  typedef std::map<std::string, std::string>::const_iterator am_iter;
  for (am_iter p = autoload_map.begin (); p != autoload_map.end (); p++)
    if (nm == p->second)
      names.append (p->first);

  return names;
}

octave_function *
load_fcn_from_file (const std::string& file_name, const std::string& dir_name,
                    const std::string& dispatch_type,
                    const std::string& package_name,
                    const std::string& fcn_name, bool autoload)
{
  octave_function *retval = 0;

  unwind_protect frame;

  std::string nm = file_name;

  size_t nm_len = nm.length ();

  std::string file;

  bool relative_lookup = false;

  file = nm;

  if ((nm_len > 4 && nm.substr (nm_len-4) == ".oct")
      || (nm_len > 4 && nm.substr (nm_len-4) == ".mex")
      || (nm_len > 2 && nm.substr (nm_len-2) == ".m"))
    {
      nm = octave_env::base_pathname (file);
      nm = nm.substr (0, nm.find_last_of ('.'));

      size_t pos = nm.find_last_of (file_ops::dir_sep_str ());
      if (pos != std::string::npos)
        nm = nm.substr (pos+1);
    }

  relative_lookup = ! octave_env::absolute_pathname (file);

  file = octave_env::make_absolute (file);

  int len = file.length ();

  if (len > 4 && file.substr (len-4, len-1) == ".oct")
    {
      if (autoload && ! fcn_name.empty ())
        nm = fcn_name;

      retval = octave_dynamic_loader::load_oct (nm, file, relative_lookup);
    }
  else if (len > 4 && file.substr (len-4, len-1) == ".mex")
    {
      // Temporarily load m-file version of mex-file, if it exists,
      // to get the help-string to use.

      octave_function *tmpfcn = parse_fcn_file (file.substr (0, len - 2),
                                                nm, dispatch_type,
                                                package_name, false,
                                                autoload, autoload,
                                                relative_lookup, "");

      retval = octave_dynamic_loader::load_mex (nm, file, relative_lookup);

      if (tmpfcn)
        retval->document (tmpfcn->doc_string ());
      delete tmpfcn;
    }
  else if (len > 2)
    {
      retval = parse_fcn_file (file, nm, dispatch_type, package_name, true,
                               autoload, autoload, relative_lookup, "");
    }

  if (retval)
    {
      retval->stash_dir_name (dir_name);

      if (retval->is_user_function ())
        {
          symbol_table::scope_id id = retval->scope ();

          symbol_table::stash_dir_name_for_subfunctions (id, dir_name);
        }
    }

  return retval;
}

DEFUN (autoload, args, ,
  "-*- texinfo -*-\n\
@deftypefn  {Built-in Function} {} autoload (@var{function}, @var{file})\n\
@deftypefnx {Built-in Function} {} autoload (@dots{}, @asis{\"remove\"})\n\
Define @var{function} to autoload from @var{file}.\n\
\n\
The second argument, @var{file}, should be an absolute file name or\n\
a file name in the same directory as the function or script from which\n\
the autoload command was run.  @var{file} should not depend on the\n\
Octave load path.\n\
\n\
Normally, calls to @code{autoload} appear in PKG_ADD script files that\n\
are evaluated when a directory is added to Octave's load path.  To\n\
avoid having to hardcode directory names in @var{file}, if @var{file}\n\
is in the same directory as the PKG_ADD script then\n\
\n\
@example\n\
autoload (\"foo\", \"bar.oct\");\n\
@end example\n\
\n\
@noindent\n\
will load the function @code{foo} from the file @code{bar.oct}.  The above\n\
usage when @code{bar.oct} is not in the same directory or usages such as\n\
\n\
@example\n\
autoload (\"foo\", file_in_loadpath (\"bar.oct\"))\n\
@end example\n\
\n\
@noindent\n\
are strongly discouraged, as their behavior may be unpredictable.\n\
\n\
With no arguments, return a structure containing the current autoload map.\n\
\n\
If a third argument @asis{'remove'} is given, the function is cleared and\n\
not loaded anymore during the current Octave session.\n\
\n\
@seealso{PKG_ADD}\n\
@end deftypefn")
{
  octave_value retval;

  int nargin = args.length ();

  if (nargin == 0)
    {
      Cell func_names (dim_vector (autoload_map.size (), 1));
      Cell file_names (dim_vector (autoload_map.size (), 1));

      octave_idx_type i = 0;
      typedef std::map<std::string, std::string>::const_iterator am_iter;
      for (am_iter p = autoload_map.begin (); p != autoload_map.end (); p++)
        {
          func_names(i) = p->first;
          file_names(i) = p->second;

          i++;
        }

      octave_map m;

      m.assign ("function", func_names);
      m.assign ("file", file_names);

      retval = m;
    }
  else if (nargin == 2 || nargin == 3)
    {
      string_vector argv = args.make_argv ("autoload");

      if (! error_state)
        {
          std::string nm = argv[2];

          if (! octave_env::absolute_pathname (nm))
            {
              octave_user_code *fcn = octave_call_stack::caller_user_code ();

              bool found = false;

              if (fcn)
                {
                  std::string fname = fcn->fcn_file_name ();

                  if (! fname.empty ())
                    {
                      fname = octave_env::make_absolute (fname);
                      fname = fname.substr (0, fname.find_last_of (file_ops::dir_sep_str ()) + 1);

                      file_stat fs (fname + nm);

                      if (fs.exists ())
                        {
                          nm = fname + nm;
                          found = true;
                        }
                    }
                }
              if (! found)
                warning_with_id ("Octave:autoload-relative-file-name",
                                 "autoload: '%s' is not an absolute file name",
                                 nm.c_str ());
            }
          if (nargin == 2)
            autoload_map[argv[1]] = nm;
          else if (nargin == 3)
            {
              if (argv[3].compare ("remove") != 0)
                error_with_id ("Octave:invalid-input-arg",
                               "autoload: third argument can only be 'remove'");

              // Remove function from symbol table and autoload map.
              symbol_table::clear_dld_function (argv[1]);
              autoload_map.erase (argv[1]);
            }
        }
    }
  else
    print_usage ();

  return retval;
}

void
source_file (const std::string& file_name, const std::string& context,
             bool verbose, bool require_file, const std::string& warn_for)
{
  // Map from absolute name of script file to recursion level.  We
  // use a map instead of simply placing a limit on recursion in the
  // source_file function so that two mutually recursive scripts
  // written as
  //
  //   foo1.m:
  //   ------
  //   foo2
  //
  //   foo2.m:
  //   ------
  //   foo1
  //
  // and called with
  //
  //   foo1
  //
  // (for example) will behave the same if they are written as
  //
  //   foo1.m:
  //   ------
  //   source ("foo2.m")
  //
  //   foo2.m:
  //   ------
  //   source ("foo1.m")
  //
  // and called with
  //
  //   source ("foo1.m")
  //
  // (for example).

  static std::map<std::string, int> source_call_depth;

  std::string file_full_name = file_ops::tilde_expand (file_name);

  file_full_name = octave_env::make_absolute (file_full_name);

  unwind_protect frame;

  if (source_call_depth.find (file_full_name) == source_call_depth.end ())
    source_call_depth[file_full_name] = -1;

  frame.protect_var (source_call_depth[file_full_name]);

  source_call_depth[file_full_name]++;

  if (source_call_depth[file_full_name] >= Vmax_recursion_depth)
    {
      error ("max_recursion_depth exceeded");
      return;
    }

  if (! context.empty ())
    {
      if (context == "caller")
        octave_call_stack::goto_caller_frame ();
      else if (context == "base")
        octave_call_stack::goto_base_frame ();
      else
        error ("source: context must be \"caller\" or \"base\"");

      if (! error_state)
        frame.add_fcn (octave_call_stack::pop);
    }

  if (! error_state)
    {
      octave_function *fcn = parse_fcn_file (file_full_name, file_name,
                                             "", "", require_file, true,
                                             false, false, warn_for);

      if (! error_state)
        {
          if (fcn && fcn->is_user_script ())
            {
              octave_value_list args;

              if (verbose)
                {
                  std::cout << "executing commands from " << file_full_name << " ... ";
                  reading_startup_message_printed = true;
                  std::cout.flush ();
                }

              fcn->do_multi_index_op (0, args);

              if (verbose)
                std::cout << "done." << std::endl;

              delete fcn;
            }
        }
      else
        error ("source: error sourcing file '%s'",
               file_full_name.c_str ());
    }
}

DEFUN (mfilename, args, ,
  "-*- texinfo -*-\n\
@deftypefn  {Built-in Function} {} mfilename ()\n\
@deftypefnx {Built-in Function} {} mfilename (\"fullpath\")\n\
@deftypefnx {Built-in Function} {} mfilename (\"fullpathext\")\n\
Return the name of the currently executing file.  At the top-level,\n\
return the empty string.  Given the argument @qcode{\"fullpath\"},\n\
include the directory part of the file name, but not the extension.\n\
Given the argument @qcode{\"fullpathext\"}, include the directory part\n\
of the file name and the extension.\n\
@end deftypefn")
{
  octave_value retval;

  int nargin = args.length ();

  if (nargin > 1)
    {
      print_usage ();
      return retval;
    }

  std::string arg;

  if (nargin == 1)
    {
      arg = args(0).string_value ();

      if (error_state)
        {
          error ("mfilename: expecting argument to be a character string");
          return retval;
        }
    }

  std::string fname;

  octave_user_code *fcn = octave_call_stack::caller_user_code ();

  if (fcn)
    {
      fname = fcn->fcn_file_name ();

      if (fname.empty ())
        fname = fcn->name ();
    }

  if (arg == "fullpathext")
    retval = fname;
  else
    {
      size_t dpos = fname.rfind (file_ops::dir_sep_char ());
      size_t epos = fname.rfind ('.');

      if (epos <= dpos)
        epos = std::string::npos;

      fname = (epos != std::string::npos) ? fname.substr (0, epos) : fname;

      if (arg == "fullpath")
        retval = fname;
      else
        retval = (dpos != std::string::npos) ? fname.substr (dpos+1) : fname;
    }

  return retval;
}

DEFUN (source, args, ,
  "-*- texinfo -*-\n\
@deftypefn {Built-in Function} {} source (@var{file})\n\
Parse and execute the contents of @var{file}.  This is equivalent to\n\
executing commands from a script file, but without requiring the file to\n\
be named @file{@var{file}.m}.\n\
@end deftypefn")
{
  octave_value_list retval;

  int nargin = args.length ();

  if (nargin == 1 || nargin == 2)
    {
      std::string file_name = args(0).string_value ();

      if (! error_state)
        {
          std::string context;

          if (nargin == 2)
            context = args(1).string_value ();

          if (! error_state)
            source_file (file_name, context);
          else
            error ("source: expecting context to be character string");
        }
      else
        error ("source: expecting file name as argument");
    }
  else
    print_usage ();

  return retval;
}

// Evaluate an Octave function (built-in or interpreted) and return
// the list of result values.  NAME is the name of the function to
// call.  ARGS are the arguments to the function.  NARGOUT is the
// number of output arguments expected.

octave_value_list
feval (const std::string& name, const octave_value_list& args, int nargout)
{
  octave_value_list retval;

  octave_value fcn = symbol_table::find_function (name, args);

  if (fcn.is_defined ())
    retval = fcn.do_multi_index_op (nargout, args);
  else
    {
      maybe_missing_function_hook (name);
      if (! error_state)
        error ("feval: function '%s' not found", name.c_str ());
    }

  return retval;
}

octave_value_list
feval (octave_function *fcn, const octave_value_list& args, int nargout)
{
  octave_value_list retval;

  if (fcn)
    retval = fcn->do_multi_index_op (nargout, args);

  return retval;
}

static octave_value_list
get_feval_args (const octave_value_list& args)
{
  return args.slice (1, args.length () - 1, true);
}


// Evaluate an Octave function (built-in or interpreted) and return
// the list of result values.  The first element of ARGS should be a
// string containing the name of the function to call, then the rest
// are the actual arguments to the function.  NARGOUT is the number of
// output arguments expected.

octave_value_list
feval (const octave_value_list& args, int nargout)
{
  octave_value_list retval;

  int nargin = args.length ();

  if (nargin > 0)
    {
      octave_value f_arg = args(0);

      if (f_arg.is_string ())
        {
          std::string name = f_arg.string_value ();

          if (! error_state)
            {
              octave_value_list tmp_args = get_feval_args (args);

              retval = feval (name, tmp_args, nargout);
            }
        }
      else if (f_arg.is_function_handle ()
               || f_arg.is_anonymous_function ()
               || f_arg.is_inline_function ())
        {
          const octave_value_list tmp_args = get_feval_args (args);

          retval = f_arg.do_multi_index_op (nargout, tmp_args);
        }
      else
        error ("feval: first argument must be a string, inline function or a function handle");
    }

  return retval;
}

DEFUN (feval, args, nargout,
  "-*- texinfo -*-\n\
@deftypefn {Built-in Function} {} feval (@var{name}, @dots{})\n\
Evaluate the function named @var{name}.  Any arguments after the first\n\
are passed as inputs to the named function.  For example,\n\
\n\
@example\n\
@group\n\
feval (\"acos\", -1)\n\
     @result{} 3.1416\n\
@end group\n\
@end example\n\
\n\
@noindent\n\
calls the function @code{acos} with the argument @samp{-1}.\n\
\n\
The function @code{feval} can also be used with function handles of\n\
any sort (@pxref{Function Handles}).  Historically, @code{feval} was\n\
the only way to call user-supplied functions in strings, but\n\
function handles are now preferred due to the cleaner syntax they\n\
offer.  For example,\n\
\n\
@example\n\
@group\n\
@var{f} = @@exp;\n\
feval (@var{f}, 1)\n\
    @result{} 2.7183\n\
@var{f} (1)\n\
    @result{} 2.7183\n\
@end group\n\
@end example\n\
\n\
@noindent\n\
are equivalent ways to call the function referred to by @var{f}.  If it\n\
cannot be predicted beforehand whether @var{f} is a function handle,\n\
function name in a string, or inline function then @code{feval} can be used\n\
instead.\n\
@end deftypefn")
{
  octave_value_list retval;

  int nargin = args.length ();

  if (nargin > 0)
    retval = feval (args, nargout);
  else
    print_usage ();

  return retval;
}

DEFUN (builtin, args, nargout,
  "-*- texinfo -*-\n\
@deftypefn {Loadable Function} {[@dots{}] =} builtin (@var{f}, @dots{})\n\
Call the base function @var{f} even if @var{f} is overloaded to\n\
another function for the given type signature.\n\
\n\
This is normally useful when doing object-oriented programming and there\n\
is a requirement to call one of Octave's base functions rather than\n\
the overloaded one of a new class.\n\
\n\
A trivial example which redefines the @code{sin} function to be the\n\
@code{cos} function shows how @code{builtin} works.\n\
\n\
@example\n\
@group\n\
sin (0)\n\
  @result{} 0\n\
function y = sin (x), y = cos (x); endfunction\n\
sin (0)\n\
  @result{} 1\n\
builtin (\"sin\", 0)\n\
  @result{} 0\n\
@end group\n\
@end example\n\
@end deftypefn")
{
  octave_value_list retval;

  int nargin = args.length ();

  if (nargin > 0)
    {
      const std::string name (args(0).string_value ());

      if (! error_state)
        {
          octave_value fcn = symbol_table::builtin_find (name);

          if (fcn.is_defined ())
            retval = feval (fcn.function_value (), args.splice (0, 1),
                            nargout);
          else
            error ("builtin: lookup for symbol '%s' failed", name.c_str ());
        }
      else
        error ("builtin: function name (F) must be a string");
    }
  else
    print_usage ();

  return retval;
}

octave_value_list
eval_string (const std::string& eval_str, bool silent,
             int& parse_status, int nargout)
{
  octave_value_list retval;

  unwind_protect frame;

  // octave_base_parser constructor sets this for us.
  frame.protect_var (LEXER);

  octave_parser parser (eval_str);

  do
    {
      parser.reset ();

      parse_status = parser.run ();

      // Unmark forced variables.
      frame.run (1);

      if (parse_status == 0)
        {
          if (parser.stmt_list)
            {
              tree_statement *stmt = 0;

              if (parser.stmt_list->length () == 1
                  && (stmt = parser.stmt_list->front ())
                  && stmt->is_expression ())
                {
                  tree_expression *expr = stmt->expression ();

                  if (silent)
                    expr->set_print_flag (false);

                  bool do_bind_ans = false;

                  if (expr->is_identifier ())
                    {
                      tree_identifier *id
                        = dynamic_cast<tree_identifier *> (expr);

                      do_bind_ans = (! id->is_variable ());
                    }
                  else
                    do_bind_ans = (! expr->is_assignment_expression ());

                  retval = expr->rvalue (nargout);

                  if (do_bind_ans && ! (error_state || retval.empty ()))
                    bind_ans (retval(0), expr->print_result ());

                  if (nargout == 0)
                    retval = octave_value_list ();
                }
              else if (nargout == 0)
                parser.stmt_list->accept (*current_evaluator);
              else
                error ("eval: invalid use of statement list");

              if (error_state
                  || tree_return_command::returning
                  || tree_break_command::breaking
                  || tree_continue_command::continuing)
                break;
            }
          else if (parser.lexer.end_of_input)
            break;
        }
    }
  while (parse_status == 0);

  return retval;
}

octave_value
eval_string (const std::string& eval_str, bool silent, int& parse_status)
{
  octave_value retval;

  octave_value_list tmp = eval_string (eval_str, silent, parse_status, 1);

  if (! tmp.empty ())
    retval = tmp(0);

  return retval;
}

static octave_value_list
eval_string (const octave_value& arg, bool silent, int& parse_status,
             int nargout)
{
  std::string s = arg.string_value ();

  if (error_state)
    {
      error ("eval: expecting std::string argument");
      return octave_value (-1);
    }

  return eval_string (s, silent, parse_status, nargout);
}

void
cleanup_statement_list (tree_statement_list **lst)
{
  if (*lst)
    {
      delete *lst;
      *lst = 0;
    }
}

DEFUN (eval, args, nargout,
  "-*- texinfo -*-\n\
@deftypefn  {Built-in Function} {} eval (@var{try})\n\
@deftypefnx {Built-in Function} {} eval (@var{try}, @var{catch})\n\
Parse the string @var{try} and evaluate it as if it were an Octave\n\
program.  If that fails, evaluate the optional string @var{catch}.\n\
The string @var{try} is evaluated in the current context,\n\
so any results remain available after @code{eval} returns.\n\
\n\
The following example makes the variable @var{A} with the approximate\n\
value 3.1416 available.\n\
\n\
@example\n\
eval (\"A = acos(-1);\");\n\
@end example\n\
\n\
If an error occurs during the evaluation of @var{try} the @var{catch}\n\
string is evaluated, as the following example shows:\n\
\n\
@example\n\
@group\n\
eval ('error (\"This is a bad example\");',\n\
      'printf (\"This error occurred:\\n%s\\n\", lasterr ());');\n\
     @print{} This error occurred:\n\
        This is a bad example\n\
@end group\n\
@end example\n\
\n\
Consider using try/catch blocks instead if you are only using @code{eval}\n\
as an error-capturing mechanism rather than for the execution of arbitrary\n\
code strings.\n\
@seealso{evalin}\n\
@end deftypefn")
{
  octave_value_list retval;

  int nargin = args.length ();

  if (nargin > 0)
    {
      unwind_protect frame;

      if (nargin > 1)
        {
          frame.protect_var (buffer_error_messages);
          buffer_error_messages++;
        }

      int parse_status = 0;

      octave_value_list tmp = eval_string (args(0), nargout > 0,
                                           parse_status, nargout);

      if (nargin > 1 && (parse_status != 0 || error_state))
        {
          error_state = 0;

          // Set up for letting the user print any messages from
          // errors that occurred in the first part of this eval().

          buffer_error_messages--;

          tmp = eval_string (args(1), nargout > 0, parse_status, nargout);

          if (nargout > 0)
            retval = tmp;
        }
      else if (nargout > 0)
        retval = tmp;
    }
  else
    print_usage ();

  return retval;
}

/*

%!shared x
%! x = 1;

%!assert (eval ("x"), 1)
%!assert (eval ("x;"))
%!assert (eval ("x;"), 1);

%!test
%! y = eval ("x");
%! assert (y, 1);

%!test
%! y = eval ("x;");
%! assert (y, 1);

%!test
%! eval ("x = 1;")
%! assert (x,1);

%!test
%! eval ("flipud = 2;");
%! assert (flipud, 2);

%!function y = __f ()
%!  eval ("flipud = 2;");
%!  y = flipud;
%!endfunction
%!assert (__f(), 2)

% bug #35645
%!test
%! [a,] = gcd (1,2);
%! [a,b,] = gcd (1, 2);

*/

DEFUN (assignin, args, ,
  "-*- texinfo -*-\n\
@deftypefn {Built-in Function} {} assignin (@var{context}, @var{varname}, @var{value})\n\
Assign @var{value} to @var{varname} in context @var{context}, which\n\
may be either @qcode{\"base\"} or @qcode{\"caller\"}.\n\
@seealso{evalin}\n\
@end deftypefn")
{
  octave_value_list retval;

  int nargin = args.length ();

  if (nargin == 3)
    {
      std::string context = args(0).string_value ();

      if (! error_state)
        {
          unwind_protect frame;

          if (context == "caller")
            octave_call_stack::goto_caller_frame ();
          else if (context == "base")
            octave_call_stack::goto_base_frame ();
          else
            error ("assignin: CONTEXT must be \"caller\" or \"base\"");

          if (! error_state)
            {
              frame.add_fcn (octave_call_stack::pop);

              std::string nm = args(1).string_value ();

              if (! error_state)
                {
                  if (valid_identifier (nm))
                    symbol_table::assign (nm, args(2));
                  else
                    error ("assignin: invalid variable name in argument VARNAME");
                }
              else
                error ("assignin: VARNAME must be a string");
            }
        }
      else
        error ("assignin: CONTEXT must be a string");
    }
  else
    print_usage ();

  return retval;
}

DEFUN (evalin, args, nargout,
  "-*- texinfo -*-\n\
@deftypefn  {Built-in Function} {} evalin (@var{context}, @var{try})\n\
@deftypefnx {Built-in Function} {} evalin (@var{context}, @var{try}, @var{catch})\n\
Like @code{eval}, except that the expressions are evaluated in the\n\
context @var{context}, which may be either @qcode{\"caller\"} or\n\
@qcode{\"base\"}.\n\
@seealso{eval, assignin}\n\
@end deftypefn")
{
  octave_value_list retval;

  int nargin = args.length ();

  if (nargin > 1)
    {
      std::string context = args(0).string_value ();

      if (! error_state)
        {
          unwind_protect frame;

          if (context == "caller")
            octave_call_stack::goto_caller_frame ();
          else if (context == "base")
            octave_call_stack::goto_base_frame ();
          else
            error ("evalin: CONTEXT must be \"caller\" or \"base\"");

          if (! error_state)
            {
              frame.add_fcn (octave_call_stack::pop);

              if (nargin > 2)
                {
                  frame.protect_var (buffer_error_messages);
                  buffer_error_messages++;
                }

              int parse_status = 0;

              octave_value_list tmp = eval_string (args(1), nargout > 0,
                                                   parse_status, nargout);

              if (nargout > 0)
                retval = tmp;

              if (nargin > 2 && (parse_status != 0 || error_state))
                {
                  error_state = 0;

                  // Set up for letting the user print any messages from
                  // errors that occurred in the first part of this eval().

                  buffer_error_messages--;

                  tmp = eval_string (args(2), nargout > 0,
                                     parse_status, nargout);

                  retval = (nargout > 0) ? tmp : octave_value_list ();
                }
            }
        }
      else
        error ("evalin: CONTEXT must be a string");
    }
  else
    print_usage ();

  return retval;
}

DEFUN (__parser_debug_flag__, args, nargout,
  "-*- texinfo -*-\n\
@deftypefn {Built-in Function} {@var{old_val} =} __parser_debug_flag__ (@var{new_val}))\n\
Undocumented internal function.\n\
@end deftypefn")
{
  octave_value retval;

  bool debug_flag = octave_debug;

  retval = set_internal_variable (debug_flag, args, nargout,
                                  "__parser_debug_flag__");

  octave_debug = debug_flag;

  return retval;
}

DEFUN (__parse_file__, args, ,
  "-*- texinfo -*-\n\
@deftypefn {Built-in Function} {} __parse_file__ (@var{file}, @var{verbose})\n\
Undocumented internal function.\n\
@end deftypefn")
{
  octave_value retval;

  int nargin = args.length ();

  if (nargin == 1 || nargin == 2)
    {
      std::string file = args(0).string_value ();
      
      std::string full_file = octave_env::make_absolute (file);

      size_t file_len = file.length ();

      if ((file_len > 4 && file.substr (file_len-4) == ".oct")
          || (file_len > 4 && file.substr (file_len-4) == ".mex")
          || (file_len > 2 && file.substr (file_len-2) == ".m"))
        {
          file = octave_env::base_pathname (file);
          file = file.substr (0, file.find_last_of ('.'));

          size_t pos = file.find_last_of (file_ops::dir_sep_str ());
          if (pos != std::string::npos)
            file = file.substr (pos+1);
        }

      if (! error_state)
        {
          if (nargin == 2)
            octave_stdout << "parsing " << full_file << std::endl;

          octave_function *fcn = parse_fcn_file (full_file, file, "",
                                                 true, false, false,
                                                 false, "__parse_file__");

          if (fcn)
            delete fcn;
        }
      else
        error ("__parse_file__: expecting file name as argument");
    }
  else
    print_usage ();

  return retval;
}<|MERGE_RESOLUTION|>--- conflicted
+++ resolved
@@ -287,9 +287,7 @@
 %type <tree_decl_command_type> declaration
 %type <tree_statement_type> statement function_end
 %type <tree_statement_list_type> simple_list simple_list1 list list1
-<<<<<<< HEAD
-%type <tree_statement_list_type> opt_list input1
-
+%type <tree_statement_list_type> opt_list
 %type <tree_classdef_attribute_type> attr
 %type <tree_classdef_attribute_list_type> attr_list opt_attr_list
 %type <tree_classdef_superclass_type> superclass
@@ -306,25 +304,6 @@
 %type <tree_classdef_enum_type> class_enum
 %type <tree_classdef_enum_list_type> enum_list
 %type <tree_classdef_enum_block_type> enum_block
-=======
-%type <tree_statement_list_type> opt_list
-// These types need to be specified.
-%type <dummy_type> attr
-%type <dummy_type> class_event
-%type <dummy_type> class_enum
-%type <dummy_type> class_property
-%type <dummy_type> properties_list
-%type <dummy_type> properties_block
-%type <dummy_type> methods_list
-%type <dummy_type> methods_block
-%type <dummy_type> opt_attr_list
-%type <dummy_type> attr_list
-%type <dummy_type> events_list
-%type <dummy_type> events_block
-%type <dummy_type> enum_list
-%type <dummy_type> enum_block
-%type <dummy_type> class_body
->>>>>>> 5831fd58
 
 // Precedence and associativity.
 %right '=' ADD_EQ SUB_EQ MUL_EQ DIV_EQ LEFTDIV_EQ POW_EQ EMUL_EQ EDIV_EQ ELEFTDIV_EQ EPOW_EQ OR_EQ AND_EQ LSHIFT_EQ RSHIFT_EQ
@@ -4781,7 +4760,7 @@
           if (nargin == 2)
             octave_stdout << "parsing " << full_file << std::endl;
 
-          octave_function *fcn = parse_fcn_file (full_file, file, "",
+          octave_function *fcn = parse_fcn_file (full_file, file, "", "",
                                                  true, false, false,
                                                  false, "__parse_file__");
 
