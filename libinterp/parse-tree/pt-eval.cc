--- conflicted
+++ resolved
@@ -2861,19 +2861,12 @@
 
     // Evaluate the commands that make up the function.
 
-    unwind_protect_var<stmt_list_type>
-      upv (m_statement_context, SC_FUNCTION);
-
-<<<<<<< HEAD
-    unwind_action act1 ([=] () {
-                          m_call_stack.clear_current_frame_values ();
-                        });
-=======
+    unwind_protect_var<stmt_list_type> upv (m_statement_context, SC_FUNCTION);
+
     unwind_action act1 ([] (std::shared_ptr<stack_frame> frame)
                        {
                          frame->clear_values ();
                        }, m_call_stack.get_current_stack_frame ());
->>>>>>> d4954471
 
     tree_statement_list *cmd_list = user_function.body ();
 
