////////////////////////////////////////////////////////////////////////
//
// Copyright (C) 1996-2022 The Octave Project Developers
//
// See the file COPYRIGHT.md in the top-level directory of this
// distribution or <https://octave.org/copyright/>.
//
// This file is part of Octave.
//
// Octave is free software: you can redistribute it and/or modify it
// under the terms of the GNU General Public License as published by
// the Free Software Foundation, either version 3 of the License, or
// (at your option) any later version.
//
// Octave is distributed in the hope that it will be useful, but
// WITHOUT ANY WARRANTY; without even the implied warranty of
// MERCHANTABILITY or FITNESS FOR A PARTICULAR PURPOSE.  See the
// GNU General Public License for more details.
//
// You should have received a copy of the GNU General Public License
// along with Octave; see the file COPYING.  If not, see
// <https://www.gnu.org/licenses/>.
//
////////////////////////////////////////////////////////////////////////

#if ! defined (octave_oct_lvalue_h)
#define octave_oct_lvalue_h 1

#include "octave-config.h"

#include <string>

#include "ovl.h"
#include "stack-frame.h"
#include "symrec.h"

OCTAVE_BEGIN_NAMESPACE(octave)

class octave_lvalue
{
public:

  octave_lvalue (const symbol_record& sr,
                 const std::shared_ptr<stack_frame>& frame)
    : m_sym (sr), m_frame (frame), m_black_hole (false),
      m_type (), m_idx ()
  { }

  octave_lvalue (const octave_lvalue&) = default;

  octave_lvalue& operator = (const octave_lvalue&) = delete;

  ~octave_lvalue (void) = default;

  bool is_black_hole (void) const { return m_black_hole; }

  void mark_black_hole (void) { m_black_hole = true; }

  bool is_defined (void) const;

  bool is_undefined (void) const;

  bool isstruct (void) const { return value().isstruct (); }

  void define (const octave_value& v);

  void assign (octave_value::assign_op, const octave_value&);

  octave_idx_type numel (void) const;

  void set_index (const std::string& t,
                  const std::list<octave_value_list>& i);

  void clear_index (void) { m_type = ""; m_idx.clear (); }

  std::string index_type (void) const { return m_type; }

  bool index_is_empty (void) const;

  bool index_is_colon (void) const;

  void unary_op (octave_value::unary_op op);

<<<<<<< HEAD
    octave_value value (void) const;
=======
#if defined (OCTAVE_PROVIDE_DEPRECATED_SYMBOLS)
  OCTAVE_DEPRECATED (7, "use 'octave_lvalue::unary_op' instead")
  void do_unary_op (octave_value::unary_op op)
  {
    return unary_op (op);
  }
#endif

  octave_value value (void) const;
>>>>>>> ea9440de

private:

  octave_value
  eval_for_numel (const std::string& type,
                  const std::list<octave_value_list>& idx) const;

  symbol_record m_sym;

  std::shared_ptr<stack_frame> m_frame;

  bool m_black_hole;

  std::string m_type;

  std::list<octave_value_list> m_idx;
};

OCTAVE_END_NAMESPACE(octave)

#endif<|MERGE_RESOLUTION|>--- conflicted
+++ resolved
@@ -81,19 +81,7 @@
 
   void unary_op (octave_value::unary_op op);
 
-<<<<<<< HEAD
-    octave_value value (void) const;
-=======
-#if defined (OCTAVE_PROVIDE_DEPRECATED_SYMBOLS)
-  OCTAVE_DEPRECATED (7, "use 'octave_lvalue::unary_op' instead")
-  void do_unary_op (octave_value::unary_op op)
-  {
-    return unary_op (op);
-  }
-#endif
-
   octave_value value (void) const;
->>>>>>> ea9440de
 
 private:
 
