/*

Copyright (C) 1993-2012 John W. Eaton

This file is part of Octave.

Octave is free software; you can redistribute it and/or modify it
under the terms of the GNU General Public License as published by the
Free Software Foundation; either version 3 of the License, or (at your
option) any later version.

Octave is distributed in the hope that it will be useful, but WITHOUT
ANY WARRANTY; without even the implied warranty of MERCHANTABILITY or
FITNESS FOR A PARTICULAR PURPOSE.  See the GNU General Public License
for more details.

You should have received a copy of the GNU General Public License
along with Octave; see the file COPYING.  If not, see
<http://www.gnu.org/licenses/>.

*/

#ifdef HAVE_CONFIG_H
#include <config.h>
#endif

#include <cassert>

#include "error.h"
#include "oct-obj.h"
#include "symtab.h"
#include "token.h"
#include "utils.h"

token::token (int tv, int l, int c)
{
  tspc = false;
  line_num = l;
  column_num = c;
  tok_val = tv;
  type_tag = generic_token;
}

token::token (int tv, const std::string& s, int l, int c)
{
  tspc = false;
  line_num = l;
  column_num = c;
  tok_val = tv;
  type_tag = string_token;
  str = new std::string (s);
}

token::token (int tv, double d, const std::string& s, int l, int c)
{
  tspc = false;
  line_num = l;
  column_num = c;
  tok_val = tv;
  type_tag = double_token;
  num = d;
  orig_text = s;
}

token::token (int tv, end_tok_type t, int l, int c)
{
  tspc = false;
  line_num = l;
  column_num = c;
  tok_val = tv;
  type_tag = ettype_token;
  et = t;
}

token::token (int tv, symbol_table::symbol_record *s, int l, int c)
{
  tspc = false;
  line_num = l;
  column_num = c;
  tok_val = tv;
  type_tag = sym_rec_token;
  sr = s;
}

<<<<<<< HEAD
token::token (const std::string& pkg, const std::string& cls, int l, int c)
=======
token::token (int tv, symbol_table::symbol_record *cls,
              symbol_table::symbol_record *pkg, int l, int c)
>>>>>>> 47cb53ba
{
  tspc = false;
  line_num = l;
  column_num = c;
<<<<<<< HEAD
  type_tag = meta_name_token;
  mc.package_nm = new std::string (pkg);
  mc.class_nm = new std::string (cls);
}

token::token (const std::string& mth, const std::string& pkg,
              const std::string& cls, int l, int c)
=======
  tok_val = tv;
  type_tag = meta_rec_token;
  mc.cr = cls;
  mc.pr = pkg;
}

token::token (int tv, symbol_table::symbol_record *mth,
              symbol_table::symbol_record *cls,
              symbol_table::symbol_record *pkg, int l, int c)
>>>>>>> 47cb53ba
{
  tspc = false;
  line_num = l;
  column_num = c;
<<<<<<< HEAD
  type_tag = scls_name_token;
  sc.method_nm = new std::string (mth);
  sc.package_nm = new std::string (pkg);
  sc.class_nm = new std::string (cls);
=======
  tok_val = tv;
  type_tag = scls_rec_token;
  sc.mr = mth;
  sc.cr = cls;
  sc.pr = pkg;
>>>>>>> 47cb53ba
}

token::~token (void)
{
  if (type_tag == string_token)
    delete str;

  if (type_tag == scls_name_token)
    {
      delete sc.method_nm;
      delete sc.package_nm;
      delete sc.class_nm;
    }

  if (type_tag == meta_name_token)
    {
      delete mc.package_nm;
      delete mc.class_nm;
    }
}

std::string
token::text (void) const
{
  assert (type_tag == string_token);
  return *str;
}

double
token::number (void) const
{
  assert (type_tag == double_token);
  return num;
}

token::end_tok_type
token::ettype (void) const
{
  assert (type_tag == ettype_token);
  return et;
}

symbol_table::symbol_record *
token::sym_rec (void)
{
  assert (type_tag == sym_rec_token);
  return sr;
}

std::string
token::superclass_method_name (void)
{
  assert (type_tag == scls_name_token);
  return *sc.method_nm;
}

std::string
token::superclass_package_name (void)
{
  assert (type_tag == scls_name_token);
  return *sc.package_nm;
}

std::string
token::superclass_class_name (void)
{
  assert (type_tag == scls_name_token);
  return *sc.class_nm;
}

std::string
token::meta_package_name (void)
{
  assert (type_tag == meta_name_token);
  return *mc.package_nm;
}

std::string
token::meta_class_name (void)
{
  assert (type_tag == meta_name_token);
  return *mc.class_nm;
}

std::string
token::text_rep (void)
{
  return orig_text;
}<|MERGE_RESOLUTION|>--- conflicted
+++ resolved
@@ -82,51 +82,29 @@
   sr = s;
 }
 
-<<<<<<< HEAD
-token::token (const std::string& pkg, const std::string& cls, int l, int c)
-=======
-token::token (int tv, symbol_table::symbol_record *cls,
-              symbol_table::symbol_record *pkg, int l, int c)
->>>>>>> 47cb53ba
+token::token (int tv, const std::string& pkg, const std::string& cls,
+              int l, int c)
 {
   tspc = false;
   line_num = l;
   column_num = c;
-<<<<<<< HEAD
+  tok_val = tv;
   type_tag = meta_name_token;
   mc.package_nm = new std::string (pkg);
   mc.class_nm = new std::string (cls);
 }
 
-token::token (const std::string& mth, const std::string& pkg,
+token::token (int tv, const std::string& mth, const std::string& pkg,
               const std::string& cls, int l, int c)
-=======
-  tok_val = tv;
-  type_tag = meta_rec_token;
-  mc.cr = cls;
-  mc.pr = pkg;
-}
-
-token::token (int tv, symbol_table::symbol_record *mth,
-              symbol_table::symbol_record *cls,
-              symbol_table::symbol_record *pkg, int l, int c)
->>>>>>> 47cb53ba
 {
   tspc = false;
   line_num = l;
   column_num = c;
-<<<<<<< HEAD
+  tok_val = tv;
   type_tag = scls_name_token;
   sc.method_nm = new std::string (mth);
   sc.package_nm = new std::string (pkg);
   sc.class_nm = new std::string (cls);
-=======
-  tok_val = tv;
-  type_tag = scls_rec_token;
-  sc.mr = mth;
-  sc.cr = cls;
-  sc.pr = pkg;
->>>>>>> 47cb53ba
 }
 
 token::~token (void)
