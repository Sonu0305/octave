name: make
on: [push]
concurrency: ci-${{ github.ref }}

jobs:

  ubuntu:
    runs-on: ${{ matrix.os }}

    strategy:
      # Allow other runners in the matrix to continue if some fail
      fail-fast: false

      matrix:
        # For available GitHub-hosted runners, see:
        # https://docs.github.com/en/actions/using-github-hosted-runners/about-github-hosted-runners
        os: [ubuntu-22.04, ubuntu-20.04]
        compiler: [gcc, clang]
        include:
          - compiler: gcc
            compiler-pkgs: "g++ gcc"
            cc: "gcc"
            cxx: "g++"
            extra-config-flags: ""
          - compiler: clang
            compiler-pkgs: "clang libc++-dev libc++abi-dev"
            cc: "clang"
            cxx: "clang++ -stdlib=libc++"
            extra-config-flags: "--without-spqr --without-magick"
          # "ccache" on Ubuntu 20.04 doesn't compress the cache.
          # Clang seems to generally require less cache size (smaller object files?).
          - ccache-max: 1.2G
          - os: ubuntu-20.04
            compiler: gcc
            ccache-max: 6G
          - os: ubuntu-22.04
            compiler: gcc
            ccache-max: 1.2G
          - os: ubuntu-20.04
            compiler: clang
            ccache-max: 3G
          - os: ubuntu-22.04
            compiler: clang
            ccache-max: 400M

    name: ${{ matrix.os }} ${{ matrix.compiler }}

    env:
      CC: ${{ matrix.cc }}
      CXX: ${{ matrix.cxx }}

    steps:
      - name: checkout repository
        uses: actions/checkout@v3

      - name: install dependencies
        env:
          COMPILER_PKGS: ${{ matrix.compiler-pkgs }}
        run: |
          sudo apt -qq update
          sudo apt install -y $COMPILER_PKGS autoconf automake bison ccache \
            dvipng epstool fig2dev flex gfortran gnuplot-x11 gperf gzip \
            icoutils libarpack2-dev libblas-dev libcurl4-gnutls-dev \
            libfftw3-dev libfltk1.3-dev libfontconfig1-dev libfreetype6-dev \
            libgl1-mesa-dev libgl2ps-dev libglpk-dev libgraphicsmagick++1-dev \
            libhdf5-dev liblapack-dev libosmesa6-dev libpcre2-dev \
            libqhull-dev libqscintilla2-qt5-dev libqrupdate-dev \
            libreadline-dev librsvg2-bin libsndfile1-dev libsuitesparse-dev \
            libsundials-dev libtool libxft-dev make openjdk-8-jdk \
            perl portaudio19-dev pstoedit qtbase5-dev qttools5-dev \
            qttools5-dev-tools rapidjson-dev rsync tar texinfo \
            texlive-latex-extra xvfb zlib1g-dev

      - name: prepare ccache
        # create key with human readable timestamp
        # used in action/cache/restore and action/cache/save steps
        id: ccache-prepare
        run: |
          echo "key=ccache:${{ matrix.os }}:${{ matrix.compiler }}:${{ github.ref }}:$(date +"%Y-%m-%d_%H-%M-%S"):${{ github.sha }}" >> $GITHUB_OUTPUT

      - name: restore ccache
        # setup the github cache used to maintain the ccache from one job to the next
        uses: actions/cache/restore@v3
        with:
          path: ~/.ccache
          key: ${{ steps.ccache-prepare.outputs.key }}
          restore-keys: |
            ccache:${{ matrix.os }}:${{ matrix.compiler }}:${{ github.ref }}
            ccache:${{ matrix.os }}:${{ matrix.compiler }}:refs/heads/default

      - name: configure ccache
        env:
          CCACHE_MAX: ${{ matrix.ccache-max }}
        run: |
          test -d ~/.ccache || mkdir ~/.ccache
          echo "max_size = $CCACHE_MAX" >> ~/.ccache/ccache.conf
          ccache -s
          echo "/usr/lib/ccache" >> $GITHUB_PATH

      - name: bootstrap
        run: GNULIB_URL=https://github.com/coreutils/gnulib.git ./bootstrap

      - name: configure
        timeout-minutes: 30
        run: |
          echo $PATH
          echo which ccache
          which ccache
          which $CC
          echo $CC --version
          $CC --version
          which ${CXX% *}
          echo ${CXX% *} --version
          ${CXX% *} --version
          which gfortran
          echo gfortran --version
          gfortran --version
          mkdir .build
          cd .build && ../configure \
            CPPFLAGS="-I/usr/include/hdf5/serial -I/usr/include/suitesparse" \
            LDFLAGS="-L/usr/lib/$(dpkg-architecture -qDEB_HOST_MULTIARCH)/hdf5/serial" \
            ${{ matrix.extra-config-flags }}

      - name: build
        # Parallel make seems to fail intermittently when creating the figures
        # for the manual. The error message says it fails to connect to a
        # display. Maybe an xvfb issue?
        # Use single job make for now which seems to work more reliably.
        run: XDG_RUNTIME_DIR=$RUNNER_TEMP xvfb-run -a make -C ./.build all V=1

      - name: ccache status
        run: ccache -s

      - name: save ccache
        # Save the cache after we are done (successfully) building
        uses: actions/cache/save@v3
        with:
          path: ~/.ccache
          key: ${{ steps.ccache-prepare.outputs.key }}

      - name: check
        timeout-minutes: 60
        run: XDG_RUNTIME_DIR=$RUNNER_TEMP xvfb-run -a make -C ./.build check | tee ./test-suite.log

      - name: display test suite log
        continue-on-error: true
        # Displaying the log shouldn't take long. Cancel the step if it does.
        timeout-minutes: 5
        run: cat ./.build/test/fntests.log

      - name: test history file creation
        # see bug #62365
        # Pipe to an interactive session to trigger appending the command to
        # the history.  This will trigger the creation of a history file.
        run:  |
          echo "history_file (make_absolute_filename ('./a/b/c/history')); disp ('test')" | ./.build/run-octave -i
          [ -f ./a/b/c/history ] || echo "::warning::Creating history file failed"

      - name: install
        run: |
          sudo make -C ./.build install

      - name: test stand-alone executable
        run: |
          unset CC
          unset CXX
          cd examples/code
          mkoctfile --link-stand-alone embedded.cc -o embedded
          LD_LIBRARY_PATH="/usr/local/lib/octave/$(octave --eval "disp(version())")" \
            ./embedded

      - name: analyze test suite results
        # Make sure the test summary lists 0 "FAIL"s and no "REGRESSION"
        run:  |
          [ -n "$(grep -e "FAIL\s*0" ./test-suite.log)" ] || exit 1
          [ -z "$(grep -e "REGRESSION" ./test-suite.log)" ] || exit 1
          echo No unknown failing tests.


  alpine:
    runs-on: ubuntu-latest

    name: Alpine (x86, musl)

    defaults:
      run:
        # Use emulated shell as default
        shell: alpine.sh {0}

    env:
      LIBGL_ALWAYS_SOFTWARE: "1"

    steps:
      - name: get CPU information
        shell: bash
        run: |
          cat /proc/cpuinfo

      - name: checkout repository
        uses: actions/checkout@v3

      - name: install dependencies
        uses: jirutka/setup-alpine@v1
        with:
          # For available CPU architectures, see:
          # https://github.com/marketplace/actions/setup-alpine-linux-environment
          arch: x86
          # QScintilla-Qt6 is currently not distributed by Alpine Linux. When
          # it is, consider switching to Qt6 packages:
          # qt6-qt5compat-dev
          # qt6-qttools-dev
          # The following packages are only needed to buid and install gl2ps:
          # cmake
          # wget
          # libpng
          # sudo
          packages: >
            build-base
            autoconf
            automake
            m4
            git
            ccache
            coreutils
            gfortran
            flex
            gperf
            icoutils
            mesa-dri-gallium
            libtool
            libltdl
            rsvg-convert
            texlive-dvi
            arpack-dev
            bison
            curl-dev
            fftw-dev
            fltk-dev
            fontconfig-dev
            freetype-dev
            ghostscript-dev
            glpk-dev
            glu-dev
            gnuplot
            graphicsmagick-dev
            hdf5-dev
            lcms2-dev
            libsm-dev
            libsndfile-dev
            openblas-dev
            pcre2-dev
            perl
            portaudio-dev
            qhull-dev
            qrupdate-dev
            qscintilla-dev
            qt5-qttools-dev
            qscintilla-dev
            rapidjson-dev
            readline-dev
            suitesparse-dev
            texinfo
            xvfb-run
            xz-dev
            zlib-dev
            bzip2
            gzip
            tar
            zip
            cmake
            wget
            libpng
            sudo

      - name: prepare ccache
        # create key with human readable timestamp
        # used in action/cache/restore and action/cache/save steps
        id: ccache-prepare
        run: |
          echo "key=ccache:alpine:x86:${{ github.ref }}:$(date +"%Y-%m-%d_%H-%M-%S"):${{ github.sha }}" >> $GITHUB_OUTPUT

      - name: restore ccache
        # setup the github cache used to maintain the ccache from one job to the next
        uses: actions/cache/restore@v3
        with:
          # location of the ccache of the chroot in the root file system
          path: /home/runner/rootfs/alpine-latest-x86/home/runner/.ccache
          key: ${{ steps.ccache-prepare.outputs.key }}
          restore-keys: |
            ccache:alpine:x86:${{ github.ref }}
            ccache:alpine:x86:refs/heads/default

      - name: configure ccache
        run: |
          test -d ~/.ccache || mkdir ~/.ccache
          echo "max_size = 1G" >> ~/.ccache/ccache.conf
          echo "compression = true" >> ~/.ccache/ccache.conf
          ccache --version
          ccache -p
          ccache -s
          echo "/usr/lib/ccache/bin" >> $GITHUB_PATH

      - name: build gl2ps
        # gl2ps is currently not distributed by Alpine Linux.
        # We need it for printing.
        run: |
          mkdir -p gl2ps && cd gl2ps
          printf "::group::\033[0;32m==>\033[0m Download tarball\n"
          wget -O gl2ps-1.4.2.tgz https://geuz.org/gl2ps/src/gl2ps-1.4.2.tgz
          echo "::endgroup::"
          printf "::group::\033[0;32m==>\033[0m Unpack tarball\n"
          tar zxvf gl2ps-1.4.2.tgz
          echo "::endgroup::"
          printf "::group::\033[0;32m==>\033[0m Configure\n"
          mkdir -p build && cd build
          cmake -DCMAKE_BUILD_TYPE=Release ../gl2ps-1.4.2
          echo "::endgroup::"
          printf "::group::\033[0;32m==>\033[0m Build\n"
          cmake --build .
          echo "::endgroup::"
          printf "::group::\033[0;32m==>\033[0m Install\n"
          sudo cmake --install .
          echo "::endgroup::"

      - name: bootstrap
        run: GNULIB_URL=https://github.com/coreutils/gnulib.git ./bootstrap

      - name: configure
        timeout-minutes: 30
        run: |
          echo $PATH
          echo which ccache
          which ccache
          which gcc
          echo gcc --version
          gcc --version
          which g++
          echo g++ --version
          g++ --version
          which gfortran
          echo gfortran --version
          gfortran --version
          mkdir .build
          cd .build && ../configure

      - name: build
        # Parallel make seems to fail intermittently when creating the figures
        # for the manual. The error message says it fails to connect to a
        # display. Maybe an xvfb issue?
        # Use single job make for now which seems to work more reliably.
        run: |
          XDG_RUNTIME_DIR=$RUNNER_TEMP xvfb-run -a make -C ./.build all V=1

      - name: ccache status
        run: ccache -s

      - name: save ccache
        # Save the cache after we are done (successfully) building
        uses: actions/cache/save@v3
        with:
          path: /home/runner/rootfs/alpine-latest-x86/home/runner/.ccache
          key: ${{ steps.ccache-prepare.outputs.key }}

      - name: check
        timeout-minutes: 60
        run: |
          XDG_RUNTIME_DIR=$RUNNER_TEMP \
            xvfb-run -a make -C ./.build check | tee ./test-suite.log

      - name: display test suite log
        continue-on-error: true
        # Displaying the log shouldn't take long. Cancel the step if it does.
        timeout-minutes: 5
        run: cat ./.build/test/fntests.log

      - name: test history file creation
        # see bug #62365
        # Pipe to an interactive session to trigger appending the command to
        # the history.  This will trigger the creation of a history file.
        run:  |
          echo "history_file (make_absolute_filename ('./a/b/c/history')); disp ('test')" | ./.build/run-octave -i
          [ -f ./a/b/c/history ] || echo "::warning::Creating history file failed"

      - name: install
        run: |
          sudo make -C ./.build install

      - name: test stand-alone executable
        run: |
          cd examples/code
          mkoctfile --link-stand-alone embedded.cc -o embedded
          LD_LIBRARY_PATH="/usr/local/lib/octave/$(octave --eval "disp(version())")" ./embedded

      - name: analyze test suite results
        # Make sure the test summary lists 0 "FAIL"s and no "REGRESSION"
        run:  |
          [ -n "$(grep -e "FAIL\s*0" ./test-suite.log)" ] \
            || echo "::warning::At least one test failed"
          [ -z "$(grep -e "REGRESSION" ./test-suite.log)" ] \
            || echo "::warning::At least one regression in test suite"
          echo Finished analyzing test suite results.


  macos:
    runs-on: ${{ matrix.os }}

    name: ${{ matrix.os }} Qt${{ matrix.qt }}

    strategy:
      # Allow other runners in the matrix to continue if some fail
      fail-fast: false

      matrix:
        # For available GitHub-hosted runners, see: https://docs.github.com/en/actions/using-github-hosted-runners/about-github-hosted-runners
        os: [macos-13, macos-12]
        # Most (or all) homebrew packages are compiled with clang and link
        # against libc++.  So we also use clang to avoid issues with symbols
        # that don't match.
        # compiler: [real-gcc, clang]
        compiler: [clang]
        qt: [6]
        include:
          # - compiler: real-gcc
          #   cc: "/usr/local/bin/gcc-10"
          #   cxx: "/usr/local/bin/g++-10"
          #   cppflags: "-I/usr/local/opt/hdf5/include -I/usr/local/opt/gl2ps/include -I/usr/local/opt/glpk/include -I/usr/local/opt/pcre/include -I/usr/local/opt/qscintilla2/include -I/usr/local/opt/suite-sparse/include -I/usr/local/opt/sundials/include"
          #   ldflags: "-L/usr/local/opt/hdf5/lib -L/usr/local/opt/gl2ps/lib -L/usr/local/opt/glpk/lib -L/usr/local/opt/pcre/lib -L/usr/local/opt/qscintilla2/lib -L/usr/local/opt/suite-sparse/lib -L/usr/local/opt/sundials/lib"
          - compiler: clang
            cc: "clang"
            cxx: "clang++"
            # Qt6 doesn't install pkg-config files on macOS. See: https://bugreports.qt.io/browse/QTBUG-86080
            # So, we need to provide the necessary flags manually.
            qt-cppflags: "-I/usr/local/opt/qt@6/include/QtCore -I/usr/local/opt/qt@6/include/QtGui -I/usr/local/opt/qt@6/include/QtHelp -I/usr/local/opt/qt@6/include/QtNetwork -I/usr/local/opt/qt@6/include/QtOpenGL -I/usr/local/opt/qt@6/include/QtOpenGLWidgets -I/usr/local/opt/qt@6/include/QtPrintSupport -I/usr/local/opt/qt@6/include/QtSql -I/usr/local/opt/qt@6/include/QtWidgets -I/usr/local/opt/qt@6/include/QtXml -I/usr/local/opt/qt@6/include/QtCore5Compat"
            qt-ldflags: "-F/usr/local/opt/qt@6/Frameworks"
            qt-libs: "-framework QtCore -framework QtGui -framework QtHelp -framework QtNetwork -framework QtOpenGL -framework QtOpenGLWidgets -framework QtPrintSupport -framework QtSql -framework QtWidgets -framework QtXml -framework QtCore5Compat"
          - os: macos-13
            qt: "5"
            cc: "clang"
            cxx: "clang++"
            # SUNDIALS >= 6.5.0 doesn't compile with the default flags determined
            # by the configure script. Set CXX manually to enable building with it.
            cxx-compiler-flags: "-std=gnu++14"

    env:
      CC: ${{ matrix.cc }}
      CXX: ${{ matrix.cxx }}

    steps:
      - name: checkout repository
        uses: actions/checkout@v3

      - name: install dependencies
        # This step sometimes takes long and still recovers. But sometimes it
        # seems to hang indefinitely.
        # Use a pretty long timeout (but still less than the default 6 hours).
        timeout-minutes: 75

        # Homebrew's Python conflicts with the Python that comes pre-installed
        # on the GitHub runners. Some of Octave's dependencies depend on
        # different versions of Homebrew's Python. Enforce using the ones from
        # Homebrew to avoid errors on updates.
        # See: https://github.com/orgs/Homebrew/discussions/3928

        # It looks like "gfortran" isn't working correctly unless "gcc" is
        # re-installed.

        # See also: https://formulae.brew.sh/formula/octave#default
        # The packages are listed in (alphabetically sorted) blocks:
        # The first block is for "direct" dependencies.
        # The second block is for additional dependencies needed when building from a release tarball.
        # The third block is for additional dependencies needed when building from a repository checkout.
        run: |
          brew update
          brew install --overwrite python@3.11 python@3.12
          brew reinstall gcc
          brew install arpack epstool fftw fig2dev fltk fontconfig freetype \
            ghostscript gl2ps glpk gnuplot graphicsmagick hdf5 libsndfile \
            libtool openblas pcre2 portaudio pstoedit qhull qrupdate \
            qscintilla2 qt@${{ matrix.qt }} rapidjson readline suite-sparse sundials texinfo \
            ccache gnu-sed openjdk pkg-config \
            automake autoconf bison gettext icoutils librsvg mactex-no-gui
          eval "$(/usr/libexec/path_helper)"
          echo "/Library/TeX/texbin" >> $GITHUB_PATH
          echo "/usr/local/opt/qt@${{ matrix.qt }}/bin" >> $GITHUB_PATH
          echo "/usr/local/opt/texinfo/bin" >> $GITHUB_PATH
          echo "/usr/local/opt/bison/bin" >> $GITHUB_PATH
          echo "/usr/local/opt/gnu-sed/libexec/gnubin" >> $GITHUB_PATH

      - name: prepare ccache
        # create key with human readable timestamp
        # used in action/cache/restore and action/cache/save steps
        id: ccache-prepare
        run: |
          echo "key=ccache:${{ matrix.os }}:${{ matrix.compiler }}:qt${{ matrix.qt }}:${{ github.ref }}:$(date +"%Y-%m-%d_%H-%M-%S"):${{ github.sha }}" >> $GITHUB_OUTPUT

      - name: restore ccache
        # setup the github cache used to maintain the ccache from one job to the next
        uses: actions/cache/restore@v3
        id: restore-ccache
        with:
          path: /Users/runner/Library/Caches/ccache
          key: ${{ steps.ccache-prepare.outputs.key }}
          restore-keys: |
            ccache:${{ matrix.os }}:${{ matrix.compiler }}:qt${{ matrix.qt }}:${{ github.ref }}
            ccache:${{ matrix.os }}:${{ matrix.compiler }}:qt${{ matrix.qt }}:refs/heads/default

      - name: configure ccache
        # The cache doesn't seem to compress well on macOS. Is it already compressed?
        # Limit the maximum size to avoid exceeding the total cache limits.
        run: |
          test -d /Users/runner/Library/Preferences/ccache || mkdir /Users/runner/Library/Preferences/ccache
          echo "max_size = 0.9G" >> /Users/runner/Library/Preferences/ccache/ccache.conf
          ccache -s
          echo "$(brew --prefix)/opt/ccache/libexec" >> $GITHUB_PATH

      - name: bootstrap
        run: GNULIB_URL=https://github.com/coreutils/gnulib.git ./bootstrap

      - name: configure
        timeout-minutes: 30
        env:
          MY_CPPFLAGS: ${{ matrix.cppflags }}
          MY_LDFLAGS: ${{ matrix.ldflags }}
        # This is a hodgepodge of configure flags put together from the
        # buildbot rules:
        # https://hg.octave.org/octave-buildbot/file/tip/master.cfg#l543
        # And the homebrew formula:
        # https://github.com/Homebrew/homebrew-core/blob/HEAD/Formula/octave.rb
        # Amended with additional flags that seem to be needed.
        # Not all of those might be needed or be correct.
        run: |
          echo $PATH
          echo which ccache
          which ccache
          which $CC
          echo $CC --version
          $CC --version
          which $CXX
          echo $CXX --version
          $CXX --version
          which gfortran
          echo gfortran --version
          gfortran --version
          mkdir .build
          cd .build && ../configure \
            CXX="${CXX} ${{ matrix.cxx-compiler-flags }}" \
            F77="ccache gfortran" \
            CPPFLAGS="-I/usr/local/opt/gettext/include -I/usr/local/opt/icu4c/include -I/usr/local/opt/qt@${{ matrix.qt }}/include -I/usr/local/opt/readline/include -I/usr/local/opt/sqlite/include $MY_CPPFLAGS" \
            CXXFLAGS="-O2 -g" \
            LDFLAGS="-L/usr/local/lib -L/usr/local/opt/bison/lib -L/usr/local/opt/gettext/lib -L/usr/local/opt/icu4c/lib -L/usr/local/opt/readline/lib -L/usr/local/opt/sqlite/lib $MY_LDFLAGS" \
            PKG_CONFIG_PATH="/usr/local/opt/openblas/lib/pkgconfig:/usr/local/opt/icu4c/lib/pkgconfig:/usr/local/opt/qt@${{ matrix.qt }}/lib/pkgconfig" \
            --with-qt=${{ matrix.qt }} \
            QCOLLECTIONGENERATOR="qhelpgenerator" \
            QT_CPPFLAGS="${{ matrix.qt-cppflags }}" \
            QT_LDFLAGS="${{ matrix.qt-ldflags }}" \
            QT_LIBS="${{ matrix.qt-libs }}" \
            --with-x=no \
            --with-blas="-L/usr/local/opt/openblas/lib -lopenblas" \
            --with-java-homedir="/usr/local/opt/openjdk" \
            --prefix="${HOME}/usr"

      - name: build
        run: make -C ./.build all -j3 V=1

      - name: ccache status
        run: ccache -s

      - name: save ccache
        # Save the cache after we are done (successfully) building
        uses: actions/cache/save@v3
        with:
          path: /Users/runner/Library/Caches/ccache
          key: ${{ steps.ccache-prepare.outputs.key }}

      - name: check
        # Continuing on error in this step means that jobs will be "green" even
        # if the test suite crashes.  But if we don't continue, we'll loose the
        # ccache and other jobs will be cancelled, too.
        # It would be nice if we could mark the job as "yellow" (and continue)
        # in that case.  The second best thing is to display a warning in the
        # job summary (see below).
        continue-on-error: true
        timeout-minutes: 60
        run: |
          echo 'makeinfo_program ("/usr/local/opt/texinfo/bin/makeinfo");' >> ./scripts/startup/site-rcfile
          make -C ./.build check | tee ./test-suite.log

      - name: display test suite log
        continue-on-error: true
        # Displaying the log shouldn't take long. Cancel the step if it does.
        timeout-minutes: 5
        run: cat ./.build/test/fntests.log

      - name: test history file creation
        # see bug #62365
        # Pipe to an interactive session to trigger appending the command to
        # the history.  This will trigger the creation of a history file.
        run:  |
          echo "history_file (make_absolute_filename ('./a/b/c/history')); disp ('test')" | ./.build/run-octave -i
          [ -f ./a/b/c/history ] || echo "::warning::Creating history file failed"

      - name: install
        run: |
          mkdir -p /Users/runner/usr
          make -C ./.build install

      - name: test stand-alone executable
        run: |
          unset CC
          unset CXX
          cd examples/code
          PATH="/Users/runner/usr/bin:$PATH" \
            mkoctfile --link-stand-alone embedded.cc -o embedded
          ./embedded

      - name: analyze test suite results
        # Make sure the test summary lists 0 "FAIL"s and no "REGRESSION"
        run: |
          [ -n "$(grep -e "FAIL\s*0" ./test-suite.log)" ] || exit 1
          [ -z "$(grep -e "REGRESSION" ./test-suite.log)" ] || exit 1
          echo No unknown failing tests.


  mingw:
    runs-on: ${{ matrix.os }}

    name: mingw-w64 ${{ matrix.msystem }}

    defaults:
      run:
        # Use MSYS2 as default shell
        shell: msys2 {0}

    strategy:
      # Allow other runners in the matrix to continue if some fail
      fail-fast: false

      matrix:
        # For available GitHub-hosted runners, see: https://docs.github.com/en/actions/using-github-hosted-runners/about-github-hosted-runners
        os: [windows-latest]
        msystem: [MINGW64, CLANG64]
        include:
          - msystem: MINGW64
            mingw-prefix: mingw64
            target-prefix: mingw-w64-x86_64
            cc: gcc
            cxx: g++
            f77: gfortran
            extra-config-flags: ""
            ccache-max: 0.9G
            allow-error: false
          - msystem: CLANG64
            mingw-prefix: clang64
            target-prefix: mingw-w64-clang-x86_64
            cc: clang
            # It looks like we and graphicsmagick++ aren't ready for C++17 yet.
            cxx: "clang++ -std=gnu++14"
            f77: flang
            # Clang seems to require a different set of dllexport attributes than GCC.
            # autoconf and libtool still need help to correctly invoke flang.
            extra-config-flags:
              --disable-lib-visibility-flags
              ac_cv_f77_compiler_gnu=yes
              lt_cv_prog_gnu_ld=yes
            ccache-max: 400M
            # This configuration is not fully supported yet
            allow-error: true

    env:
      CHERE_INVOKING: 1
      CC:  ${{ matrix.cc }}
      CXX:  ${{ matrix.cxx }}
      F77:  ${{ matrix.f77 }}
      # perl uses cmd shell by default
      PERL5SHELL: bash -l -c

    steps:
      - name: get CPU name
        # The runners for the 32-bit target sometimes get stuck in configure
        # when using the Fortran compiler.
        # Does that error depend on the processor of the selected runner?
        shell: pwsh
        run : |
          Get-CIMInstance -Class Win32_Processor | Select-Object -Property Name

      - name: install MSYS2 build environment
        uses: msys2/setup-msys2@v2
        with:
          update: true

          # Use pre-installed version to save disc space on partition with source.
          # We need that space for building.
          release: false

          # The packages are listed in (alphabetically sorted) blocks:
          # The first block is for mandatory dependencies.
          # The second block is for optional dependencies needed when building from a release tarball.
          # The third block is for additional dependencies needed when building from a repository checkout.
          # The fourth block is for additional run-time dependencies (to run test suite) that aren't needed to build.
          install: >-
            base-devel
            ${{ matrix.target-prefix }}-autotools
            ${{ matrix.target-prefix }}-cc
            ${{ matrix.target-prefix }}-fc
            ${{ matrix.target-prefix }}-gperf
            ${{ matrix.target-prefix }}-openblas
            ${{ matrix.target-prefix }}-pcre2

            ${{ matrix.target-prefix }}-arpack
            ${{ matrix.target-prefix }}-curl
            ${{ matrix.target-prefix }}-fftw
            ${{ matrix.target-prefix }}-fltk
            ${{ matrix.target-prefix }}-gl2ps
            ${{ matrix.target-prefix }}-glpk
            ${{ matrix.target-prefix }}-ghostscript
            ${{ matrix.target-prefix }}-gnuplot
            ${{ matrix.target-prefix }}-graphicsmagick
            ${{ matrix.target-prefix }}-hdf5
            ${{ matrix.target-prefix }}-libsndfile
            ${{ matrix.target-prefix }}-portaudio
            ${{ matrix.target-prefix }}-qhull
            ${{ matrix.target-prefix }}-qrupdate
            ${{ matrix.target-prefix }}-qscintilla
            ${{ matrix.target-prefix }}-qt5-base
            ${{ matrix.target-prefix }}-qt5-imageformats
            ${{ matrix.target-prefix }}-qt5-svg
            ${{ matrix.target-prefix }}-qt5-tools
            ${{ matrix.target-prefix }}-rapidjson
            ${{ matrix.target-prefix }}-suitesparse
            ${{ matrix.target-prefix }}-sundials

            git
            ${{ matrix.target-prefix }}-ccache
            ${{ matrix.target-prefix }}-icoutils
            ${{ matrix.target-prefix }}-librsvg
            texinfo

            unzip
            zip

          msystem: ${{ matrix.msystem }}

      - name: checkout repository
        uses: actions/checkout@v3

      - name: prepare ccache
        # create key with human readable timestamp
        # used in action/cache/restore and action/cache/save steps
        id: ccache-prepare
        run: |
          echo "ccachedir=$(cygpath -m $(ccache -k cache_dir))" >> $GITHUB_OUTPUT
          echo "key=ccache:${{ matrix.os }}:${{ matrix.msystem }}:${{ github.ref }}:$(date +"%Y-%m-%d_%H-%M-%S"):${{ github.sha }}" >> $GITHUB_OUTPUT
          echo "timestamp=$(date +"%Y-%m-%d_%H-%M-%S")" >> $GITHUB_OUTPUT

      - name: restore ccache
        # Setup the github cache used to maintain the ccache from one job to the next
        uses: actions/cache/restore@v3
        with:
          path: ${{ steps.ccache-prepare.outputs.ccachedir }}
          key: ${{ steps.ccache-prepare.outputs.key }}
          restore-keys: |
            ccache:${{ matrix.os }}:${{ matrix.msystem }}:${{ github.ref }}
            ccache:${{ matrix.os }}:${{ matrix.msystem }}:refs/heads/default

      - name: configure ccache
        # Limit the maximum size and switch on compression to avoid exceeding the total disk or cache quota.
        run: |
          which ccache
          test -d ${{ steps.ccache-prepare.outputs.ccachedir }} || mkdir -p ${{ steps.ccache-prepare.outputs.ccachedir }}
          echo "max_size = ${{ matrix.ccache-max }}" > ${{ steps.ccache-prepare.outputs.ccachedir }}/ccache.conf
          echo "compression = true" >> ${{ steps.ccache-prepare.outputs.ccachedir }}/ccache.conf
          ccache -p
          ccache -s
          # create ccache helper script for Fortran compiler
          echo -e '#!/bin/bash\nccache '$MINGW_PREFIX'/bin/'$F77' "$@"' > $MINGW_PREFIX/lib/ccache/bin/$F77
          # prepend path to ccache helper scripts to PATH
          echo 'export PATH="$MINGW_PREFIX/lib/ccache/bin:$PATH"' >> ~/.bash_profile

      - name: bootstrap
        run: GNULIB_URL=https://github.com/coreutils/gnulib.git ./bootstrap

      - name: configure
        # configure sometimes hangs while compiling 32bit Fortran.
        # It should take much less than 30 minutes. Cancel the step if it takes longer.
        timeout-minutes: 30
        # FIXME: Fix building with Java support. Override JAVA_HOME for now.
        # FIXME: How do we get a working TeX environment in MSYS2? Disable building the documentation for now.
        run: |
          echo $PATH
          which $CC
          echo $CC --version
          $CC --version
          which ${CXX% *}
          echo ${CXX% *} --version
          ${CXX% *} --version
          which $F77
          echo $F77 --version
          $F77 --version
          mkdir .build
          cd .build && ../configure \
            JAVA_HOME="" \
            --disable-docs \
            ${{ matrix.extra-config-flags }}

      - name: build
        # Spawning processes seems to have a big overhead on this platform. Use a somewhat larger number of parallel processes to compensate for that.
        run: |
          make -C ./.build all -j8 V=1

      - name: ccache status
        continue-on-error: true
        run: ccache -s

      - name: save ccache
        # Save the cache after we are done (successfully) building
        uses: actions/cache/save@v3
        with:
          path: ${{ steps.ccache-prepare.outputs.ccachedir }}
          key: ${{ steps.ccache-prepare.outputs.key }}

      - name: check
        # Continuing on error in this step means that jobs will be "green" even
        # if the test suite crashes.  But if we don't continue, we'll loose the
        # ccache and other jobs will be cancelled, too.
        # It would be nice if we could mark the job as "yellow" (and continue)
        # in that case.  The second best thing is to display a warning in the
        # job summary (see below).
        continue-on-error: true
        timeout-minutes: 60

        # Perl scripts cannot be run as executables on Windows (no shebang mechanism).
        # We need to wrap them by calling the perl executable explicitly.

        # mkoctfile seems to have trouble when gcc is called via ccache. So,
        # remove the directory with the ccache wrappers from PATH.

        run: |
          echo "makeinfo_program (sprintf ('%s && cd %s && perl makeinfo', [s=nthargout(2, @system, 'cygpath -w /usr/bin')](1:2), strtrim (s)));" \
            >> ./scripts/startup/site-rcfile
          export PATH=$(echo "$PATH" | sed -e "s|$MINGW_PREFIX/lib/ccache/bin:||g")
          make -C ./.build check RUN_OCTAVE_OPTIONS="--no-gui-libs" | tee ./test-suite.log

      - name: display test suite log
        continue-on-error: true
        # Displaying the log shouldn't take long. Cancel the step if it does.
        timeout-minutes: 5
        run: cat ./.build/test/fntests.log

<<<<<<< HEAD
      - name: analyze test suite results
        # Make sure the test summary lists 0 "FAIL"s and no "REGRESSION"
        run: |
          [ -n "$(grep -e "FAIL\s*0" ./test-suite.log)" ] || echo "::warning::At least one test failed"
          [ -z "$(grep -e "REGRESSION" ./test-suite.log)" ] || echo "::warning::At least one regression in test suite"
          echo Finished analyzing test suite results.

=======
>>>>>>> e742a993
      - name: test history file creation
        # see bug #62365
        # Pipe to an interactive session to trigger appending the command to
        # the history.  This will trigger the creation of a history file.
        run:  |
          echo "history_file (make_absolute_filename ('./a/b/c/history')); disp ('test')" | ./.build/run-octave -i
          [ -f ./a/b/c/history ] || echo "::warning::Creating history file failed"

      - name: install
        run: |
          mkdir -p /c/octave/pkg
          make -C ./.build DESTDIR=/c/octave/pkg install

      - name: test stand-alone executable
        continue-on-error: ${{ matrix.allow-error }}
        run: |
          unset CC
          unset CXX
          export PATH=$(echo "$PATH" | sed -e "s|$MINGW_PREFIX/lib/ccache/bin:||g")
          export PATH="/c/octave/pkg/${{ matrix.mingw-prefix }}/bin:$PATH"
          cd examples/code
          mkoctfile --link-stand-alone embedded.cc -o embedded
          ./embedded.exe

<<<<<<< HEAD
      - name: compress build artifact
        if: matrix.msystem == 'MINGW64'
        continue-on-error: true
        run: |
          cd /c/octave/pkg
          tar -cvzf octave.tar.gz *

      - name: upload build artifact
        if: matrix.msystem == 'MINGW64'
        continue-on-error: true
        uses: actions/upload-artifact@v3
        with:
          name: ${{ matrix.target-prefix }}-octave-${{ steps.ccache-prepare.outputs.timestamp }}
          path: C:\octave\pkg\octave.tar.gz
          retention-days: 7
=======
      - name: analyze test suite results
        # Make sure the test summary lists 0 "FAIL"s and no "REGRESSION"
        run: |
          [ -n "$(grep -e "FAIL\s*0" ./test-suite.log)" ] || (echo "::warning::At least one test failed" && exit 1)
          [ -z "$(grep -e "REGRESSION" ./test-suite.log)" ] || (echo "::warning::At least one regression in test suite" && exit 1)
          echo Finished analyzing test suite results.
>>>>>>> e742a993


  cygwin:
    runs-on: ${{ matrix.os }}

    defaults:
      run:
        # Use Cygwin bash as default shell
        shell: C:\cygwin\bin\bash.exe --login -eo pipefail -o igncr '{0}'

    strategy:
      # Allow other runners in the matrix to continue if some fail
      fail-fast: false

      matrix:
        # For available GitHub-hosted runners, see: https://docs.github.com/en/actions/using-github-hosted-runners/about-github-hosted-runners
        os: [windows-latest]

    env:
      CHERE_INVOKING: "1"
      CC:  gcc
      CXX:  g++
      F77:  gfortran
      # ccache 3.1 doesn't read configuration files
      CCACHE_COMPRESS: "1"

    steps:
      - name: get CPU name
        shell: pwsh
        run : |
          Get-CIMInstance -Class Win32_Processor | Select-Object -Property Name

      - name: checkout repository
        # This must be done before installing Cygwin because their git is
        # incompatible with this action.
        uses: actions/checkout@v3

      - name: install Cygwin build environment
        uses: cygwin/cygwin-install-action@v2
        with:
          # The packages are listed in (alphabetically sorted) blocks:
          # The first block is for mandatory dependencies.
          # The second block is for optional dependencies needed when building from a release tarball.
          # The third block is for additional dependencies needed when building from a repository checkout.
          # The fourth block is for additional run-time dependencies (to run test suite) that aren't needed to build.

          # FIXME: libklu-devel should depend on libbtf-devel.  Install it manually even if Octave doesn't explicitly use it.
          packages: >-
            autoconf
            automake
            make
            gcc-g++
            gcc-fortran
            bison
            dash
            flex
            gperf
            libtool
            liblapack-devel
            libpcre2-devel
            libreadline-devel

            ghostscript
            gnuplot-base
            libamd-devel
            libarpack-devel
            libbtf-devel
            libbz2-devel
            libcamd-devel
            libccolamd-devel
            libcholmod-devel
            libcolamd-devel
            libcurl-devel
            libcxsparse-devel
            libfftw3-devel
            libfltk-devel
            libfontconfig-devel
            libfreetype-devel
            libGL-devel
            libgl2ps-devel
            libglpk-devel
            libGLU-devel
            libgomp1
            libGraphicsMagick-devel
            libhdf5-devel
            libiconv-devel
            libklu-devel
            libportaudio-devel
            libqhull-devel
            libqrupdate-devel
            libqscintilla2_qt5-devel
            libQt5Core-devel
            libQt5Gui-devel
            libQt5Help-devel
            libsndfile-devel
            libsuitesparseconfig-devel
            libsundials-devel
            libspqr-devel
            libumfpack-devel
            qt5-doc-tools
            rapidjson-devel

            ccache
            git
            icoutils
            rsvg
            texinfo

            unzip
            zip

      - name: prepare ccache
        # create key with human readable timestamp
        # used in action/cache/restore and action/cache/save steps
        id: ccache-prepare
        run: |
          echo "ccachedir=$(cygpath -m ~/.ccache)" >> $GITHUB_OUTPUT
          echo "key=ccache:${{ matrix.os }}:cygwin:${{ github.ref }}:$(date +"%Y-%m-%d_%H-%M-%S"):${{ github.sha }}" >> $GITHUB_OUTPUT

      - name: restore ccache
        # Setup a github cache used to maintain the ccache from one run to the next
        uses: actions/cache/restore@v3.2.2
        with:
          path: ${{ steps.ccache-prepare.outputs.ccachedir }}
          key: ${{ steps.ccache-prepare.outputs.key }}
          restore-keys: |
            ccache:${{ matrix.os }}:cygwin:${{ github.ref }}
            ccache:${{ matrix.os }}:cygwin:refs/heads/default

      - name: configure ccache
        run: |
          # work around issue with ccache calling itself recursively
          [ -f /usr/bin/ccache.exe ] && mv /usr/bin/ccache.exe /usr/bin/ccache
          which ccache
          ccache -V
          # ccache 3.1 doesn't read configuration files
          # test -d ${{ steps.ccache-prepare.outputs.ccachedir }} || mkdir -p ${{ steps.ccache-prepare.outputs.ccachedir }}
          # echo "max_size = 0.9G" > ${{ steps.ccache-prepare.outputs.ccachedir }}/ccache.conf
          # echo "compression = true" >> ${{ steps.ccache-prepare.outputs.ccachedir }}/ccache.conf
          # limit maximum cache size to avoid exceeding the total disk or cache quota
          ccache -M 0.9G
          ccache -s
          # create ccache symlinks for all compilers
          test -d /usr/lib/ccache/bin || mkdir -p /usr/lib/ccache/bin
          ln -s /usr/bin/ccache /usr/lib/ccache/bin/${CC}.exe
          ln -s /usr/bin/ccache /usr/lib/ccache/bin/${CXX}.exe
          ln -s /usr/bin/ccache /usr/lib/ccache/bin/${F77}.exe
          # prepend path to ccache symlinks to PATH
          echo 'export PATH="/usr/lib/ccache/bin:$PATH"' >> ~/.bash_profile

      - name: bootstrap
        run: GNULIB_URL=https://github.com/coreutils/gnulib.git ./bootstrap

      - name: configure
        # FIXME: Fix building with Java support.  Override JAVA_HOME for now.
        # FIXME: How do we get a working TeX environment in Cygwin?  Disable building the documentation for now.
        run: |
          echo $PATH
          which $CC
          echo $CC --version
          $CC --version
          which $CXX
          echo $CXX --version
          $CXX --version
          which $F77
          echo $F77 --version
          $F77 --version
          mkdir .build
          cd .build && ../configure \
            --libexecdir=/usr/lib \
            --enable-shared \
            --disable-java \
            --disable-docs \
            JAVA_HOME="" \
            EGREP="grep -E" \
            FLIBS="-lgfortran -lquadmath"

      - name: build
        # Spawning processes seems to have a big overhead on this platform.  Use a somewhat larger number of parallel processes to compensate for that.
        run: |
          EGREP="grep -E" make -C ./.build all -j8 V=1

      - name: ccache status
        continue-on-error: true
        run: ccache -s

      - name: save ccache
        # Save the cache after we are done (successfully) building
        uses: actions/cache/save@v3.2.2
        with:
          path: ${{ steps.ccache-prepare.outputs.ccachedir }}
          key: ${{ steps.ccache-prepare.outputs.key }}

      - name: check
        # Continuing on error in this step means that jobs will be "green" even
        # if the test suite crashes.  But if we don't continue, we'll loose the
        # ccache.
        # It would be nice if we could mark the job as "yellow" (and continue)
        # in that case.  The second best thing is to display a warning in the
        # job summary (see below).
        continue-on-error: true
        timeout-minutes: 60

        # mkoctfile seems to have trouble when gcc is called via ccache.  So,
        # remove the directory with the ccache wrappers from PATH.

        run: |
          export PATH=$(echo "$PATH" | sed -e "s|/usr/lib/ccache/bin:||g")
          EGREP="grep -E" make -C ./.build check | tee ./test-suite.log

      - name: display test suite log
        continue-on-error: true
        # Displaying the log shouldn't take long.  Cancel the step if it does.
        timeout-minutes: 5
        run: cat ./.build/test/fntests.log

      - name: test history file creation
        # see bug #62365
        # Pipe to an interactive session to trigger appending the command to
        # the history.  This will trigger the creation of a history file.
        run: |
          echo "history_file (make_absolute_filename ('./a/b/c/history')); disp ('test')" | ./.build/run-octave -i
          [ -f ./a/b/c/history ] || echo "::warning::Creating history file failed"

      - name: install
        run: |
          make -C ./.build install

      - name: test stand-alone executable
        run: |
          unset CC
          unset CXX
          export PATH=$(echo "$PATH" | sed -e "s|/usr/lib/ccache/bin:||g")
          cd examples/code
          mkoctfile --link-stand-alone embedded.cc -o embedded
          ./embedded.exe

      - name: analyze test suite results
        # Make sure the test summary lists 0 "FAIL"s and no "REGRESSION"
        run: |
          [ -n "$(grep -e "FAIL\s*0" ./test-suite.log)" ] || echo "::warning::At least one test failed"
          [ -z "$(grep -e "REGRESSION" ./test-suite.log)" ] || echo "::warning::At least one regression in test suite"
          echo Finished analyzing test suite results.<|MERGE_RESOLUTION|>--- conflicted
+++ resolved
@@ -846,16 +846,6 @@
         timeout-minutes: 5
         run: cat ./.build/test/fntests.log
 
-<<<<<<< HEAD
-      - name: analyze test suite results
-        # Make sure the test summary lists 0 "FAIL"s and no "REGRESSION"
-        run: |
-          [ -n "$(grep -e "FAIL\s*0" ./test-suite.log)" ] || echo "::warning::At least one test failed"
-          [ -z "$(grep -e "REGRESSION" ./test-suite.log)" ] || echo "::warning::At least one regression in test suite"
-          echo Finished analyzing test suite results.
-
-=======
->>>>>>> e742a993
       - name: test history file creation
         # see bug #62365
         # Pipe to an interactive session to trigger appending the command to
@@ -880,7 +870,13 @@
           mkoctfile --link-stand-alone embedded.cc -o embedded
           ./embedded.exe
 
-<<<<<<< HEAD
+      - name: analyze test suite results
+        # Make sure the test summary lists 0 "FAIL"s and no "REGRESSION"
+        run: |
+          [ -n "$(grep -e "FAIL\s*0" ./test-suite.log)" ] || echo "::warning::At least one test failed"
+          [ -z "$(grep -e "REGRESSION" ./test-suite.log)" ] || echo "::warning::At least one regression in test suite"
+          echo Finished analyzing test suite results.
+
       - name: compress build artifact
         if: matrix.msystem == 'MINGW64'
         continue-on-error: true
@@ -896,14 +892,6 @@
           name: ${{ matrix.target-prefix }}-octave-${{ steps.ccache-prepare.outputs.timestamp }}
           path: C:\octave\pkg\octave.tar.gz
           retention-days: 7
-=======
-      - name: analyze test suite results
-        # Make sure the test summary lists 0 "FAIL"s and no "REGRESSION"
-        run: |
-          [ -n "$(grep -e "FAIL\s*0" ./test-suite.log)" ] || (echo "::warning::At least one test failed" && exit 1)
-          [ -z "$(grep -e "REGRESSION" ./test-suite.log)" ] || (echo "::warning::At least one regression in test suite" && exit 1)
-          echo Finished analyzing test suite results.
->>>>>>> e742a993
 
 
   cygwin:
