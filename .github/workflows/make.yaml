--- conflicted
+++ resolved
@@ -480,25 +480,9 @@
           - compiler: clang
             cc: "clang"
             cxx: "clang++"
-<<<<<<< HEAD
-            # Qt6 doesn't install pkg-config files on macOS. See: https://bugreports.qt.io/browse/QTBUG-86080
-            # So, we need to provide the necessary flags manually.
-            qt-cppflags: "-I${HOMEBREW_PREFIX}/opt/qt@6/include/QtCore -I${HOMEBREW_PREFIX}/opt/qt@6/include/QtGui -I${HOMEBREW_PREFIX}/opt/qt@6/include/QtHelp -I${HOMEBREW_PREFIX}/opt/qt@6/include/QtNetwork -I${HOMEBREW_PREFIX}/opt/qt@6/include/QtOpenGL -I${HOMEBREW_PREFIX}/opt/qt@6/include/QtOpenGLWidgets -I${HOMEBREW_PREFIX}/opt/qt@6/include/QtPrintSupport -I${HOMEBREW_PREFIX}/opt/qt@6/include/QtSql -I${HOMEBREW_PREFIX}/opt/qt@6/include/QtWidgets -I${HOMEBREW_PREFIX}/opt/qt@6/include/QtXml -I${HOMEBREW_PREFIX}/opt/qt@6/include/QtCore5Compat"
-            qt-ldflags: "-F${HOMEBREW_PREFIX}/opt/qt@6/Frameworks"
-            qt-libs: "-framework QtCore -framework QtGui -framework QtHelp -framework QtNetwork -framework QtOpenGL -framework QtOpenGLWidgets -framework QtPrintSupport -framework QtSql -framework QtWidgets -framework QtXml -framework QtCore5Compat"
-=======
             # Qt6 doesn't install pkg-config files on macOS by default. See: https://bugreports.qt.io/browse/QTBUG-86080
             # Homebrew installs "unofficial" .pc files for it in a non-default location.
             qt-pkg-config-path: opt/qt@6/libexec/lib/pkgconfig
-          - os: macos-13
-            qt: "5"
-            cc: "clang"
-            cxx: "clang++"
-            # SUNDIALS >= 6.5.0 doesn't compile with the default flags determined
-            # by the configure script. Set CXX manually to enable building with it.
-            cxx-compiler-flags: "-std=gnu++14"
-            qt-pkg-config-path: opt/qt@5/lib/pkgconfig
->>>>>>> ddc45286
 
     env:
       CC: ${{ matrix.cc }}
