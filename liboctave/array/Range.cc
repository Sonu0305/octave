////////////////////////////////////////////////////////////////////////
//
// Copyright (C) 1993-2022 The Octave Project Developers
//
// See the file COPYRIGHT.md in the top-level directory of this
// distribution or <https://octave.org/copyright/>.
//
// This file is part of Octave.
//
// Octave is free software: you can redistribute it and/or modify it
// under the terms of the GNU General Public License as published by
// the Free Software Foundation, either version 3 of the License, or
// (at your option) any later version.
//
// Octave is distributed in the hope that it will be useful, but
// WITHOUT ANY WARRANTY; without even the implied warranty of
// MERCHANTABILITY or FITNESS FOR A PARTICULAR PURPOSE.  See the
// GNU General Public License for more details.
//
// You should have received a copy of the GNU General Public License
// along with Octave; see the file COPYING.  If not, see
// <https://www.gnu.org/licenses/>.
//
////////////////////////////////////////////////////////////////////////

#if defined (HAVE_CONFIG_H)
#  include "config.h"
#endif

#include <cmath>

#include <istream>
#include <limits>
#include <ostream>

#include "Array-util.h"
#include "Range.h"
#include "lo-error.h"
#include "lo-mappers.h"
#include "lo-utils.h"

OCTAVE_BEGIN_NAMESPACE(octave)

  template <typename T>
  T xtfloor (T x, T ct)
  {
    // C---------FLOOR(X) is the largest integer algebraically less than
    // C         or equal to X; that is, the unfuzzy FLOOR function.

    //  DINT (X) = X - DMOD (X, 1.0);
    //  FLOOR (X) = DINT (X) - DMOD (2.0 + DSIGN (1.0, X), 3.0);

    // C---------Hagerty's FL5 function follows...

    T q = 1;

    if (x < 0)
      q = 1 - ct;

    T rmax = q / (2 - ct);

    T t1 = 1 + std::floor (x);
    t1 = (ct / q) * (t1 < 0 ? -t1 : t1);
    t1 = (rmax < t1 ? rmax : t1);
    t1 = (ct > t1 ? ct : t1);
    t1 = std::floor (x + t1);

    if (x <= 0 || (t1 - x) < rmax)
      return t1;
    else
      return t1 - 1;
  }

  template <typename T>
  bool xteq (T u, T v, T ct = 3 * std::numeric_limits<T>::epsilon ())
  {
    T tu = std::abs (u);
    T tv = std::abs (v);

    return std::abs (u - v) < ((tu > tv ? tu : tv) * ct);
  }

  template <typename T>
  octave_idx_type xnumel_internal (T base, T limit, T inc)
  {
    octave_idx_type retval = -1;
    if (! math::isfinite (base) || ! math::isfinite (inc)
        || math::isnan (limit))
      retval = -2;
    else if (math::isinf (limit)
             && ((inc > 0 && limit > 0)
                 || (inc < 0 && limit < 0)))
      retval = std::numeric_limits<octave_idx_type>::max () - 1;
    else if (inc == 0
             || (limit > base && inc < 0)
             || (limit < base && inc > 0))
      {
        retval = 0;
      }
    else
      {
        T ct = 3 * std::numeric_limits<T>::epsilon ();

        T tmp = xtfloor ((limit - base + inc) / inc, ct);

        octave_idx_type n_elt
          = (tmp > 0 ? static_cast<octave_idx_type> (tmp) : 0);

        // If the final element that we would compute for the range is
        // equal to the limit of the range, or is an adjacent floating
        // point number, accept it.  Otherwise, try a range with one
        // fewer element.  If that fails, try again with one more
        // element.
        //
        // I'm not sure this is very good, but it seems to work better
        // than just using tfloor as above.  For example, without it,
        // the expression 1.8:0.05:1.9 fails to produce the expected
        // result of [1.8, 1.85, 1.9].

        if (! xteq (base + (n_elt - 1) * inc, limit))
          {
            if (xteq (base + (n_elt - 2) * inc, limit))
              n_elt--;
            else if (xteq (base + n_elt * inc, limit))
              n_elt++;
          }

        retval = (n_elt < std::numeric_limits<octave_idx_type>::max () - 1
                  ? n_elt : -1);
      }

    return retval;
  }

  template <typename T>
  bool xall_elements_are_ints (T base, T inc, T final_val, octave_idx_type nel)
  {
    // If the range is empty or NaN then there are no elements so there
    // can be no int elements.
    if (nel == 0 || math::isnan (final_val))
      return false;

    // If the base and increment are ints, all elements will be
    // integers.
    if (math::nint_big (base) == base && math::nint_big (inc) == inc)
      return true;

    // If the range has only one element, then the base needs to be an
    // integer.
    if (nel == 1 && math::nint_big (base))
      return true;

    return false;
  }

  template <typename T>
  T
  xfinal_value (T base, T limit, T inc, octave_idx_type nel)
  {
    T retval = T (0);

    if (nel <= 1)
      return base;

    // If increment is 0, then numel should also be zero.

    retval = base + (nel - 1) * inc;

    // On some machines (x86 with extended precision floating point
    // arithmetic, for example) it is possible that we can overshoot
    // the limit by approximately the machine precision even though
    // we were very careful in our calculation of the number of
    // elements.  Therefore, we clip the result to the limit if it
    // overshoots.

    // NOTE: The test also includes equality (>= limit) to have
    // expressions such as -5:1:-0 result in a -0 endpoint.

    if ((inc > T (0) && retval >= limit) || (inc < T (0) && retval <= limit))
      retval = limit;

    // If all elements are integers, then ensure the final value is.
    // Note that we pass the preliminary computed final value to
    // xall_elements_are_ints, but it only checks whether that value is
    // NaN.

    if (xall_elements_are_ints (base, inc, retval, nel))
      retval = std::round (retval);

    return retval;
  }

  template <typename T>
  void
  xinit (T base, T limit, T inc, bool reverse, T& final_val,
         octave_idx_type& nel)
  {
    // Catch obvious NaN ranges.
    if (math::isnan (base) || math::isnan (limit) || math::isnan (inc))
      {
        final_val = numeric_limits<T>::NaN ();
        nel = 1;
        return;
      }

    // Floating point numbers are always signed
    if (reverse)
      inc = -inc;

    // Catch empty ranges.
    if (inc == 0
        || (limit < base && inc > 0)
        || (limit > base && inc < 0))
      {
        nel = 0;
        return;
      }

    // The following case also catches Inf values for increment when
    // there will be only one element.

    if ((limit <= base && base + inc < limit)
        || (limit >= base && base + inc > limit))
      {
        final_val = base;
        nel = 1;
        return;
      }

    // Any other calculations with Inf will give us either a NaN range
    // or an infinite nember of elements.

    T dnel = (limit - base) / inc;
    if (math::isnan (dnel))
      {
        nel = 1;
        final_val = numeric_limits<T>::NaN ();
        return;
      }

    if (dnel > 0 && math::isinf (dnel))
      {
        // FIXME: Should this be an immediate error?
        nel = std::numeric_limits<octave_idx_type>::max ();

        // FIXME: Will this do the right thing in all cases?
        final_val = xfinal_value (base, limit, inc, nel);

        return;
      }

    // Now that we have handled all the special cases, we can compute
    // the number of elements and the final value in a way that attempts
    // to avoid rounding errors as much as possible.

    nel = xnumel_internal (base, limit, inc);
    final_val = xfinal_value (base, limit, inc, nel);
  }

  template <typename T>
  void
  xinit (const octave_int<T>& base, const octave_int<T>& limit,
         const octave_int<T>& inc, bool reverse,
         octave_int<T>& final_val, octave_idx_type& nel)
  {
    // We need an integer division that is truncating decimals instead
    // of rounding.  So, use underlying C++ types instead of
    // octave_int<T>.

    // FIXME: The numerator might underflow or overflow. Add checks for
    // that.
    if (reverse)
      {
        nel = ((inc == octave_int<T> (0)
                || (limit > base && inc > octave_int<T> (0))
                || (limit < base && inc < octave_int<T> (0)))
               ? 0
               : (base.value () - limit.value () + inc.value ())
                 / inc.value ());

        final_val = base - (nel - 1) * inc;
      }
    else
      {
        nel = ((inc == octave_int<T> (0)
                || (limit > base && inc < octave_int<T> (0))
                || (limit < base && inc > octave_int<T> (0)))
               ? 0
               : (limit.value () - base.value () + inc.value ())
                 / inc.value ());

        final_val = base + (nel - 1) * inc;
      }
  }

  template <typename T>
  bool
  xis_storable (T base, T limit, octave_idx_type nel)
  {
    return ! (nel > 1 && (math::isinf (base) || math::isinf (limit)));
  }

  template <>
  bool
  range<double>::all_elements_are_ints (void) const
  {
    return xall_elements_are_ints (m_base, m_increment, m_final, m_numel);
  }

  template <>
  bool
  range<float>::all_elements_are_ints (void) const
  {
    return xall_elements_are_ints (m_base, m_increment, m_final, m_numel);
  }

  template <>
  void
  range<double>::init (void)
  {
    xinit (m_base, m_limit, m_increment, m_reverse, m_final, m_numel);
  }

  template <>
  void
  range<float>::init (void)
  {
    xinit (m_base, m_limit, m_increment, m_reverse, m_final, m_numel);
  }

  // For now, only define for float and double.

#if 0

  template <>
  void
  range<octave_int8>::init (void)
  {
    xinit (m_base, m_limit, m_increment, m_reverse, m_final, m_numel);
  }

  template <>
  void
  range<octave_int16>::init (void)
  {
    xinit (m_base, m_limit, m_increment, m_reverse, m_final, m_numel);
  }

  template <>
  void
  range<octave_int32>::init (void)
  {
    xinit (m_base, m_limit, m_increment, m_reverse, m_final, m_numel);
  }

  template <>
  void
  range<octave_int64>::init (void)
  {
    xinit (m_base, m_limit, m_increment, m_reverse, m_final, m_numel);
  }

  template <>
  void
  range<octave_uint8>::init (void)
  {
    xinit (m_base, m_limit, m_increment, m_reverse, m_final, m_numel);
  }

  template <>
  void
  range<octave_uint16>::init (void)
  {
    xinit (m_base, m_limit, m_increment, m_reverse, m_final, m_numel);
  }

  template <>
  void
  range<octave_uint32>::init (void)
  {
    xinit (m_base, m_limit, m_increment, m_reverse, m_final, m_numel);
  }

  template <>
  void
  range<octave_uint64>::init (void)
  {
    xinit (m_base, m_limit, m_increment, m_reverse, m_final, m_numel);
  }

#endif

  template <>
  bool
  range<double>::is_storable (void) const
  {
    return xis_storable (m_base, m_limit, m_numel);
  }

  template <>
  bool
  range<float>::is_storable (void) const
  {
    return xis_storable (m_base, m_limit, m_numel);
  }

  template <typename T>
  octave_idx_type
  xnnz (T base, T limit, T inc, T final_val, octave_idx_type nel)
  {
    // Note that the order of the following checks matters.

    // If there are no elements, there can be no non-zero elements.
    if (nel == 0)
      return 0;

    // All elements have the same sign, hence there are no zeros.
    if ((base > 0 && limit > 0) || (base < 0 && limit < 0))
      return nel;

    // All elements are equal (inc = 0) but we know from the previous
    // condition that they are not positive or negative, therefore all
    // elements are zero.
    if (inc == 0)
      return 0;

    // Exactly one zero at beginning or end of range.
    if (base == 0 || final_val == 0)
      return nel - 1;

    // Range crosses negative/positive without hitting zero.
    // FIXME: Is this test sufficiently tolerant or do we need to be
    // more careful?
    if (math::mod (-base, inc) != 0)
      return nel;

    // Range crosses negative/positive and hits zero.
    return nel - 1;
  }

  template <>
  octave_idx_type
  range<double>::nnz (void) const
  {
    return xnnz (m_base, m_limit, m_increment, m_final, m_numel);
  }

  template <>
  octave_idx_type
  range<float>::nnz (void) const
  {
    return xnnz (m_base, m_limit, m_increment, m_final, m_numel);
  }
<<<<<<< HEAD
=======

OCTAVE_END_NAMESPACE(octave)

bool
Range::all_elements_are_ints (void) const
{
  // If the base and increment are ints, the final value in the range will also
  // be an integer, even if the limit is not.  If there is one or fewer
  // elements only the base needs to be an integer.

  return (! (octave::math::isnan (m_base) || octave::math::isnan (m_inc))
          && (octave::math::nint_big (m_base) == m_base || m_numel < 1)
          && (octave::math::nint_big (m_inc) == m_inc || m_numel <= 1));
}

octave_idx_type
Range::nnz (void) const
{
  octave_idx_type retval = 0;

  if (! isempty ())
    {
      if ((m_base > 0.0 && m_limit > 0.0) || (m_base < 0.0 && m_limit < 0.0))
        {
          // All elements have the same sign, hence there are no zeros.
          retval = m_numel;
        }
      else if (m_inc != 0.0)
        {
          if (m_base == 0.0 || m_limit == 0.0)
            // Exactly one zero at beginning or end of range.
            retval = m_numel - 1;
          else if ((m_base / m_inc) != std::floor (m_base / m_inc))
            // Range crosses negative/positive without hitting zero.
            retval = m_numel;
          else
            // Range crosses negative/positive and hits zero.
            retval = m_numel - 1;
        }
      else
        {
          // All elements are equal (m_inc = 0) but not positive or negative,
          // therefore all elements are zero.
          retval = 0;
        }
    }

  return retval;
}

Matrix
Range::matrix_value (void) const
{
  Matrix retval (1, m_numel);

  if (m_numel > 0)
    {
      // The first element must always be *exactly* the base.
      // E.g, -0 would otherwise become +0 in the loop (-0 + 0*increment).
      retval(0) = m_base;

      double b = m_base;
      double increment = m_inc;
      for (octave_idx_type i = 1; i < m_numel - 1; i++)
        retval.xelem (i) = b + i * increment;

      retval.xelem (m_numel - 1) = m_limit;
    }

  return retval;
}

double
Range::checkelem (octave_idx_type i) const
{
  if (i < 0 || i >= m_numel)
    octave::err_index_out_of_range (2, 2, i+1, m_numel, dims ());

  if (i == 0)
    return m_base;
  else if (i < m_numel - 1)
    return m_base + i * m_inc;
  else
    return m_limit;
}

double
Range::checkelem (octave_idx_type i, octave_idx_type j) const
{
  // Ranges are *always* row vectors.
  if (i != 0)
    octave::err_index_out_of_range (1, 1, i+1, m_numel, dims ());

  return checkelem (j);
}

double
Range::elem (octave_idx_type i) const
{
  if (i == 0)
    return m_base;
  else if (i < m_numel - 1)
    return m_base + i * m_inc;
  else
    return m_limit;
}

Array<double>
Range::index (const octave::idx_vector& idx) const
{
  Array<double> retval;

  octave_idx_type n = m_numel;

  if (idx.is_colon ())
    {
      retval = matrix_value ().reshape (dim_vector (m_numel, 1));
    }
  else
    {
      if (idx.extent (n) != n)
        octave::err_index_out_of_range (1, 1, idx.extent (n), n, dims ()); // throws

      dim_vector idx_dims = idx.orig_dimensions ();
      octave_idx_type idx_len = idx.length (n);

      // taken from Array.cc.
      if (n != 1 && idx_dims.isvector ())
        idx_dims = dim_vector (1, idx_len);

      retval.clear (idx_dims);

      // Loop over all values in IDX, executing the lambda expression
      // for each index value.

      double *array = retval.fortran_vec ();

      idx.loop (n, [=, &array] (idx_vector i)
      {
        if (i == 0)
          *array++ = m_base;
        else if (i < m_numel - 1)
          *array++ = m_base + i * m_inc;
        else
          *array++ = m_limit;
      });
    }

  return retval;
}

// NOTE: max and min only return useful values if numel > 0.
//       do_minmax_body() in max.cc avoids calling Range::min/max if numel == 0.

double
Range::min (void) const
{
  double retval = 0.0;
  if (m_numel > 0)
    {
      if (m_inc > 0)
        retval = m_base;
      else
        {
          retval = m_base + (m_numel - 1) * m_inc;

          // Require '<=' test.  See note in max ().
          if (retval <= m_limit)
            retval = m_limit;
        }

    }
  return retval;
}

double
Range::max (void) const
{
  double retval = 0.0;
  if (m_numel > 0)
    {
      if (m_inc > 0)
        {
          retval = m_base + (m_numel - 1) * m_inc;

          // On some machines (x86 with extended precision floating point
          // arithmetic, for example) it is possible that we can overshoot the
          // limit by approximately the machine precision even though we were
          // very careful in our calculation of the number of elements.
          // Therefore, we clip the result to the limit if it overshoots.
          // The test also includes equality (>= m_limit) to have expressions
          // such as -5:1:-0 result in a -0 endpoint.
          if (retval >= m_limit)
            retval = m_limit;
        }
      else
        retval = m_base;
    }
  return retval;
}

void
Range::sort_internal (bool ascending)
{
  if ((ascending && m_base > m_limit && m_inc < 0.0)
      || (! ascending && m_base < m_limit && m_inc > 0.0))
    {
      std::swap (m_base, m_limit);
      m_inc = -m_inc;
    }
}

void
Range::sort_internal (Array<octave_idx_type>& sidx, bool ascending)
{
  octave_idx_type nel = numel ();

  sidx.resize (dim_vector (1, nel));

  octave_idx_type *psidx = sidx.fortran_vec ();

  bool reverse = false;

  if ((ascending && m_base > m_limit && m_inc < 0.0)
      || (! ascending && m_base < m_limit && m_inc > 0.0))
    {
      std::swap (m_base, m_limit);
      m_inc = -m_inc;
      reverse = true;
    }

  octave_idx_type tmp = (reverse ? nel - 1 : 0);
  octave_idx_type stp = (reverse ? -1 : 1);

  for (octave_idx_type i = 0; i < nel; i++, tmp += stp)
    psidx[i] = tmp;
}

Matrix
Range::diag (octave_idx_type k) const
{
  return matrix_value ().diag (k);
}

Range
Range::sort (octave_idx_type dim, sortmode mode) const
{
  Range retval = *this;

  if (dim == 1)
    {
      if (mode == ASCENDING)
        retval.sort_internal (true);
      else if (mode == DESCENDING)
        retval.sort_internal (false);
    }
  else if (dim != 0)
    (*current_liboctave_error_handler) ("Range::sort: invalid dimension");

  return retval;
}

Range
Range::sort (Array<octave_idx_type>& sidx, octave_idx_type dim,
             sortmode mode) const
{
  Range retval = *this;

  if (dim == 1)
    {
      if (mode == ASCENDING)
        retval.sort_internal (sidx, true);
      else if (mode == DESCENDING)
        retval.sort_internal (sidx, false);
    }
  else if (dim != 0)
    (*current_liboctave_error_handler) ("Range::sort: invalid dimension");

  return retval;
}

sortmode
Range::issorted (sortmode mode) const
{
  if (m_numel > 1 && m_inc > 0)
    mode = (mode == DESCENDING) ? UNSORTED : ASCENDING;
  else if (m_numel > 1 && m_inc < 0)
    mode = (mode == ASCENDING) ? UNSORTED : DESCENDING;
  else
    mode = (mode == UNSORTED) ? ASCENDING : mode;

  return mode;
}

void
Range::set_base (double b)
{
  if (m_base != b)
    {
      m_base = b;

      init ();
    }
}

void
Range::set_limit (double l)
{
  if (m_limit != l)
    {
      m_limit = l;

      init ();
    }
}

void
Range::set_inc (double i)
{
  if (m_inc != i)
    {
      m_inc = i;

      init ();
    }
}

std::ostream&
operator << (std::ostream& os, const Range& a)
{
  double b = a.base ();
  double increment = a.increment ();
  octave_idx_type nel = a.numel ();

  if (nel > 1)
    {
      // First element must be the base *exactly* (e.g., -0).
      os << b << ' ';
      for (octave_idx_type i = 1; i < nel-1; i++)
        os << b + i * increment << ' ';
    }

  // Print out the last element exactly, rather than a calculated last element.
  os << a.m_limit << "\n";

  return os;
}

std::istream&
operator >> (std::istream& is, Range& a)
{
  is >> a.m_base;
  if (is)
    {
      double tmp_limit;
      is >> tmp_limit;

      if (is)
        is >> a.m_inc;

      // Clip the m_limit to the true limit, rebuild numel, clear cache
      a.set_limit (tmp_limit);
    }

  return is;
}

// DEPRECATED in Octave 7.
Range operator - (const Range& r)
{
  return Range (-r.base (), -r.limit (), -r.increment (), r.numel ());
}

// DEPRECATED in Octave 7.
Range operator + (double x, const Range& r)
{
  return Range (x + r.base (), x + r.limit (), r.increment (), r.numel ());
}

// DEPRECATED in Octave 7.
Range operator + (const Range& r, double x)
{
  return Range (r.base () + x, r.limit () + x, r.increment (), r.numel ());
}

// DEPRECATED in Octave 7.
Range operator - (double x, const Range& r)
{
  return Range (x - r.base (), x - r.limit (), -r.increment (), r.numel ());
}

// DEPRECATED in Octave 7.
Range operator - (const Range& r, double x)
{
  return Range (r.base () - x, r.limit () - x, r.increment (), r.numel ());
}

// DEPRECATED in Octave 7.
Range operator * (double x, const Range& r)
{
  return Range (x * r.base (), x * r.limit (), x * r.increment (), r.numel ());
}

// DEPRECATED in Octave 7.
Range operator * (const Range& r, double x)
{
  return Range (r.base () * x, r.limit () * x, r.increment () * x, r.numel ());
}

// C  See Knuth, Art Of Computer Programming, Vol. 1, Problem 1.2.4-5.
// C
// C===Tolerant FLOOR function.
// C
// C    X  -  is given as a Double Precision argument to be operated on.
// C          It is assumed that X is represented with M mantissa bits.
// C    CT -  is   given   as   a   Comparison   Tolerance   such   that
// C          0.LT.CT.LE.3-SQRT(5)/2. If the relative difference between
// C          X and A whole number is  less  than  CT,  then  TFLOOR  is
// C          returned   as   this   whole   number.   By  treating  the
// C          floating-point numbers as a finite ordered set  note  that
// C          the  heuristic  EPS=2.**(-(M-1))   and   CT=3*EPS   causes
// C          arguments  of  TFLOOR/TCEIL to be treated as whole numbers
// C          if they are  exactly  whole  numbers  or  are  immediately
// C          adjacent to whole number representations.  Since EPS,  the
// C          "distance"  between  floating-point  numbers  on  the unit
// C          interval, and M, the number of bits in X'S mantissa, exist
// C          on  every  floating-point   computer,   TFLOOR/TCEIL   are
// C          consistently definable on every floating-point computer.
// C
// C          For more information see the following references:
// C    (1) P. E. Hagerty, "More On Fuzzy Floor And Ceiling," APL  QUOTE
// C        QUAD 8(4):20-24, June 1978. Note that TFLOOR=FL5.
// C    (2) L. M. Breed, "Definitions For Fuzzy Floor And Ceiling",  APL
// C        QUOTE QUAD 8(3):16-23, March 1978. This paper cites FL1 through
// C        FL5, the history of five years of evolutionary development of
// C        FL5 - the seven lines of code below - by open collaboration
// C        and corroboration of the mathematical-computing community.
// C
// C  Penn State University Center for Academic Computing
// C  H. D. Knoble - August, 1978.

static inline double
tfloor (double x, double ct)
{
// C---------FLOOR(X) is the largest integer algebraically less than
// C         or equal to X; that is, the unfuzzy FLOOR function.

//  DINT (X) = X - DMOD (X, 1.0);
//  FLOOR (X) = DINT (X) - DMOD (2.0 + DSIGN (1.0, X), 3.0);

// C---------Hagerty's FL5 function follows...

  double q = 1.0;

  if (x < 0.0)
    q = 1.0 - ct;

  double rmax = q / (2.0 - ct);

  double t1 = 1.0 + std::floor (x);
  t1 = (ct / q) * (t1 < 0.0 ? -t1 : t1);
  t1 = (rmax < t1 ? rmax : t1);
  t1 = (ct > t1 ? ct : t1);
  t1 = std::floor (x + t1);

  if (x <= 0.0 || (t1 - x) < rmax)
    return t1;
  else
    return t1 - 1.0;
}

static inline bool
teq (double u, double v,
     double ct = 3.0 * std::numeric_limits<double>::epsilon ())
{
  double tu = std::abs (u);
  double tv = std::abs (v);

  return std::abs (u - v) < ((tu > tv ? tu : tv) * ct);
}

octave_idx_type
Range::numel_internal (void) const
{
  octave_idx_type retval = -1;

  if (! octave::math::isfinite (m_base) || ! octave::math::isfinite (m_inc)
      || octave::math::isnan (m_limit))
    retval = -2;
  else if (octave::math::isinf (m_limit)
           && ((m_inc > 0 && m_limit > 0)
               || (m_inc < 0 && m_limit < 0)))
    retval = std::numeric_limits<octave_idx_type>::max () - 1;
  else if (m_inc == 0
           || (m_limit > m_base && m_inc < 0)
           || (m_limit < m_base && m_inc > 0))
    {
      retval = 0;
    }
  else
    {
      double ct = 3.0 * std::numeric_limits<double>::epsilon ();

      double tmp = tfloor ((m_limit - m_base + m_inc) / m_inc, ct);

      octave_idx_type n_elt = (tmp > 0.0
                               ? static_cast<octave_idx_type> (tmp) : 0);

      // If the final element that we would compute for the range is equal to
      // the limit of the range, or is an adjacent floating point number,
      // accept it.  Otherwise, try a range with one fewer element.  If that
      // fails, try again with one more element.
      //
      // I'm not sure this is very good, but it seems to work better than just
      // using tfloor as above.  For example, without it, the expression
      // 1.8:0.05:1.9 fails to produce the expected result of [1.8, 1.85, 1.9].

      if (! teq (m_base + (n_elt - 1) * m_inc, m_limit))
        {
          if (teq (m_base + (n_elt - 2) * m_inc, m_limit))
            n_elt--;
          else if (teq (m_base + n_elt * m_inc, m_limit))
            n_elt++;
        }

      retval = ((n_elt < std::numeric_limits<octave_idx_type>::max ())
                ? n_elt : -1);
    }

  return retval;
}

double
Range::limit_internal (void) const
{
  double new_limit = m_inc > 0 ? max () : min ();

  // If result must be an integer then force the new_limit to be one.
  if (all_elements_are_ints ())
    new_limit = std::round (new_limit);

  return new_limit;
}

void
Range::init (void)
{
  m_numel = numel_internal ();

  if (! octave::math::isinf (m_limit))
    m_limit = limit_internal ();
>>>>>>> b8f09029
}<|MERGE_RESOLUTION|>--- conflicted
+++ resolved
@@ -451,558 +451,5 @@
   {
     return xnnz (m_base, m_limit, m_increment, m_final, m_numel);
   }
-<<<<<<< HEAD
-=======
-
-OCTAVE_END_NAMESPACE(octave)
-
-bool
-Range::all_elements_are_ints (void) const
-{
-  // If the base and increment are ints, the final value in the range will also
-  // be an integer, even if the limit is not.  If there is one or fewer
-  // elements only the base needs to be an integer.
-
-  return (! (octave::math::isnan (m_base) || octave::math::isnan (m_inc))
-          && (octave::math::nint_big (m_base) == m_base || m_numel < 1)
-          && (octave::math::nint_big (m_inc) == m_inc || m_numel <= 1));
-}
-
-octave_idx_type
-Range::nnz (void) const
-{
-  octave_idx_type retval = 0;
-
-  if (! isempty ())
-    {
-      if ((m_base > 0.0 && m_limit > 0.0) || (m_base < 0.0 && m_limit < 0.0))
-        {
-          // All elements have the same sign, hence there are no zeros.
-          retval = m_numel;
-        }
-      else if (m_inc != 0.0)
-        {
-          if (m_base == 0.0 || m_limit == 0.0)
-            // Exactly one zero at beginning or end of range.
-            retval = m_numel - 1;
-          else if ((m_base / m_inc) != std::floor (m_base / m_inc))
-            // Range crosses negative/positive without hitting zero.
-            retval = m_numel;
-          else
-            // Range crosses negative/positive and hits zero.
-            retval = m_numel - 1;
-        }
-      else
-        {
-          // All elements are equal (m_inc = 0) but not positive or negative,
-          // therefore all elements are zero.
-          retval = 0;
-        }
-    }
-
-  return retval;
-}
-
-Matrix
-Range::matrix_value (void) const
-{
-  Matrix retval (1, m_numel);
-
-  if (m_numel > 0)
-    {
-      // The first element must always be *exactly* the base.
-      // E.g, -0 would otherwise become +0 in the loop (-0 + 0*increment).
-      retval(0) = m_base;
-
-      double b = m_base;
-      double increment = m_inc;
-      for (octave_idx_type i = 1; i < m_numel - 1; i++)
-        retval.xelem (i) = b + i * increment;
-
-      retval.xelem (m_numel - 1) = m_limit;
-    }
-
-  return retval;
-}
-
-double
-Range::checkelem (octave_idx_type i) const
-{
-  if (i < 0 || i >= m_numel)
-    octave::err_index_out_of_range (2, 2, i+1, m_numel, dims ());
-
-  if (i == 0)
-    return m_base;
-  else if (i < m_numel - 1)
-    return m_base + i * m_inc;
-  else
-    return m_limit;
-}
-
-double
-Range::checkelem (octave_idx_type i, octave_idx_type j) const
-{
-  // Ranges are *always* row vectors.
-  if (i != 0)
-    octave::err_index_out_of_range (1, 1, i+1, m_numel, dims ());
-
-  return checkelem (j);
-}
-
-double
-Range::elem (octave_idx_type i) const
-{
-  if (i == 0)
-    return m_base;
-  else if (i < m_numel - 1)
-    return m_base + i * m_inc;
-  else
-    return m_limit;
-}
-
-Array<double>
-Range::index (const octave::idx_vector& idx) const
-{
-  Array<double> retval;
-
-  octave_idx_type n = m_numel;
-
-  if (idx.is_colon ())
-    {
-      retval = matrix_value ().reshape (dim_vector (m_numel, 1));
-    }
-  else
-    {
-      if (idx.extent (n) != n)
-        octave::err_index_out_of_range (1, 1, idx.extent (n), n, dims ()); // throws
-
-      dim_vector idx_dims = idx.orig_dimensions ();
-      octave_idx_type idx_len = idx.length (n);
-
-      // taken from Array.cc.
-      if (n != 1 && idx_dims.isvector ())
-        idx_dims = dim_vector (1, idx_len);
-
-      retval.clear (idx_dims);
-
-      // Loop over all values in IDX, executing the lambda expression
-      // for each index value.
-
-      double *array = retval.fortran_vec ();
-
-      idx.loop (n, [=, &array] (idx_vector i)
-      {
-        if (i == 0)
-          *array++ = m_base;
-        else if (i < m_numel - 1)
-          *array++ = m_base + i * m_inc;
-        else
-          *array++ = m_limit;
-      });
-    }
-
-  return retval;
-}
-
-// NOTE: max and min only return useful values if numel > 0.
-//       do_minmax_body() in max.cc avoids calling Range::min/max if numel == 0.
-
-double
-Range::min (void) const
-{
-  double retval = 0.0;
-  if (m_numel > 0)
-    {
-      if (m_inc > 0)
-        retval = m_base;
-      else
-        {
-          retval = m_base + (m_numel - 1) * m_inc;
-
-          // Require '<=' test.  See note in max ().
-          if (retval <= m_limit)
-            retval = m_limit;
-        }
-
-    }
-  return retval;
-}
-
-double
-Range::max (void) const
-{
-  double retval = 0.0;
-  if (m_numel > 0)
-    {
-      if (m_inc > 0)
-        {
-          retval = m_base + (m_numel - 1) * m_inc;
-
-          // On some machines (x86 with extended precision floating point
-          // arithmetic, for example) it is possible that we can overshoot the
-          // limit by approximately the machine precision even though we were
-          // very careful in our calculation of the number of elements.
-          // Therefore, we clip the result to the limit if it overshoots.
-          // The test also includes equality (>= m_limit) to have expressions
-          // such as -5:1:-0 result in a -0 endpoint.
-          if (retval >= m_limit)
-            retval = m_limit;
-        }
-      else
-        retval = m_base;
-    }
-  return retval;
-}
-
-void
-Range::sort_internal (bool ascending)
-{
-  if ((ascending && m_base > m_limit && m_inc < 0.0)
-      || (! ascending && m_base < m_limit && m_inc > 0.0))
-    {
-      std::swap (m_base, m_limit);
-      m_inc = -m_inc;
-    }
-}
-
-void
-Range::sort_internal (Array<octave_idx_type>& sidx, bool ascending)
-{
-  octave_idx_type nel = numel ();
-
-  sidx.resize (dim_vector (1, nel));
-
-  octave_idx_type *psidx = sidx.fortran_vec ();
-
-  bool reverse = false;
-
-  if ((ascending && m_base > m_limit && m_inc < 0.0)
-      || (! ascending && m_base < m_limit && m_inc > 0.0))
-    {
-      std::swap (m_base, m_limit);
-      m_inc = -m_inc;
-      reverse = true;
-    }
-
-  octave_idx_type tmp = (reverse ? nel - 1 : 0);
-  octave_idx_type stp = (reverse ? -1 : 1);
-
-  for (octave_idx_type i = 0; i < nel; i++, tmp += stp)
-    psidx[i] = tmp;
-}
-
-Matrix
-Range::diag (octave_idx_type k) const
-{
-  return matrix_value ().diag (k);
-}
-
-Range
-Range::sort (octave_idx_type dim, sortmode mode) const
-{
-  Range retval = *this;
-
-  if (dim == 1)
-    {
-      if (mode == ASCENDING)
-        retval.sort_internal (true);
-      else if (mode == DESCENDING)
-        retval.sort_internal (false);
-    }
-  else if (dim != 0)
-    (*current_liboctave_error_handler) ("Range::sort: invalid dimension");
-
-  return retval;
-}
-
-Range
-Range::sort (Array<octave_idx_type>& sidx, octave_idx_type dim,
-             sortmode mode) const
-{
-  Range retval = *this;
-
-  if (dim == 1)
-    {
-      if (mode == ASCENDING)
-        retval.sort_internal (sidx, true);
-      else if (mode == DESCENDING)
-        retval.sort_internal (sidx, false);
-    }
-  else if (dim != 0)
-    (*current_liboctave_error_handler) ("Range::sort: invalid dimension");
-
-  return retval;
-}
-
-sortmode
-Range::issorted (sortmode mode) const
-{
-  if (m_numel > 1 && m_inc > 0)
-    mode = (mode == DESCENDING) ? UNSORTED : ASCENDING;
-  else if (m_numel > 1 && m_inc < 0)
-    mode = (mode == ASCENDING) ? UNSORTED : DESCENDING;
-  else
-    mode = (mode == UNSORTED) ? ASCENDING : mode;
-
-  return mode;
-}
-
-void
-Range::set_base (double b)
-{
-  if (m_base != b)
-    {
-      m_base = b;
-
-      init ();
-    }
-}
-
-void
-Range::set_limit (double l)
-{
-  if (m_limit != l)
-    {
-      m_limit = l;
-
-      init ();
-    }
-}
-
-void
-Range::set_inc (double i)
-{
-  if (m_inc != i)
-    {
-      m_inc = i;
-
-      init ();
-    }
-}
-
-std::ostream&
-operator << (std::ostream& os, const Range& a)
-{
-  double b = a.base ();
-  double increment = a.increment ();
-  octave_idx_type nel = a.numel ();
-
-  if (nel > 1)
-    {
-      // First element must be the base *exactly* (e.g., -0).
-      os << b << ' ';
-      for (octave_idx_type i = 1; i < nel-1; i++)
-        os << b + i * increment << ' ';
-    }
-
-  // Print out the last element exactly, rather than a calculated last element.
-  os << a.m_limit << "\n";
-
-  return os;
-}
-
-std::istream&
-operator >> (std::istream& is, Range& a)
-{
-  is >> a.m_base;
-  if (is)
-    {
-      double tmp_limit;
-      is >> tmp_limit;
-
-      if (is)
-        is >> a.m_inc;
-
-      // Clip the m_limit to the true limit, rebuild numel, clear cache
-      a.set_limit (tmp_limit);
-    }
-
-  return is;
-}
-
-// DEPRECATED in Octave 7.
-Range operator - (const Range& r)
-{
-  return Range (-r.base (), -r.limit (), -r.increment (), r.numel ());
-}
-
-// DEPRECATED in Octave 7.
-Range operator + (double x, const Range& r)
-{
-  return Range (x + r.base (), x + r.limit (), r.increment (), r.numel ());
-}
-
-// DEPRECATED in Octave 7.
-Range operator + (const Range& r, double x)
-{
-  return Range (r.base () + x, r.limit () + x, r.increment (), r.numel ());
-}
-
-// DEPRECATED in Octave 7.
-Range operator - (double x, const Range& r)
-{
-  return Range (x - r.base (), x - r.limit (), -r.increment (), r.numel ());
-}
-
-// DEPRECATED in Octave 7.
-Range operator - (const Range& r, double x)
-{
-  return Range (r.base () - x, r.limit () - x, r.increment (), r.numel ());
-}
-
-// DEPRECATED in Octave 7.
-Range operator * (double x, const Range& r)
-{
-  return Range (x * r.base (), x * r.limit (), x * r.increment (), r.numel ());
-}
-
-// DEPRECATED in Octave 7.
-Range operator * (const Range& r, double x)
-{
-  return Range (r.base () * x, r.limit () * x, r.increment () * x, r.numel ());
-}
-
-// C  See Knuth, Art Of Computer Programming, Vol. 1, Problem 1.2.4-5.
-// C
-// C===Tolerant FLOOR function.
-// C
-// C    X  -  is given as a Double Precision argument to be operated on.
-// C          It is assumed that X is represented with M mantissa bits.
-// C    CT -  is   given   as   a   Comparison   Tolerance   such   that
-// C          0.LT.CT.LE.3-SQRT(5)/2. If the relative difference between
-// C          X and A whole number is  less  than  CT,  then  TFLOOR  is
-// C          returned   as   this   whole   number.   By  treating  the
-// C          floating-point numbers as a finite ordered set  note  that
-// C          the  heuristic  EPS=2.**(-(M-1))   and   CT=3*EPS   causes
-// C          arguments  of  TFLOOR/TCEIL to be treated as whole numbers
-// C          if they are  exactly  whole  numbers  or  are  immediately
-// C          adjacent to whole number representations.  Since EPS,  the
-// C          "distance"  between  floating-point  numbers  on  the unit
-// C          interval, and M, the number of bits in X'S mantissa, exist
-// C          on  every  floating-point   computer,   TFLOOR/TCEIL   are
-// C          consistently definable on every floating-point computer.
-// C
-// C          For more information see the following references:
-// C    (1) P. E. Hagerty, "More On Fuzzy Floor And Ceiling," APL  QUOTE
-// C        QUAD 8(4):20-24, June 1978. Note that TFLOOR=FL5.
-// C    (2) L. M. Breed, "Definitions For Fuzzy Floor And Ceiling",  APL
-// C        QUOTE QUAD 8(3):16-23, March 1978. This paper cites FL1 through
-// C        FL5, the history of five years of evolutionary development of
-// C        FL5 - the seven lines of code below - by open collaboration
-// C        and corroboration of the mathematical-computing community.
-// C
-// C  Penn State University Center for Academic Computing
-// C  H. D. Knoble - August, 1978.
-
-static inline double
-tfloor (double x, double ct)
-{
-// C---------FLOOR(X) is the largest integer algebraically less than
-// C         or equal to X; that is, the unfuzzy FLOOR function.
-
-//  DINT (X) = X - DMOD (X, 1.0);
-//  FLOOR (X) = DINT (X) - DMOD (2.0 + DSIGN (1.0, X), 3.0);
-
-// C---------Hagerty's FL5 function follows...
-
-  double q = 1.0;
-
-  if (x < 0.0)
-    q = 1.0 - ct;
-
-  double rmax = q / (2.0 - ct);
-
-  double t1 = 1.0 + std::floor (x);
-  t1 = (ct / q) * (t1 < 0.0 ? -t1 : t1);
-  t1 = (rmax < t1 ? rmax : t1);
-  t1 = (ct > t1 ? ct : t1);
-  t1 = std::floor (x + t1);
-
-  if (x <= 0.0 || (t1 - x) < rmax)
-    return t1;
-  else
-    return t1 - 1.0;
-}
-
-static inline bool
-teq (double u, double v,
-     double ct = 3.0 * std::numeric_limits<double>::epsilon ())
-{
-  double tu = std::abs (u);
-  double tv = std::abs (v);
-
-  return std::abs (u - v) < ((tu > tv ? tu : tv) * ct);
-}
-
-octave_idx_type
-Range::numel_internal (void) const
-{
-  octave_idx_type retval = -1;
-
-  if (! octave::math::isfinite (m_base) || ! octave::math::isfinite (m_inc)
-      || octave::math::isnan (m_limit))
-    retval = -2;
-  else if (octave::math::isinf (m_limit)
-           && ((m_inc > 0 && m_limit > 0)
-               || (m_inc < 0 && m_limit < 0)))
-    retval = std::numeric_limits<octave_idx_type>::max () - 1;
-  else if (m_inc == 0
-           || (m_limit > m_base && m_inc < 0)
-           || (m_limit < m_base && m_inc > 0))
-    {
-      retval = 0;
-    }
-  else
-    {
-      double ct = 3.0 * std::numeric_limits<double>::epsilon ();
-
-      double tmp = tfloor ((m_limit - m_base + m_inc) / m_inc, ct);
-
-      octave_idx_type n_elt = (tmp > 0.0
-                               ? static_cast<octave_idx_type> (tmp) : 0);
-
-      // If the final element that we would compute for the range is equal to
-      // the limit of the range, or is an adjacent floating point number,
-      // accept it.  Otherwise, try a range with one fewer element.  If that
-      // fails, try again with one more element.
-      //
-      // I'm not sure this is very good, but it seems to work better than just
-      // using tfloor as above.  For example, without it, the expression
-      // 1.8:0.05:1.9 fails to produce the expected result of [1.8, 1.85, 1.9].
-
-      if (! teq (m_base + (n_elt - 1) * m_inc, m_limit))
-        {
-          if (teq (m_base + (n_elt - 2) * m_inc, m_limit))
-            n_elt--;
-          else if (teq (m_base + n_elt * m_inc, m_limit))
-            n_elt++;
-        }
-
-      retval = ((n_elt < std::numeric_limits<octave_idx_type>::max ())
-                ? n_elt : -1);
-    }
-
-  return retval;
-}
-
-double
-Range::limit_internal (void) const
-{
-  double new_limit = m_inc > 0 ? max () : min ();
-
-  // If result must be an integer then force the new_limit to be one.
-  if (all_elements_are_ints ())
-    new_limit = std::round (new_limit);
-
-  return new_limit;
-}
-
-void
-Range::init (void)
-{
-  m_numel = numel_internal ();
-
-  if (! octave::math::isinf (m_limit))
-    m_limit = limit_internal ();
->>>>>>> b8f09029
-}+
+OCTAVE_END_NAMESPACE(octave)