////////////////////////////////////////////////////////////////////////
//
// Copyright (C) 1996-2024 The Octave Project Developers
//
// See the file COPYRIGHT.md in the top-level directory of this
// distribution or <https://octave.org/copyright/>.
//
// This file is part of Octave.
//
// Octave is free software: you can redistribute it and/or modify it
// under the terms of the GNU General Public License as published by
// the Free Software Foundation, either version 3 of the License, or
// (at your option) any later version.
//
// Octave is distributed in the hope that it will be useful, but
// WITHOUT ANY WARRANTY; without even the implied warranty of
// MERCHANTABILITY or FITNESS FOR A PARTICULAR PURPOSE.  See the
// GNU General Public License for more details.
//
// You should have received a copy of the GNU General Public License
// along with Octave; see the file COPYING.  If not, see
// <https://www.gnu.org/licenses/>.
//
////////////////////////////////////////////////////////////////////////

#if ! defined (octave_lo_ieee_h)
#define octave_lo_ieee_h 1

#include "octave-config.h"

#if defined (__cplusplus)
#  include <cmath>

extern "C" {
#else
#  include <math.h>
#endif

/*  Octave's idea of infinity.  */
#define octave_Inf (lo_ieee_inf_value ())

/* Octave's idea of a missing value.  */
#define octave_NA (lo_ieee_na_value ())

/* Octave's idea of not a number.  */
#define octave_NaN (lo_ieee_nan_value ())

/*  Octave's idea of infinity.  */
#define octave_Float_Inf (lo_ieee_float_inf_value ())

/* Octave's idea of a missing value.  */
#define octave_Float_NA (lo_ieee_float_na_value ())

/* Octave's idea of not a number.  */
#define octave_Float_NaN (lo_ieee_float_nan_value ())

/* FIXME: This code assumes that a double has twice the
          number of bits as an int */

typedef union
  {
  double value;
  unsigned int word[2];
} lo_ieee_double;

typedef union
  {
  float value;
  unsigned int word;
} lo_ieee_float;

extern OCTAVE_API void octave_ieee_init ();

#if defined (__cplusplus)
inline int __lo_ieee_isnan (double x) { return std::isnan (x); }
inline int __lo_ieee_isfinite (double x) { return std::isfinite (x); }
inline int __lo_ieee_isinf (double x) { return std::isinf (x); }

<<<<<<< HEAD
extern OCTAVE_API int __lo_ieee_is_NA (double);

extern OCTAVE_API double lo_ieee_inf_value ();
extern OCTAVE_API double lo_ieee_na_value ();
extern OCTAVE_API double lo_ieee_nan_value ();

=======
>>>>>>> 6645586b
inline int __lo_ieee_signbit (double x) { return std::signbit (x); }

inline int __lo_ieee_float_isnan (float x) { return std::isnan (x); }
inline int __lo_ieee_float_isfinite (float x) { return std::isfinite (x); }
inline int __lo_ieee_float_isinf (float x) { return std::isinf (x); }

inline int __lo_ieee_float_signbit (float x) { return std::signbit (x); }
#else
inline int __lo_ieee_isnan (double x) { return isnan (x); }
inline int __lo_ieee_isfinite (double x) { return isfinite (x); }
inline int __lo_ieee_isinf (double x) { return isinf (x); }

inline int __lo_ieee_signbit (double x) { return signbit (x); }

inline int __lo_ieee_float_isnan (float x) { return isnan (x); }
inline int __lo_ieee_float_isfinite (float x) { return isfinite (x); }
inline int __lo_ieee_float_isinf (float x) { return isinf (x); }

inline int __lo_ieee_float_signbit (float x) { return signbit (x); }
#endif

extern OCTAVE_API int __lo_ieee_is_NA (double);

extern OCTAVE_API double lo_ieee_inf_value (void);
extern OCTAVE_API double lo_ieee_na_value (void);
extern OCTAVE_API double lo_ieee_nan_value (void);

extern OCTAVE_API int __lo_ieee_float_is_NA (float);

extern OCTAVE_API float lo_ieee_float_inf_value ();
extern OCTAVE_API float lo_ieee_float_na_value ();
extern OCTAVE_API float lo_ieee_float_nan_value ();

#if defined (__cplusplus)
}
#endif

#define lo_ieee_isnan(x)                                \
  (sizeof (x) == sizeof (float)                         \
   ? __lo_ieee_float_isnan (x) : __lo_ieee_isnan (x))

#define lo_ieee_isfinite(x)                                   \
  (sizeof (x) == sizeof (float)                               \
   ? __lo_ieee_float_isfinite (x) : __lo_ieee_isfinite (x))

#define lo_ieee_isinf(x)                                \
  (sizeof (x) == sizeof (float)                         \
   ? __lo_ieee_float_isinf (x) : __lo_ieee_isinf (x))

#define lo_ieee_is_NA(x)                                \
  (sizeof (x) == sizeof (float)                         \
   ? __lo_ieee_float_is_NA (x) : __lo_ieee_is_NA (x))

#define lo_ieee_is_NaN_or_NA(x)                                         \
  (sizeof (x) == sizeof (float)                                         \
   ? __lo_ieee_float_is_NaN_or_NA (x) : __lo_ieee_is_NaN_or_NA (x))

#define lo_ieee_signbit(x)                                      \
  (sizeof (x) == sizeof (float)                                 \
   ? __lo_ieee_float_signbit (x) : __lo_ieee_signbit (x))

#if defined (__cplusplus)

OCTAVE_BEGIN_NAMESPACE(octave)

template <typename T>
struct numeric_limits
{
public:
  static T NA () { return static_cast<T> (0); }
  static T NaN () { return static_cast<T> (0); }
  static T Inf () { return static_cast<T> (0); }
};

template <>
struct numeric_limits<double>
{
public:
  static double NA () { return octave_NA; }
  static double NaN () { return octave_NaN; }
  static double Inf () { return octave_Inf; }
};

template <>
struct numeric_limits<float>
{
public:
  static float NA () { return octave_Float_NA; }
  static float NaN () { return octave_Float_NaN; }
  static float Inf () { return octave_Float_Inf; }
};

OCTAVE_END_NAMESPACE(octave)

#endif

#endif<|MERGE_RESOLUTION|>--- conflicted
+++ resolved
@@ -69,22 +69,13 @@
   unsigned int word;
 } lo_ieee_float;
 
-extern OCTAVE_API void octave_ieee_init ();
+extern OCTAVE_API void octave_ieee_init (void);
 
 #if defined (__cplusplus)
 inline int __lo_ieee_isnan (double x) { return std::isnan (x); }
 inline int __lo_ieee_isfinite (double x) { return std::isfinite (x); }
 inline int __lo_ieee_isinf (double x) { return std::isinf (x); }
 
-<<<<<<< HEAD
-extern OCTAVE_API int __lo_ieee_is_NA (double);
-
-extern OCTAVE_API double lo_ieee_inf_value ();
-extern OCTAVE_API double lo_ieee_na_value ();
-extern OCTAVE_API double lo_ieee_nan_value ();
-
-=======
->>>>>>> 6645586b
 inline int __lo_ieee_signbit (double x) { return std::signbit (x); }
 
 inline int __lo_ieee_float_isnan (float x) { return std::isnan (x); }
@@ -114,9 +105,9 @@
 
 extern OCTAVE_API int __lo_ieee_float_is_NA (float);
 
-extern OCTAVE_API float lo_ieee_float_inf_value ();
-extern OCTAVE_API float lo_ieee_float_na_value ();
-extern OCTAVE_API float lo_ieee_float_nan_value ();
+extern OCTAVE_API float lo_ieee_float_inf_value (void);
+extern OCTAVE_API float lo_ieee_float_na_value (void);
+extern OCTAVE_API float lo_ieee_float_nan_value (void);
 
 #if defined (__cplusplus)
 }
