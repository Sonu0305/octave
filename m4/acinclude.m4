--- conflicted
+++ resolved
@@ -493,47 +493,6 @@
   fi
 ])
 dnl
-<<<<<<< HEAD
-dnl Check whether the Qt class QList has a constructor that accepts
-dnl a pair of iterators.  This constructor was introduced in Qt 5.14.
-=======
-dnl Check whether the Qt class QTabWidget has the setMovable member function.
-dnl This member function was introduced in Qt 4.5.
-dnl
-dnl FIXME: Delete this entirely when we can safely assume that Qt 4.5 or later
-dnl is in use everywhere, or when we drop support for Qt 4.
-dnl
-AC_DEFUN([OCTAVE_CHECK_FUNC_QTABWIDGET_SETMOVABLE], [
-  AC_CACHE_CHECK([for QTabWidget::setMovable in <QTabWidget>],
-    [octave_cv_func_qtabwidget_setmovable],
-    [AC_LANG_PUSH(C++)
-    ac_octave_save_CPPFLAGS="$CPPFLAGS"
-    ac_octave_save_CXXFLAGS="$CXXFLAGS"
-    CPPFLAGS="$QT_CPPFLAGS $CXXPICFLAG $CPPFLAGS"
-    CXXFLAGS="$CXXPICFLAG $CXXFLAGS"
-    AC_COMPILE_IFELSE([AC_LANG_PROGRAM([[
-        #include <QTabWidget>
-        class tab_widget : public QTabWidget
-        {
-        public:
-          tab_widget (QWidget *parent = 0) : QTabWidget (parent) { this->setMovable (true); }
-          ~tab_widget () {}
-        };
-        ]], [[
-        tab_widget tw;
-        ]])],
-      octave_cv_func_qtabwidget_setmovable=yes,
-      octave_cv_func_qtabwidget_setmovable=no)
-    CPPFLAGS="$ac_octave_save_CPPFLAGS"
-    CXXFLAGS="$ac_octave_save_CXXFLAGS"
-    AC_LANG_POP(C++)
-  ])
-  if test $octave_cv_func_qtabwidget_setmovable = yes; then
-    AC_DEFINE(HAVE_QTABWIDGET_SETMOVABLE, 1,
-      [Define to 1 if you have the `QTabWidget::setMovable' member function.])
-  fi
-])
-dnl
 dnl Check whether the Qt class QHelpEngine has the documentsForIdentifier
 dnl function.  dnl This member function was introduced in Qt 5.15.
 dnl
@@ -631,11 +590,8 @@
   fi
 ])
 dnl
-dnl Check whether Qt message handler function accepts QMessageLogContext
-dnl argument.  This change was introduced in Qt 5.
-dnl
-dnl FIXME: Delete this entirely when we drop support for Qt 4.
->>>>>>> 0ef5971d
+dnl Check whether the Qt class QList has a constructor that accepts
+dnl a pair of iterators.  This constructor was introduced in Qt 5.14.
 dnl
 AC_DEFUN([OCTAVE_CHECK_FUNC_QLIST_ITERATOR_CONSTRUCTOR], [
   AC_CACHE_CHECK([for QList<T>::QList (iterator, iterator) constructor],
@@ -734,8 +690,6 @@
   fi
 ])
 dnl
-<<<<<<< HEAD
-=======
 dnl Check whether the Qt::SplitBehavior enum exists and has
 dnl Qt::KeepEmptyParts and Qt::SkipEmptyParts members.  This enum
 dnl was introduced or modified in Qt 5.14.
@@ -766,40 +720,6 @@
   fi
 ])
 dnl
-dnl Check whether the Qt class QList has a constructor that accepts
-dnl a pair of iterators.  This constructor was introduced in Qt 5.14.
-dnl
-AC_DEFUN([OCTAVE_CHECK_FUNC_QFONTMETRICS_HORIZONTAL_ADVANCE], [
-  AC_CACHE_CHECK([for QFontMetrics::horizontalAdvance function],
-    [octave_cv_func_qfontmetrics_horizontal_advance],
-    [AC_LANG_PUSH(C++)
-    ac_octave_save_CPPFLAGS="$CPPFLAGS"
-    ac_octave_save_CXXFLAGS="$CXXFLAGS"
-    CPPFLAGS="$QT_CPPFLAGS $CXXPICFLAG $CPPFLAGS"
-    CXXFLAGS="$CXXPICFLAG $CXXFLAGS"
-    AC_COMPILE_IFELSE([AC_LANG_PROGRAM([[
-        #include <QFont>
-        #include <QFontMetrics>
-        #include <QString>
-        ]], [[
-        QFont font;
-        QFontMetrics fm (font);
-        fm.horizontalAdvance ('x');
-        fm.horizontalAdvance (QString ("string"));
-        ]])],
-      octave_cv_func_qfontmetrics_horizontal_advance=yes,
-      octave_cv_func_qfontmetrics_horizontal_advance=no)
-    CPPFLAGS="$ac_octave_save_CPPFLAGS"
-    CXXFLAGS="$ac_octave_save_CXXFLAGS"
-    AC_LANG_POP(C++)
-  ])
-  if test $octave_cv_func_qfontmetrics_horizontal_advance = yes; then
-    AC_DEFINE(HAVE_QFONTMETRICS_HORIZONTAL_ADVANCE, 1,
-      [Define to 1 if you have the `QFontMetrics::horizontalAdvance' function.])
-  fi
-])
-dnl
->>>>>>> 0ef5971d
 dnl Check whether HDF5 library has version 1.6 API functions.
 dnl
 AC_DEFUN([OCTAVE_CHECK_HDF5_HAS_VER_16_API], [
@@ -2105,17 +2025,9 @@
     OCTAVE_CHECK_NEW_QHELPINDEXWIDGET_API
     OCTAVE_CHECK_FUNC_QLIST_ITERATOR_CONSTRUCTOR
     OCTAVE_CHECK_FUNC_QSCREEN_DEVICEPIXELRATIO
-<<<<<<< HEAD
-=======
-    OCTAVE_CHECK_FUNC_QTABWIDGET_SETMOVABLE
-    OCTAVE_CHECK_FUNC_QTMESSAGEHANDLER_ACCEPTS_QMESSAGELOGCONTEXT
     OCTAVE_CHECK_FUNC_QHELPENGINE_DOCUMENTSFORIDENTIFIER
     OCTAVE_CHECK_FUNC_QWHEELEVENT_ANGLEDELTA
     OCTAVE_CHECK_FUNC_QWHEELEVENT_POSITION
-    OCTAVE_CHECK_MEMBER_QFONT_FORCE_INTEGER_METRICS
-    OCTAVE_CHECK_MEMBER_QFONT_MONOSPACE
-    OCTAVE_HAVE_QGUIAPPLICATION
->>>>>>> 0ef5971d
 
     OCTAVE_CHECK_QREGION_ITERATORS
     OCTAVE_CHECK_QT_SPLITBEHAVIOR_ENUM
