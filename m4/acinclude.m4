dnl aclocal.m4 -- extra macros for configuring Octave
dnl
dnl --------------------------------------------------------------------
dnl
dnl Copyright (C) 1995-2021 The Octave Project Developers
dnl
dnl See the file COPYRIGHT.md in the top-level directory of this
dnl or <https://octave.org/copyright/>.
dnl
dnl
dnl This file is part of Octave.
dnl
dnl Octave is free software: you can redistribute it and/or modify it
dnl under the terms of the GNU General Public License as published by
dnl the Free Software Foundation, either version 3 of the License, or
dnl (at your option) any later version.
dnl
dnl Octave is distributed in the hope that it will be useful, but
dnl WITHOUT ANY WARRANTY; without even the implied warranty of
dnl MERCHANTABILITY or FITNESS FOR A PARTICULAR PURPOSE.  See the
dnl GNU General Public License for more details.
dnl
dnl You should have received a copy of the GNU General Public License
dnl along with Octave; see the file COPYING.  If not, see
dnl <https://www.gnu.org/licenses/>.
dnl
dnl --------------------------------------------------------------------
dnl
dnl Alphabetical list of macros in the OCTAVE_ namespace
dnl
dnl
dnl Figure out the hardware-vendor-os info.
dnl
AC_DEFUN([OCTAVE_CANONICAL_HOST], [
  AC_CANONICAL_HOST
  if test -z "$host"; then
    host=unknown-unknown-unknown
    AC_MSG_WARN([configuring Octave for unknown system type])
  fi
  canonical_host_type=$host
  AC_SUBST(canonical_host_type)
  if test -z "$host_cpu"; then
    host_cpu=unknown
  fi
  if test -z "$host_vendor"; then
    host_vendor=unknown
  fi
  if test -z "$host_os"; then
    host_os=unknown
  fi
])
dnl
dnl Check if the Carbon Framework defines CGDisplayBitsPerPixel.
dnl
AC_DEFUN([OCTAVE_CARBON_CGDISPLAYBITSPERPIXEL], [
  AC_CACHE_CHECK([whether CGDisplayBitsPerPixel is defined in the Carbon Framework],
    [octave_cv_func_carbon_cgdisplaybitsperpixel],
    [AC_LANG_PUSH(C++)
    AC_COMPILE_IFELSE([AC_LANG_PROGRAM([[
        #include <Carbon/Carbon.h>
        ]], [[
        CGDirectDisplayID display = CGMainDisplayID ();
        size_t depth = CGDisplayBitsPerPixel (display);
      ]])],
      octave_cv_func_carbon_cgdisplaybitsperpixel=yes,
      octave_cv_func_carbon_cgdisplaybitsperpixel=no)
    AC_LANG_POP(C++)
  ])
  if test $octave_cv_func_carbon_cgdisplaybitsperpixel = yes; then
    AC_DEFINE(HAVE_CARBON_CGDISPLAYBITSPERPIXEL, 1,
      [Define to 1 if Carbon Framework has CGDisplayBitsPerPixel.])
  fi
])
dnl
dnl Check if C compiler handles FLAG command line option.  If two
dnl arguments are specified, execute the second arg as shell commands.
dnl Otherwise, add FLAG to CFLAGS if the compiler accepts the flag.
dnl
AC_DEFUN([OCTAVE_CC_FLAG], [
  ac_safe=`echo "$1" | $SED 'y% ./+-:=%___p___%'`
  AC_MSG_CHECKING([whether ${CC-cc} accepts $1])
  AC_CACHE_VAL([octave_cv_cc_flag_$ac_safe],
    [AC_LANG_PUSH(C)
    ac_octave_save_CFLAGS="$CFLAGS"
    CFLAGS="$CFLAGS $1"
    AC_LINK_IFELSE([AC_LANG_PROGRAM([], [])],
      [eval "octave_cv_cc_flag_$ac_safe=yes"],
      [eval "octave_cv_cc_flag_$ac_safe=no"])
    CFLAGS="$ac_octave_save_CFLAGS"
    AC_LANG_POP(C)
  ])
  if eval "test \"`echo '$octave_cv_cc_flag_'$ac_safe`\" = yes"; then
    AC_MSG_RESULT([yes])
    ifelse([$2], ,
      [CFLAGS="$CFLAGS $1"
      AC_MSG_RESULT([adding $1 to CFLAGS])], [$2])
  else
    AC_MSG_RESULT([no])
    ifelse([$3], , , [$3])
  fi
])
dnl
dnl Check if pthread stack size accounts for thread-local storage.
dnl
dnl This program should succeed if the pthread library allocates memory
dnl for thread-local (__thread) variables independently of the
dnl requested thread stack size.
dnl
dnl It will fail if (as in the current version of glibc) the storage
dnl for thread-local variables is subtracted from the memory allocated
dnl for the thread stack.  (This can cause problems for Java and for
dnl other libraries.)
dnl
dnl This bug is tracked in glibc at:
dnl https://sourceware.org/bugzilla/show_bug.cgi?id=11787
dnl
AC_DEFUN([OCTAVE_CHECK_BROKEN_PTHREAD_STACKSIZE], [
  AC_CACHE_CHECK([whether pthread stack size does not account for thread-local storage],
    [octave_cv_broken_pthread_stacksize],
    [AC_LANG_PUSH(C)
    AC_RUN_IFELSE([AC_LANG_PROGRAM([[
#include <stdio.h>
#include <string.h>
#include <pthread.h>

static char __thread data[100 * 1024];

static void * threadfunc(void *arg)
{
    return data;
}
      ]], [[
  pthread_attr_t attr;
  pthread_t thread;
  int errnum;

  pthread_attr_init (&attr);
  errnum = pthread_attr_setstacksize (&attr, 64 * 1024);
  if (errnum != 0)
  {
    fprintf (stderr, "pthread_attr_setstacksize: %s\n", strerror(errnum));
    return 1;
  }
  errnum = pthread_create (&thread, &attr, &threadfunc, NULL);
  if (errnum != 0)
  {
    fprintf (stderr, "pthread_create: %s\n", strerror(errnum));
    return 1;
  }
  errnum = pthread_join (thread, NULL);
  if (errnum != 0)
  {
    fprintf (stderr, "pthread_join: %s\n", strerror(errnum));
    return 1;
  }

  pthread_attr_destroy (&attr);
  return 0;
    ]])],
    octave_cv_broken_pthread_stacksize=no,
    octave_cv_broken_pthread_stacksize=yes,
    octave_cv_broken_pthread_stacksize=no)
    AC_LANG_POP(C)
  ])
  if test $octave_cv_broken_pthread_stacksize = yes; then
    AC_DEFINE(HAVE_BROKEN_PTHREAD_STACKSIZE, 1,
      [Define to 1 if pthread stack size does not account for thread-local storage.])
  fi
])
dnl
dnl Check for broken stl_algo.h header file in gcc versions 4.8.0, 4.8.1, 4.8.2
dnl which leads to failures in nth_element.
dnl
AC_DEFUN([OCTAVE_CHECK_BROKEN_STL_ALGO_H], [
  AC_CACHE_CHECK([whether stl_algo.h is broken],
    [octave_cv_broken_stl_algo_h],
    [AC_LANG_PUSH(C++)
    AC_RUN_IFELSE([AC_LANG_PROGRAM([[
// Based on code from a GCC test program.

// Copyright (C) 2013 Free Software Foundation, Inc.
//
// This file is part of the GNU ISO C++ Library. This library is free
// software; you can redistribute it and/or modify it under the
// terms of the GNU General Public License as published by the
// Free Software Foundation; either version 3, or (at your option)
// any later version.

// This library is distributed in the hope that it will be useful,
// but WITHOUT ANY WARRANTY; without even the implied warranty of
// MERCHANTABILITY or FITNESS FOR A PARTICULAR PURPOSE. See the
// GNU General Public License for more details.

// You should have received a copy of the GNU General Public License along
// with this library; see the file COPYING3. If not see
// <https://www.gnu.org/licenses/>.

// 25.3.2 [lib.alg.nth.element]

// { dg-options "-std=gnu++11" }

#include <algorithm>
#include <vector>
      ]], [[
std::vector<int> v (7);

v[0] = 207089;
v[1] = 202585;
v[2] = 180067;
v[3] = 157549;
v[4] = 211592;
v[5] = 216096;
v[6] = 207089;

std::nth_element (v.begin (), v.begin () + 3, v.end ());

return v[3] == 207089 ? 0 : 1;
    ]])],
    octave_cv_broken_stl_algo_h=no,
    octave_cv_broken_stl_algo_h=yes,
    [case "$GXX_VERSION" in
       *4.8.2*)
         octave_cv_broken_stl_algo_h=yes
       ;;
       *)
         octave_cv_broken_stl_algo_h=no
       ;;
     esac
    ])
    AC_LANG_POP(C++)
  ])
  if test "$GXX" = yes; then
    if test $octave_cv_broken_stl_algo_h = yes; then
      case "$GXX_VERSION" in
        4.8.[[012]])
        ;;
        *)
          octave_cv_broken_stl_algo_h=no
          warn_stl_algo_h="UNEXPECTED: found nth_element broken in g++ $GXX_VERSION.  Refusing to fix except for g++ 4.8.0, 4.8.1, or 4.8.2.  You appear to have g++ $GXX_VERSION."
          OCTAVE_CONFIGURE_WARNING([warn_stl_algo_h])
        ;;
      esac
    else
      case "$GXX_VERSION" in
        4.8.2)
          warn_stl_algo_h="UNEXPECTED: found nth_element working in g++ 4.8.2.  Has it been patched on your system?"
          OCTAVE_CONFIGURE_WARNING([warn_stl_algo_h])
        ;;
      esac
    fi
  else
    octave_cv_broken_stl_algo_h=no
    warn_stl_algo_h="UNEXPECTED: nth_element test failed.  Refusing to fix except for g++ 4.8.2."
    OCTAVE_CONFIGURE_WARNING([warn_stl_algo_h])
  fi
])
dnl
dnl Check whether CXSparse is version 2.2 or later
dnl FIXME: This test uses a version number.  It potentially could
dnl        be re-written to actually call a function, but is it worth it?
dnl
AC_DEFUN([OCTAVE_CHECK_CXSPARSE_VERSION_OK], [
  AC_CACHE_CHECK([whether CXSparse is version 2.2 or later],
    [octave_cv_cxsparse_version_ok],
    [ac_octave_save_CPPFLAGS="$CPPFLAGS"
    CPPFLAGS="$CXSPARSE_CPPFLAGS $CPPFLAGS"
    AC_PREPROC_IFELSE([AC_LANG_PROGRAM([[
        #if defined (HAVE_SUITESPARSE_CS_H)
        #include <suitesparse/cs.h>
        #elif defined (HAVE_UFSPARSE_CS_H)
        #include <ufsparse/cs.h>
        #elif defined (HAVE_CXSPARSE_CS_H)
        #include <cxsparse/cs.h>
        #elif defined (HAVE_CS_H)
        #include <cs.h>
        #endif
        ]], [[
        #if (defined (HAVE_CXSPARSE) \
             && (! defined (CS_VER) \
                 || CS_VER < 2 \
                 || (CS_VER == 2 && CS_SUBVER < 2)))
        #error "Octave requires CXSparse version 2.2 or later"
        #endif
        ]])],
      octave_cv_cxsparse_version_ok=yes,
      octave_cv_cxsparse_version_ok=no)
    CPPFLAGS="$ac_octave_save_CPPFLAGS"
  ])
  if test $octave_cv_cxsparse_version_ok = yes; then
    AC_DEFINE(HAVE_CXSPARSE_VERSION_OK, 1,
      [Define to 1 if CXSparse is version 2.2 or later.])
  fi
])
dnl
dnl Check whether the FFTW library supports multi-threading. This macro
dnl should be called once per FFTW precision passing in the library
dnl variant (e.g. "fftw3") and a function in the thread support API
dnl (e.g. "fftw_plan_with_nthreads"). Depending on how FFTW was built,
dnl the thread functions could be compiled into the main FFTW library or
dnl could be a separate add-on library that is passed to the linker
dnl ahead of the main FFTW library.
dnl
AC_DEFUN([OCTAVE_CHECK_FFTW_THREADS], [
  ac_octave_save_CPPFLAGS="$CPPFLAGS"
  ac_octave_save_LDFLAGS="$LDFLAGS"
  ac_octave_save_LIBS="$LIBS"
  CPPFLAGS="$m4_toupper([$1])_CPPFLAGS $CPPFLAGS"
  LDFLAGS="$m4_toupper([$1])_LDFLAGS $LDFLAGS"
  LIBS="$m4_toupper([$1])_LIBS $LIBS"
  AC_CACHE_CHECK([for $1 multi-threading support],
    [octave_cv_[$1]_threads_lib],
    [AC_LINK_IFELSE([AC_LANG_PROGRAM([[
      #include <fftw3.h>
      ]], [[
      $2 (2);
      ]])],
      [octave_cv_[$1]_threads_lib=yes],
      [LIBS="-l[$1]_threads $LIBS"
      AC_LINK_IFELSE([AC_LANG_PROGRAM([[
        #include <fftw3.h>
        ]], [[
        $2 (2);
        ]])],
        [octave_cv_[$1]_threads_lib="-l[$1]_threads"],
        [octave_cv_[$1]_threads_lib=no])
    ])
  ])
  case $octave_cv_[$1]_threads_lib in
    -l*)
      m4_toupper([$1])_LIBS="$octave_cv_[$1]_threads_lib $m4_toupper([$1])_LIBS"
      ;;
    no)
      AC_MSG_WARN([No $1 multi-threading support found.])
      AC_MSG_WARN([The single-threaded library will be used instead.])
      ;;
  esac
  if test $octave_cv_[$1]_threads_lib != no; then
    AC_DEFINE([HAVE_]m4_toupper([$1])[_THREADS], 1,
      [Define to 1 if ]m4_toupper([$1])[ has multi-threading support.])
  fi
  CPPFLAGS="$ac_octave_save_CPPFLAGS"
  LDFLAGS="$ac_octave_save_LDFLAGS"
  LIBS="$ac_octave_save_LIBS"
])
dnl
dnl OCTAVE_CHECK_FORTRAN_SYMBOL_AND_CALLING_CONVENTIONS
dnl
dnl Set variables related to Fortran symbol names (append underscore,
dnl use uppercase names, etc.) and calling convention (mostly used for
dnl determining how character strings are passed).
dnl
AC_DEFUN([OCTAVE_CHECK_FORTRAN_SYMBOL_AND_CALLING_CONVENTIONS], [
  F77_TOLOWER=yes
  F77_APPEND_UNDERSCORE=yes
  F77_APPEND_EXTRA_UNDERSCORE=yes

  case $ac_cv_f77_mangling in
    "upper case") F77_TOLOWER=no ;;
  esac
  case $ac_cv_f77_mangling in
    "no underscore") F77_APPEND_UNDERSCORE=no ;;
  esac
  case $ac_cv_f77_mangling in
    "no extra underscore") F77_APPEND_EXTRA_UNDERSCORE=no ;;
  esac

  case $canonical_host_type in
    i[[3456789]]86-*-*)
      if test $ac_cv_f77_compiler_gnu = yes; then
        OCTAVE_F77_FLAG([-mieee-fp])
      fi
    ;;
    alpha*-*-*)
      if test $ac_cv_f77_compiler_gnu = yes; then
        OCTAVE_F77_FLAG([-mieee])
      else
        OCTAVE_F77_FLAG([-ieee])
        OCTAVE_F77_FLAG([-fpe1])
      fi
    ;;
    powerpc-apple-machten*)
      FFLAGS=
    ;;
  esac

  if test $ac_cv_f77_compiler_gnu = yes; then
    FORTRAN_CALLING_CONVENTION=gfortran
  else
    FORTRAN_CALLING_CONVENTION=unknown
  fi
  AC_ARG_ENABLE([fortran-calling-convention],
    [AS_HELP_STRING([--enable-fortran-calling-convention=OPTION],
      [Select C++ to Fortran calling convention.  "gfortran" should be detected automatically.  Other options are "cray", "visual-fortran", or "f2c".])],
    [FORTRAN_CALLING_CONVENTION="$enableval"], [])

  case $FORTRAN_CALLING_CONVENTION in
    gfortran)
      AC_DEFINE(F77_USES_GFORTRAN_CALLING_CONVENTION, 1, [Define to 1 if calling Fortran from C++ should use the gfortran calling convention.])
    ;;
    cray)
      AC_DEFINE(F77_USES_CRAY_CALLING_CONVENTION, 1, [Define to 1 if calling Fortran from C++ should use the Cray Fortran calling convention.])
    ;;
    visual-fortran)
      AC_DEFINE(F77_USES_VISUAL_FORTRAN_CALLING_CONVENTION, 1, [Define to 1 if calling Fortran from C++ should use the Visual Fortran calling convention.])
    ;;
    f2c)
      AC_DEFINE(F77_USES_F2C_CALLING_CONVENTION, 1, [Define to 1 if calling Fortran from C++ should use the f2c calling convention.])
    ;;
    *)
      AC_MSG_ERROR([to build Octave, the C++ to Fortran calling convention must be known.])
    ;;
  esac

  if test -n "$FFLAGS"; then
    AC_MSG_NOTICE([defining FFLAGS to be $FFLAGS])
  fi

  AC_SUBST(F77_TOLOWER)
  AC_SUBST(F77_APPEND_UNDERSCORE)
  AC_SUBST(F77_APPEND_EXTRA_UNDERSCORE)
])
dnl
dnl Check if function gluTessCallback is called with "(...)".
dnl
AC_DEFUN([OCTAVE_CHECK_FUNC_GLUTESSCALLBACK_THREEDOTS], [
  AC_CACHE_CHECK([whether gluTessCallback is called with "(...)"],
    [octave_cv_func_glutesscallback_threedots],
    [AC_LANG_PUSH(C++)
    AC_COMPILE_IFELSE([AC_LANG_PROGRAM([[
        #if defined (HAVE_GL_GLU_H)
        # include <GL/glu.h>
        #elif defined HAVE_OPENGL_GLU_H || defined HAVE_FRAMEWORK_OPENGL
        # include <OpenGL/glu.h>
        #endif
        ]], [[
        GLvoid (*func)(...);
        gluTessCallback(0, 0, func);
        ]])],
      octave_cv_func_glutesscallback_threedots=yes,
      octave_cv_func_glutesscallback_threedots=no)
    AC_LANG_POP(C++)
  ])
  if test $octave_cv_func_glutesscallback_threedots = yes; then
    AC_DEFINE(HAVE_GLUTESSCALLBACK_THREEDOTS, 1,
      [Define to 1 if gluTessCallback is called with (...).])
  fi
])
dnl
dnl Check whether the Qt class QList has a constructor that accepts
dnl a pair of iterators.  This constructor was introduced in Qt 5.14.
dnl
AC_DEFUN([OCTAVE_CHECK_FUNC_QFONTMETRICS_HORIZONTAL_ADVANCE], [
  AC_CACHE_CHECK([for QFontMetrics::horizontalAdvance function],
    [octave_cv_func_qfontmetrics_horizontal_advance],
    [AC_LANG_PUSH(C++)
    ac_octave_save_CPPFLAGS="$CPPFLAGS"
    ac_octave_save_CXXFLAGS="$CXXFLAGS"
    CPPFLAGS="$QT_CPPFLAGS $CXXPICFLAG $CPPFLAGS"
    CXXFLAGS="$CXXPICFLAG $CXXFLAGS"
    AC_COMPILE_IFELSE([AC_LANG_PROGRAM([[
        #include <QFont>
        #include <QFontMetrics>
        #include <QString>
        ]], [[
        QFont font;
        QFontMetrics fm (font);
        fm.horizontalAdvance ('x');
        fm.horizontalAdvance (QString ("string"));
        ]])],
      octave_cv_func_qfontmetrics_horizontal_advance=yes,
      octave_cv_func_qfontmetrics_horizontal_advance=no)
    CPPFLAGS="$ac_octave_save_CPPFLAGS"
    CXXFLAGS="$ac_octave_save_CXXFLAGS"
    AC_LANG_POP(C++)
  ])
  if test $octave_cv_func_qfontmetrics_horizontal_advance = yes; then
    AC_DEFINE(HAVE_QFONTMETRICS_HORIZONTAL_ADVANCE, 1,
      [Define to 1 if you have the `QFontMetrics::horizontalAdvance' function.])
  fi
])
dnl
dnl Check whether the Qt QGuiApplication class has the setDesktopFileName
dnl static member function.  This function was introduced in Qt 5.7.
dnl
dnl FIXME: Delete this entirely when we drop support for Qt 5.6 or older.
dnl
AC_DEFUN([OCTAVE_CHECK_FUNC_QGUIAPPLICATION_SETDESKTOPFILENAME], [
  AC_CACHE_CHECK([for QGuiApplication::setDesktopFileName],
    [octave_cv_func_qguiapplication_setdesktopfilename],
    [AC_LANG_PUSH(C++)
    ac_octave_save_CPPFLAGS="$CPPFLAGS"
    ac_octave_save_CXXFLAGS="$CXXFLAGS"
    CPPFLAGS="$QT_CPPFLAGS $CXXPICFLAG $CPPFLAGS"
    CXXFLAGS="$CXXPICFLAG $CPPFLAGS"
    AC_COMPILE_IFELSE([AC_LANG_PROGRAM([[
        #include <QGuiApplication>
        ]], [[
        QGuiApplication::setDesktopFileName ("com.example.Example.desktop");
        ]])],
      octave_cv_func_qguiapplication_setdesktopfilename=yes,
      octave_cv_func_qguiapplication_setdesktopfilename=no)
    CPPFLAGS="$ac_octave_save_CPPFLAGS"
    CXXFLAGS="$ac_octave_save_CXXFLAGS"
    AC_LANG_POP(C++)
  ])
  if test $octave_cv_func_qguiapplication_setdesktopfilename = yes; then
    AC_DEFINE(HAVE_QGUIAPPLICATION_SETDESKTOPFILENAME, 1,
      [Define to 1 if you have the `QGuiApplication::setDesktopFileName' member function.])
  fi
])
dnl
dnl Check whether the Qt class QHelpEngine has the documentsForIdentifier
dnl function.  dnl This member function was introduced in Qt 5.15.
dnl
AC_DEFUN([OCTAVE_CHECK_FUNC_QHELPENGINE_DOCUMENTSFORIDENTIFIER], [
  AC_CACHE_CHECK([for QHelpEngine::documentsForIdentifier in <QHelpEngine>],
    [octave_cv_func_qhelpengine_documentsforidentifier],
    [AC_LANG_PUSH(C++)
    ac_octave_save_CPPFLAGS="$CPPFLAGS"
    ac_octave_save_CXXFLAGS="$CXXFLAGS"
    CPPFLAGS="$QT_CPPFLAGS $CXXPICFLAG $CPPFLAGS"
    CXXFLAGS="$CXXPICFLAG $CXXFLAGS"
    AC_COMPILE_IFELSE([AC_LANG_PROGRAM([[
        #include <QHelpEngine>
        #include <QHelpLink>
        #include <QList>
        #include <QString>
        #include <QUrl>
        ]], [[
        QString collection_file;
        QHelpEngine eng (collection_file);
        QString id;
        eng.documentsForIdentifier (id);
        ]])],
      octave_cv_func_qhelpengine_documentsforidentifier=yes,
      octave_cv_func_qhelpengine_documentsforidentifier=no)
    CPPFLAGS="$ac_octave_save_CPPFLAGS"
    CXXFLAGS="$ac_octave_save_CXXFLAGS"
    AC_LANG_POP(C++)
  ])
  if test $octave_cv_func_qhelpengine_documentsforidentifier = yes; then
    AC_DEFINE(HAVE_QHELPENGINE_DOCUMENTSFORIDENTIFIER, 1,
      [Define to 1 if you have the `QHelpEngine::documentsForIdentifier' member function.])
  fi
])
dnl
dnl Check whether the Qt QHelpSearchQueryWidget class has the searchInput
dnl member function.  This function was introduced in Qt 5.9.
dnl
dnl FIXME: Delete this entirely when we drop support for Qt 5.8 or older.
dnl
AC_DEFUN([OCTAVE_CHECK_FUNC_QHELPSEARCHQUERYWIDGET_SEARCHINPUT], [
  AC_CACHE_CHECK([for QHelpSearchQueryWidget::searchInput],
    [octave_cv_func_qhelpsearchquerywidget_searchinput],
    [AC_LANG_PUSH(C++)
    ac_octave_save_CPPFLAGS="$CPPFLAGS"
    ac_octave_save_CXXFLAGS="$CXXFLAGS"
    CPPFLAGS="$QT_CPPFLAGS $CXXPICFLAG $CPPFLAGS"
    CXXFLAGS="$CXXPICFLAG $CPPFLAGS"
    AC_COMPILE_IFELSE([AC_LANG_PROGRAM([[
        #include <QHelpSearchQueryWidget>
        #include <QString>
        ]], [[
        QHelpSearchQueryWidget *query_widget = new QHelpSearchQueryWidget ();
        QString search_input = query_widget->searchInput ();
        ]])],
      octave_cv_func_qhelpsearchquerywidget_searchinput=yes,
      octave_cv_func_qhelpsearchquerywidget_searchinput=no)
    CPPFLAGS="$ac_octave_save_CPPFLAGS"
    CXXFLAGS="$ac_octave_save_CXXFLAGS"
    AC_LANG_POP(C++)
  ])
  if test $octave_cv_func_qhelpsearchquerywidget_searchinput = yes; then
    AC_DEFINE(HAVE_QHELPSEARCHQUERYWIDGET_SEARCHINPUT, 1,
      [Define to 1 if you have the `QHelpSearchQueryWidget::searchInput' member function.])
  fi
])
dnl
dnl Check whether the Qt class QList has a constructor that accepts
dnl a pair of iterators.  This constructor was introduced in Qt 5.14.
dnl
AC_DEFUN([OCTAVE_CHECK_FUNC_QLIST_ITERATOR_CONSTRUCTOR], [
  AC_CACHE_CHECK([for QList<T>::QList (iterator, iterator) constructor],
    [octave_cv_func_qlist_iterator_constructor],
    [AC_LANG_PUSH(C++)
    ac_octave_save_CPPFLAGS="$CPPFLAGS"
    ac_octave_save_CXXFLAGS="$CXXFLAGS"
    CPPFLAGS="$QT_CPPFLAGS $CXXPICFLAG $CPPFLAGS"
    CXXFLAGS="$CXXPICFLAG $CXXFLAGS"
    AC_COMPILE_IFELSE([AC_LANG_PROGRAM([[
        #include <QList>
        ]], [[
        QList<int> lst_one;
        QList<int> lst_two (lst_one.begin (), lst_one.end ());
        ]])],
      octave_cv_func_qlist_iterator_constructor=yes,
      octave_cv_func_qlist_iterator_constructor=no)
    CPPFLAGS="$ac_octave_save_CPPFLAGS"
    CXXFLAGS="$ac_octave_save_CXXFLAGS"
    AC_LANG_POP(C++)
  ])
  if test $octave_cv_func_qlist_iterator_constructor = yes; then
    AC_DEFINE(HAVE_QLIST_ITERATOR_CONSTRUCTOR, 1,
      [Define to 1 if you have the `QList<T>::QList (iterator, iterator)' constructor.])
  fi
])
dnl
dnl Check whether the Qt class QMainWindow has the resizeDocks member function.
dnl This member function was introduced in Qt 5.6.
dnl
dnl FIXME: remove this test when we drop support for Qt older than 5.6
dnl
AC_DEFUN([OCTAVE_CHECK_FUNC_QMAINWINDOW_RESIZEDOCKS], [
  AC_CACHE_CHECK([for QMainWindow::resizeDocks in <QMainWindow>],
    [octave_cv_func_mainwindow_resizedocks],
    [AC_LANG_PUSH(C++)
    ac_octave_save_CPPFLAGS="$CPPFLAGS"
    ac_octave_save_CXXFLAGS="$CXXFLAGS"
    CPPFLAGS="$QT_CPPFLAGS $CXXPICFLAG $CPPFLAGS"
    CXXFLAGS="$CXXPICFLAG $CXXFLAGS"
    AC_COMPILE_IFELSE([AC_LANG_PROGRAM([[
        #include <QMainWindow>
        #include <QDockWidget>
        ]], [[
        QMainWindow *mw = new QMainWindow ();
        QDockWidget *dw = new QDockWidget (mw);
        mw->addDockWidget (Qt::LeftDockWidgetArea, dw);
        mw->resizeDocks ({dw},{20},Qt::Horizontal);
        ]])],
      octave_cv_func_mainwindow_resizedocks=yes,
      octave_cv_func_mainwindow_resizedocks=no)
    CPPFLAGS="$ac_octave_save_CPPFLAGS"
    CXXFLAGS="$ac_octave_save_CXXFLAGS"
    AC_LANG_POP(C++)
  ])
  if test $octave_cv_func_mainwindow_resizedocks = yes; then
    AC_DEFINE(HAVE_QMAINWINDOW_RESIZEDOCKS, 1,
      [Define to 1 if you have the 'QMainWindow::resizeDocks' member function.])
  fi
])
dnl
dnl Check whether the Qt class QPrinter has the setPageSize member function.
dnl This member function was introduced in Qt 5.3.
dnl
dnl FIXME: remove this test when we drop support for Qt older than 5.3.
dnl
AC_DEFUN([OCTAVE_CHECK_FUNC_QPRINTER_SETPAGESIZE], [
  AC_CACHE_CHECK([for QPrinter::setPageSize in <QPrinter>],
    [octave_cv_func_qprinter_setpagesizes],
    [AC_LANG_PUSH(C++)
    ac_octave_save_CPPFLAGS="$CPPFLAGS"
    ac_octave_save_CXXFLAGS="$CXXFLAGS"
    CPPFLAGS="$QT_CPPFLAGS $CXXPICFLAG $CPPFLAGS"
    CXXFLAGS="$CXXPICFLAG $CXXFLAGS"
    AC_COMPILE_IFELSE([AC_LANG_PROGRAM([[
        #include <QPrinter>
        ]], [[
        QPrinter printer;
        printer.setPageSize (QPageSize (QSizeF (8.5, 11.0), QPageSize::Inch));
        ]])],
      octave_cv_func_qprinter_setpagesize=yes,
      octave_cv_func_qprinter_setpagesize=no)
    CPPFLAGS="$ac_octave_save_CPPFLAGS"
    CXXFLAGS="$ac_octave_save_CXXFLAGS"
    AC_LANG_POP(C++)
  ])
  if test $octave_cv_func_qprinter_setpagesize = yes; then
    AC_DEFINE(HAVE_QPRINTER_SETPAGESIZE, 1,
      [Define to 1 if you have the 'QPrinter::setPageSize' member function.])
  fi
])
dnl
dnl Check whether the Qt class QScreen has the devicePixelRatio member function.
dnl This member function was introduced in Qt 5.5.
dnl
AC_DEFUN([OCTAVE_CHECK_FUNC_QSCREEN_DEVICEPIXELRATIO], [
  AC_CACHE_CHECK([for QScreen::devicePixelRatio in <QScreen>],
    [octave_cv_func_qscreen_devicepixelratio],
    [AC_LANG_PUSH(C++)
    ac_octave_save_CPPFLAGS="$CPPFLAGS"
    ac_octave_save_CXXFLAGS="$CXXFLAGS"
    CPPFLAGS="$QT_CPPFLAGS $CXXPICFLAG $CPPFLAGS"
    CXXFLAGS="$CXXPICFLAG $CXXFLAGS"
    AC_COMPILE_IFELSE([AC_LANG_PROGRAM([[
        #include <QApplication>
        #include <QScreen>
        ]], [[
        QScreen *screen = QApplication::primaryScreen ();
        qreal ratio = screen->devicePixelRatio ();
        ]])],
      octave_cv_func_qscreen_devicepixelratio=yes,
      octave_cv_func_qscreen_devicepixelratio=no)
    CPPFLAGS="$ac_octave_save_CPPFLAGS"
    CXXFLAGS="$ac_octave_save_CXXFLAGS"
    AC_LANG_POP(C++)
  ])
  if test $octave_cv_func_qscreen_devicepixelratio = yes; then
    AC_DEFINE(HAVE_QSCREEN_DEVICEPIXELRATIO, 1,
      [Define to 1 if you have the `QScreen::devicePixelRatio' member function.])
  fi
])
dnl
dnl Check whether the Qt class QWheelEvent has the angleDelta member function.
dnl This member function was introduced in Qt 5.
dnl
dnl FIXME: Delete this entirely when we drop support for Qt 4.
dnl
AC_DEFUN([OCTAVE_CHECK_FUNC_QWHEELEVENT_ANGLEDELTA], [
  AC_CACHE_CHECK([for QWheelEvent::angleDelta in <QWheelEvent>],
    [octave_cv_func_qwheelevent_angledelta],
    [AC_LANG_PUSH(C++)
    ac_octave_save_CPPFLAGS="$CPPFLAGS"
    ac_octave_save_CXXFLAGS="$CXXFLAGS"
    CPPFLAGS="$QT_CPPFLAGS $CXXPICFLAG $CPPFLAGS"
    CXXFLAGS="$CXXPICFLAG $CXXFLAGS"
    AC_COMPILE_IFELSE([AC_LANG_PROGRAM([[
        #include <QWheelEvent>
        void foo (const QWheelEvent& ev)
        {
          ev.angleDelta ();
        };
        ]])],
      octave_cv_func_qwheelevent_angledelta=yes,
      octave_cv_func_qwheelevent_angledelta=no)
    CPPFLAGS="$ac_octave_save_CPPFLAGS"
    CXXFLAGS="$ac_octave_save_CXXFLAGS"
    AC_LANG_POP(C++)
  ])
  if test $octave_cv_func_qwheelevent_angledelta = yes; then
    AC_DEFINE(HAVE_QWHEELEVENT_ANGLEDELTA, 1,
      [Define to 1 if you have the `QWheelEvent::angleDelta' member function.])
  fi
])
dnl
dnl Check whether the Qt class QWheelEvent has the position member function.
dnl This member function was introduced in Qt 5.14.
dnl
AC_DEFUN([OCTAVE_CHECK_FUNC_QWHEELEVENT_POSITION], [
  AC_CACHE_CHECK([for QWheelEvent::position in <QWheelEvent>],
    [octave_cv_func_qwheelevent_position],
    [AC_LANG_PUSH(C++)
    ac_octave_save_CPPFLAGS="$CPPFLAGS"
    ac_octave_save_CXXFLAGS="$CXXFLAGS"
    CPPFLAGS="$QT_CPPFLAGS $CXXPICFLAG $CPPFLAGS"
    CXXFLAGS="$CXXPICFLAG $CXXFLAGS"
    AC_COMPILE_IFELSE([AC_LANG_PROGRAM([[
        #include <QWheelEvent>
        void foo (const QWheelEvent& ev)
        {
          ev.position ();
        };
        ]])],
      octave_cv_func_qwheelevent_position=yes,
      octave_cv_func_qwheelevent_position=no)
    CPPFLAGS="$ac_octave_save_CPPFLAGS"
    CXXFLAGS="$ac_octave_save_CXXFLAGS"
    AC_LANG_POP(C++)
  ])
  if test $octave_cv_func_qwheelevent_position = yes; then
    AC_DEFINE(HAVE_QWHEELEVENT_POSITION, 1,
      [Define to 1 if you have the `QWheelEvent::position' member function.])
  fi
])
dnl
dnl Check whether HDF5 library has version 1.6 API functions.
dnl
AC_DEFUN([OCTAVE_CHECK_HDF5_HAS_VER_16_API], [
  AC_CACHE_CHECK([whether HDF5 library has enforced version 1.6 API],
    [octave_cv_hdf5_has_ver_16_api],
    [AC_LINK_IFELSE([AC_LANG_PROGRAM([[
      #include <hdf5.h>
      ]], [[
      H5Eset_auto (0, 0);
      ]])],
      octave_cv_hdf5_has_ver_16_api=yes,
      octave_cv_hdf5_has_ver_16_api=no)
  ])
  if test $octave_cv_hdf5_has_ver_16_api != yes; then
    AC_DEFINE(HAVE_HDF5_18, 1, [Define to 1 if >=HDF5-1.8 is available.])
  fi
])
dnl
dnl Usage:
dnl OCTAVE_CHECK_LIB(LIBRARY, DOC-NAME, WARN-MSG, HEADER, FUNC,
dnl                  LANG, DOC-STRING, EXTRA-CHECK, PKG-CONFIG-NAME,
dnl                  REQUIRED)
dnl
AC_DEFUN([OCTAVE_CHECK_LIB], [
  AC_ARG_WITH([m4_tolower($1)-includedir],
    [AS_HELP_STRING([--with-m4_tolower($1)-includedir=DIR],
      [look for $2 include files in DIR])],
    [m4_toupper([$1])_CPPFLAGS="-I$withval"])
  AC_SUBST(m4_toupper([$1])_CPPFLAGS)

  AC_ARG_WITH([m4_tolower($1)-libdir],
    [AS_HELP_STRING([--with-m4_tolower($1)-libdir=DIR],
      [look for $2 libraries in DIR])],
    [m4_toupper([$1])_LDFLAGS="-L$withval"])
  AC_SUBST(m4_toupper([$1])_LDFLAGS)

  AC_ARG_WITH([m4_tolower($1)],
    [ifelse([$#], 10,
       [m4_ifblank([$7],
         [AS_HELP_STRING([--with-m4_tolower($1)=<lib>], [use $2 library <lib>])],
         [AS_HELP_STRING([--with-m4_tolower($1)], [$7])])],
       [m4_ifblank([$7],
         [AS_HELP_STRING([--without-m4_tolower($1)], [don't use $2 library])],
         [AS_HELP_STRING([--without-m4_tolower($1)], [$7])])])],
    with_$1=$withval, with_$1=yes)

  ac_octave_$1_pkg_check=no
  m4_toupper([$1])_LIBS=
  warn_$1="$3"
  case $with_$1 in
    no)
      ifelse([$#], 10,
        [AC_MSG_ERROR([--without-m4_tolower($1) specified but $2 is required.])],
        [warn_$1=""
         m4_toupper([$1])_LIBS=])
    ;;
    yes | "")
      ac_octave_$1_pkg_check=yes
      m4_toupper([$1])_LIBS="-l$1"
    ;;
    -* | */* | *.a | *.so | *.so.* | *.o)
      m4_toupper([$1])_LIBS="$with_$1"
    ;;
    *)
      m4_toupper([$1])_LIBS="-l$with_$1"
    ;;
  esac

  if test $ac_octave_$1_pkg_check = yes; then
    PKG_CHECK_EXISTS(m4_default([$9], [$1]), [
      if test -z "$m4_toupper([$1])_CPPFLAGS"; then
        m4_toupper([$1])_CPPFLAGS="$($PKG_CONFIG --cflags-only-I m4_default([$9], [$1]) | $SED -e 's/^ *$//')"
      fi
      if test -z "$m4_toupper([$1])_LDFLAGS"; then
        m4_toupper([$1])_LDFLAGS="$($PKG_CONFIG --libs-only-L m4_default([$9], [$1]) | $SED -e 's/^ *$//')"
      fi
      m4_toupper([$1])_LIBS="$($PKG_CONFIG --libs-only-l m4_default([$9], [$1]) | $SED -e 's/^ *$//')"
    ])
  fi

  if test -n "$m4_toupper([$1])_LIBS"; then
    ac_octave_save_CPPFLAGS="$CPPFLAGS"
    ac_octave_save_LDFLAGS="$LDFLAGS"
    ac_octave_save_LIBS="$LIBS"
    CPPFLAGS="$m4_toupper([$1])_CPPFLAGS $CPPFLAGS"
    LDFLAGS="$m4_toupper([$1])_LDFLAGS $LDFLAGS"
    LIBS="$m4_toupper([$1])_LIBS $LIBS"
    m4_ifnblank([$6], [AC_LANG_PUSH($6)])
    ac_octave_$1_check_for_lib=no
    m4_ifblank([$4], [ac_octave_$1_check_for_lib=yes],
               [AC_CHECK_HEADERS([$4], [ac_octave_$1_check_for_lib=yes; break])])
    if test $ac_octave_$1_check_for_lib = yes; then
      AC_CACHE_CHECK([for $5 in $m4_toupper([$1])_LIBS],
        [octave_cv_lib_$1],
        [AC_LINK_IFELSE([AC_LANG_CALL([], [$5])],
          [octave_cv_lib_$1=yes], [octave_cv_lib_$1=no])
      ])
      if test "$octave_cv_lib_$1" = yes; then
        m4_ifblank([$8], [
          warn_$1=
          AC_DEFINE([HAVE_]m4_toupper([$1]), 1,
            [Define to 1 if $2 is available.])], [$8])
      else
        m4_toupper([$1])_LIBS=
      fi
    else
      octave_cv_lib_$1=no
      m4_toupper([$1])_LIBS=
    fi
    m4_ifnblank([$6], [AC_LANG_POP($6)])
    CPPFLAGS="$ac_octave_save_CPPFLAGS"
    LDFLAGS="$ac_octave_save_LDFLAGS"
    LIBS="$ac_octave_save_LIBS"
  else
    octave_cv_lib_$1=no
  fi

  ifelse([$#], 10, [
    if test $octave_cv_lib_$1 = no; then
      AC_MSG_ERROR([to build Octave, you must have the $2 library and header files installed])
    fi])
  AC_SUBST(m4_toupper([$1])_LIBS)
  if test -n "$warn_$1"; then
    OCTAVE_CONFIGURE_WARNING([warn_$1])
  fi
])
dnl
dnl Check whether ARPACK works (does not crash).
dnl
dnl Using a pure Fortran program doesn't seem to crash when linked
dnl with the buggy ARPACK library, but the C++ program does.  Maybe it
dnl is the memory allocation that exposes the bug and using statically
dnl allocated arrays in Fortran does not?
dnl
dnl FIXME: it would be nice to avoid the duplication of F77 macros
dnl and typedefs here and in the f77-fcn.h header file.  Also, the
dnl definition of the character handling macros are not right for
dnl all systems (but should work on most modern systems in use today).
dnl
AC_DEFUN([OCTAVE_CHECK_LIB_ARPACK_OK_1], [
  AC_CACHE_CHECK([whether the arpack library works],
    [octave_cv_lib_arpack_ok_1],
    [AC_LANG_PUSH(C++)
    AC_RUN_IFELSE([AC_LANG_PROGRAM([[

#include <cfloat>

#include <stdint.h>

typedef int F77_RET_T;

#define F77_CHAR_ARG2(x, l) x
#define F77_CONST_CHAR_ARG2(x, l) F77_CHAR_ARG2 (x, l)

#define F77_CHAR_ARG_LEN(l) , l

#define F77_CONST_CHAR_ARG_DECL const char *
#define F77_CHAR_ARG_LEN_DECL , long

#define F77_INT $OCTAVE_F77_INT_TYPE
#define F77_DBLE double

extern "C"
{
  F77_RET_T
  F77_FUNC (dnaupd, DNAUPD) (F77_INT&,
                             F77_CONST_CHAR_ARG_DECL,
                             const F77_INT&,
                             F77_CONST_CHAR_ARG_DECL,
                             F77_INT&, const F77_DBLE&,
                             F77_DBLE*, const F77_INT&, F77_DBLE*,
                             const F77_INT&, F77_INT*,
                             F77_INT*, F77_DBLE*, F77_DBLE*,
                             const F77_INT&, F77_INT&
                             F77_CHAR_ARG_LEN_DECL
                             F77_CHAR_ARG_LEN_DECL);

  F77_RET_T
  F77_FUNC (dneupd, DNEUPD) (const F77_INT&,
                             F77_CONST_CHAR_ARG_DECL,
                             F77_INT*, F77_DBLE*, F77_DBLE*,
                             F77_DBLE*, const F77_INT&, const F77_DBLE&,
                             const F77_DBLE&, F77_DBLE*,
                             F77_CONST_CHAR_ARG_DECL,
                             const F77_INT&,
                             F77_CONST_CHAR_ARG_DECL,
                             F77_INT&, const F77_DBLE&, F77_DBLE*,
                             const F77_INT&, F77_DBLE*,
                             const F77_INT&, F77_INT*,
                             F77_INT*, F77_DBLE*, F77_DBLE*,
                             const F77_INT&, F77_INT&
                             F77_CHAR_ARG_LEN_DECL
                             F77_CHAR_ARG_LEN_DECL
                             F77_CHAR_ARG_LEN_DECL);

  F77_RET_T
  F77_FUNC (dgemv, DGEMV) (F77_CONST_CHAR_ARG_DECL,
                           const F77_INT&, const F77_INT&,
                           const F77_DBLE&, const F77_DBLE*,
                           const F77_INT&, const F77_DBLE*,
                           const F77_INT&, const F77_DBLE&,
                           F77_DBLE*, const F77_INT&
                           F77_CHAR_ARG_LEN_DECL);
}

void
doit (void)
{
  // Based on function EigsRealNonSymmetricMatrix from liboctave/eigs-base.cc.

  // Problem matrix.  See bug #31479.
  F77_INT n = 4;
  double *m = new double [n * n];
  m[0] = 1, m[4] = 0, m[8]  = 0, m[12] = -1;
  m[1] = 0, m[5] = 1, m[9]  = 0, m[13] =  0;
  m[2] = 0, m[6] = 0, m[10] = 1, m[14] =  0;
  m[3] = 0, m[7] = 0, m[11] = 2, m[15] =  1;

  double *resid = new double [4];

  resid[0] = 0.960966;
  resid[1] = 0.741195;
  resid[2] = 0.150143;
  resid[3] = 0.868067;

  F77_INT *ip = new F77_INT [11];

  ip[0] = 1;   // ishift
  ip[1] = 0;   // ip[1] not referenced
  ip[2] = 300; // mxiter, maximum number of iterations
  ip[3] = 1;   // NB blocksize in recurrence
  ip[4] = 0;   // nconv, number of Ritz values that satisfy convergence
  ip[5] = 0;   // ip[5] not referenced
  ip[6] = 1;   // mode
  ip[7] = 0;   // ip[7] to ip[10] are return values
  ip[8] = 0;
  ip[9] = 0;
  ip[10] = 0;

  F77_INT *ipntr = new F77_INT [14];

  F77_INT k = 1;
  F77_INT p = 3;
  F77_INT lwork = 3 * p * (p + 2);

  double *v = new double [n * (p + 1)];
  double *workl = new double [lwork + 1];
  double *workd = new double [3 * n + 1];

  F77_INT ido = 0;
  F77_INT info = 0;

  double tol = DBL_EPSILON;

  do
    {
      F77_FUNC (dnaupd, DNAUPD) (ido, F77_CONST_CHAR_ARG2 ("I", 1),
                                 n, F77_CONST_CHAR_ARG2 ("LM", 2),
                                 k, tol, resid, p, v, n, ip, ipntr,
                                 workd, workl, lwork, info
                                 F77_CHAR_ARG_LEN (1)
                                 F77_CHAR_ARG_LEN (2));

      if (ido == -1 || ido == 1 || ido == 2)
        {
          double *x = workd + ipntr[0] - 1;
          double *y = workd + ipntr[1] - 1;

          F77_FUNC (dgemv, DGEMV) (F77_CONST_CHAR_ARG2 ("N", 1),
                                   n, n, 1.0, m, n, x, 1, 0.0, y, 1
                                   F77_CHAR_ARG_LEN (1));
        }
      else
        {
          if (info < 0)
            return;  // Error

          break;
        }
    }
  while (1);

  F77_INT *sel = new F77_INT [p];

  // In Octave, the dimensions of dr and di are k+1, but k+2 avoids segfault
  double *dr = new double [k + 1];
  double *di = new double [k + 1];
  double *workev = new double [3 * p];

  for (F77_INT i = 0; i < k + 1; i++)
    dr[i] = di[i] = 0.0;

  F77_INT rvec = 1;

  double sigmar = 0.0;
  double sigmai = 0.0;

  // In Octave, this is n*(k+1), but n*(k+2) avoids segfault
  double *z = new double [n * (k + 1)];

  F77_FUNC (dneupd, DNEUPD) (rvec, F77_CONST_CHAR_ARG2 ("A", 1),
                             sel, dr, di, z, n, sigmar, sigmai, workev,
                             F77_CONST_CHAR_ARG2 ("I", 1), n,
                             F77_CONST_CHAR_ARG2 ("LM", 2), k, tol,
                             resid, p, v, n, ip, ipntr, workd,
                             workl, lwork, info
                             F77_CHAR_ARG_LEN (1)
                             F77_CHAR_ARG_LEN (1)
                             F77_CHAR_ARG_LEN (2));
}

]], [[

  for (int i = 0; i < 10; i++)
    doit ();

    ]])],
    octave_cv_lib_arpack_ok_1=yes,
    octave_cv_lib_arpack_ok_1=no,
    octave_cv_lib_arpack_ok_1=yes)
    AC_LANG_POP(C++)
  ])
  if test $octave_cv_lib_arpack_ok_1 = yes; then
    $1
    :
  else
    $2
    :
  fi
])
dnl
dnl Check whether ARPACK is buggy (it doesn't crash, but gets wrong answers).
dnl
dnl ARPACK versions < 3.3.0 have a bug which results in different eigenvalues
dnl being calculated depending on whether eigenvectors are also requested.
dnl See bug #52425.
dnl
AC_DEFUN([OCTAVE_CHECK_LIB_ARPACK_OK_2], [
  AC_CACHE_CHECK([whether the arpack library is free of bugs],
    [octave_cv_lib_arpack_ok_2],
    [save_FFLAGS="$FFLAGS"
    FFLAGS="$FFLAGS $F77_INTEGER_8_FLAG"
    AC_LANG_PUSH(Fortran 77)
    AC_RUN_IFELSE([[
      program bug_52425
c
      integer          maxn, maxnev, maxncv, ldv
      parameter       (maxn=256, maxnev=10, maxncv=25,
     $                 ldv=maxn )
c
      Double precision
     &                 v(ldv,maxncv), workl(maxncv*(maxncv+8)),
     &                 workd(3*maxn), d(maxncv,2), resid(maxn),
     &                 ax(maxn)
      logical          select(maxncv)
      integer          iparam(11), ipntr(11)
c
      character        bmat*1, which*2
      integer          ido, n, nev, ncv, lworkl, info, ierr, j,
     &                 nx, nconv, maxitr, mode, ishfts
      logical          rvec
      Double precision
     &                 tol, sigma
c
      Double precision
     &                 zero
      parameter        (zero = 0.0D+0)
c
      Double precision
     &                 dnrm2
      external         dnrm2, daxpy
c
      intrinsic        abs
c
      n = 20
      nev =  4
      ncv =  20
      bmat = 'I'
      which = 'BE'
c
      lworkl = ncv*(ncv+8)
      tol = zero
      info = 1
      do j = 1,n
         resid (j) = 1.0d0
      end do
      ido = 0
c
      ishfts = 1
      maxitr = 300
      mode   = 1
c
      iparam(1) = ishfts
      iparam(3) = maxitr
      iparam(7) = mode
c
 10   continue
c
         call dsaupd ( ido, bmat, n, which, nev, tol, resid,
     &                 ncv, v, ldv, iparam, ipntr, workd, workl,
     &                 lworkl, info )
c
         if (ido .eq. -1 .or. ido .eq. 1) then
            call av (n, workd(ipntr(1)), workd(ipntr(2)))
            go to 10
         end if
c
      if ( info .lt. 0 ) then
          stop 1
      else
         rvec = .false.
c
         call dseupd ( rvec, 'All', select, d, v, ldv, sigma,
     &        bmat, n, which, nev, tol, resid, ncv, v, ldv,
     &        iparam, ipntr, workd, workl, lworkl, ierr )
c
         if ( ierr .ne. 0) then
             stop 1
         else
             nconv =  iparam(5)
             do 20 j=1, nconv
                call av(n, v(1,j), ax)
                call daxpy(n, -d(j,1), v(1,j), 1, ax, 1)
                d(j,2) = dnrm2(n, ax, 1)
                d(j,2) = d(j,2) / abs(d(j,1))
c
 20          continue
c
c            | Litmus test: return 1 or 0 based on returned eigenvalue
c
             if (abs(d(1,1) - 2.0810) > 1.0d-4) then
                stop 1
             else
                stop 0
             end if
         end if
      end if
c
      end
c
      subroutine av (n, v, w)
      integer           n, j
      Double precision v(n), w(n)
c
      w(1) = 4*v(1) + v(3)
      w(2) = 4*v(2) + v(4)
      do 10 j = 3, n - 2
         w(j) = v(j-2) + 4*v(j) + v(j+2)
 10   continue
      w(n-1) = v(n-3) + 4 * v(n-1)
      w(n) = v(n-2) + 4 * v(n)
      return
      end
    ]],
    octave_cv_lib_arpack_ok_2=yes,
    octave_cv_lib_arpack_ok_2=no,
    octave_cv_lib_arpack_ok_2=yes)
    ## Restore FFLAGS.
    FFLAGS="$save_FFLAGS"
    AC_LANG_POP(Fortran 77)
  ])
  if test $octave_cv_lib_arpack_ok_2 = yes; then
    $1
    :
  else
    $2
    :
  fi
])
dnl
dnl Check whether GLPK provides the latest API functions required
dnl for the glpk function. The glp_iptcp structure was introduced
dnl in GLPK version 4.38.
dnl
AC_DEFUN([OCTAVE_CHECK_LIB_GLPK_OK], [
  AC_CACHE_CHECK([whether the glpk library has glp_interior(glp_prob*, glp_iptcp*)],
    [octave_cv_lib_glpk_ok],
    [AC_LANG_PUSH(C++)
    AC_LINK_IFELSE([AC_LANG_PROGRAM([[
        extern "C"
        {
        #if defined (HAVE_GLPK_GLPK_H)
        #include <glpk/glpk.h>
        #else
        #include <glpk.h>
        #endif
        }
        ]], [[
        glp_prob *lp = glp_create_prob ();
        glp_iptcp iptcp;
        glp_init_iptcp (&iptcp);
        int retval = glp_interior (lp, &iptcp);
        ]])],
      octave_cv_lib_glpk_ok=yes,
      octave_cv_lib_glpk_ok=no)
    AC_LANG_POP(C++)
  ])
  if test $octave_cv_lib_glpk_ok = yes; then
    $1
    :
  else
    $2
    :
  fi
])
dnl
dnl Check whether using HDF5 DLL under Windows.  This is done by
dnl testing for a data symbol in the HDF5 library, which would
dnl require the definition of _HDF5USEDL_ under MSVC compiler.
dnl
AC_DEFUN([OCTAVE_CHECK_LIB_HDF5_DLL], [
  AC_CACHE_CHECK([if _HDF5USEDLL_ needs to be defined],
    [octave_cv_lib_hdf5_dll],
    [AC_LINK_IFELSE([AC_LANG_PROGRAM([[
        #include <hdf5.h>
        ]], [[
        hid_t x = H5T_NATIVE_DOUBLE;
        return x
      ]])],
      [octave_cv_lib_hdf5_dll=no],
      [save_CFLAGS="$CFLAGS"
      CFLAGS="$CFLAGS -DWIN32 -D_HDF5USEDLL_"
      save_LIBS="$LIBS"
      LIBS="$HDF5_LIBS $LIBS"
      AC_LINK_IFELSE([AC_LANG_PROGRAM([[
          #include <hdf5.h>
          ]], [[
          hid_t x = H5T_NATIVE_DOUBLE;
          return x
        ]])],
        octave_cv_lib_hdf5_dll=yes,
        octave_cv_lib_hdf5_dll=no)
      CFLAGS="$save_CFLAGS"
      LIBS="$save_LIBS"
    ])
  ])
  if test $octave_cv_lib_hdf5_dll = yes; then
    AC_DEFINE(_HDF5USEDLL_, 1, [Define to 1 if using HDF5 dll (Win32).])
  fi
])
dnl
dnl Check for OpenGL.  If found, define OPENGL_LIBS.
dnl
dnl FIXME: The following tests should probably check for the
dnl libraries separately.
dnl
dnl FIXME: Should we allow a way to specify a directory for OpenGL
dnl libraries and header files?
dnl
AC_DEFUN([OCTAVE_CHECK_LIB_OPENGL], [
  OPENGL_LIBS=

  ## On MacOSX systems the OpenGL framework can be used
  OCTAVE_HAVE_FRAMEWORK(OpenGL, [[
    #include <OpenGL/gl.h>
    #include <OpenGL/glu.h>
    ]], [[
    GLint par; glGetIntegerv (GL_VIEWPORT, &par);
    ]],
    have_framework_opengl=yes, have_framework_opengl=no)

  if test $have_framework_opengl = yes; then
    AC_DEFINE(HAVE_FRAMEWORK_OPENGL, 1,
      [Define to 1 if framework OPENGL is available.])
    OPENGL_LIBS="-framework OpenGL"
    AC_MSG_NOTICE([adding -framework OpenGL to OPENGL_LIBS])
    OCTAVE_CHECK_FUNC_GLUTESSCALLBACK_THREEDOTS
  else
    case $canonical_host_type in
      *-*-mingw32* | *-*-msdosmsvc)
        AC_CHECK_HEADERS([windows.h])
      ;;
    esac
    have_opengl_incs=no
    AC_CHECK_HEADERS([GL/gl.h OpenGL/gl.h],
      [AC_CHECK_HEADERS([GL/glu.h OpenGL/glu.h],
        [have_opengl_incs=yes; break], [], [
#if defined (HAVE_WINDOWS_H)
#include <windows.h>
#endif
      ])
      break
      ], [], [
#if defined (HAVE_WINDOWS_H)
# include <windows.h>
#endif
    ])

    if test $have_opengl_incs = yes; then
      AC_CHECK_HEADERS([GL/glext.h OpenGL/glext.h], [], [], [
#if defined (HAVE_WINDOWS_H)
# include <windows.h>
#endif
#if defined (HAVE_GL_GL_H)
# include <GL/gl.h>
#elif defined (HAVE_OPENGL_GL_H)
# include <OpenGL/gl.h>
#endif
      ])
      case $canonical_host_type in
        *-*-mingw32* | *-*-msdosmsvc)
          save_LIBS="$LIBS"
          LIBS="$LIBS -lopengl32"
          AC_MSG_CHECKING([for glEnable in -lopengl32])
          AC_LINK_IFELSE([AC_LANG_PROGRAM([[
            #if HAVE_WINDOWS_H
            # include <windows.h>
            #endif
            #if defined (HAVE_GL_GL_H)
            # include <GL/gl.h>
            #elif defined (HAVE_OPENGL_GL_H)
            # include <OpenGL/gl.h>
            #endif
            ]], [[
            glEnable(GL_SMOOTH);
            ]])], [OPENGL_LIBS="-lopengl32 -lglu32"])

          LIBS="$save_LIBS"
          if test -n "$OPENGL_LIBS"; then
            AC_MSG_RESULT([yes])
          else
            AC_MSG_RESULT([no])
          fi
          ;;
        *)
          ## Non-Mac, Non-Windows systems use this check
          AC_CHECK_LIB([GL], [glEnable], [OPENGL_LIBS="-lGL -lGLU"])
          ;;
      esac
    fi
  fi
  AC_SUBST(OPENGL_LIBS)
  if test -n "$OPENGL_LIBS"; then
    AC_DEFINE(HAVE_OPENGL, 1, [Define to 1 if OpenGL is available.])
  fi
])
dnl
dnl Check whether PCRE is compiled with --enable-utf.
dnl
AC_DEFUN([OCTAVE_CHECK_LIB_PCRE_OK], [
  AC_CACHE_CHECK([whether PCRE library was compiled with UTF support],
    [octave_cv_lib_pcre_ok],
    [AC_LANG_PUSH(C++)
    AC_RUN_IFELSE([AC_LANG_PROGRAM([[
        #include <stdio.h>
        #if defined (HAVE_PCRE_H)
        #  include <pcre.h>
        #elif defined (HAVE_PCRE_PCRE_H)
        #  include <pcre/pcre.h>
        #endif
        ]], [[
        const char *pattern = "test";
        const char *err;
        int erroffset;
        pcre *data = pcre_compile (pattern, PCRE_UTF8, &err, &erroffset, nullptr);
        return (! data);
      ]])],
      octave_cv_lib_pcre_ok=yes,
      octave_cv_lib_pcre_ok=no,
      octave_cv_lib_pcre_ok=yes)
    AC_LANG_POP(C++)
  ])
  if test $octave_cv_lib_pcre_ok = yes; then
    $1
    :
  else
    $2
    :
  fi
])
dnl
dnl Check whether Qhull works (does not crash).
dnl
AC_DEFUN([OCTAVE_CHECK_LIB_QHULL_OK], [
  AC_CACHE_CHECK([whether the qhull_r library works],
    [octave_cv_lib_qhull_r_ok],
    [AC_RUN_IFELSE([AC_LANG_PROGRAM([[
        #include <stdio.h>
        #if defined (HAVE_LIBQHULL_R_LIBQHULL_R_H)
        # include <libqhull_r/libqhull_r.h>
        # include <libqhull_r/qset_r.h>
        # include <libqhull_r/geom_r.h>
        # include <libqhull_r/poly_r.h>
        # include <libqhull_r/io_r.h>
        #elif defined (HAVE_LIBQHULL_R_H)
        # include <libqhull_r.h>
        # include <qset_r.h>
        # include <geom_r.h>
        # include <poly_r.h>
        # include <io_r.h>
        #endif
        #if defined (NEED_QHULL_R_VERSION)
          char *qh_version = "version";
        #endif
        ]], [[
        int dim = 2;
        int n = 4;
        coordT points[8] = { -0.5, -0.5, -0.5, 0.5, 0.5, -0.5, 0.5, 0.5 };
        boolT ismalloc = 0;
        qhT context = { };
        qhT* qh = &context;
        return qh_new_qhull (qh, dim, n, points, ismalloc, "qhull ", 0, stderr);
      ]])],
      octave_cv_lib_qhull_r_ok=yes,
      octave_cv_lib_qhull_r_ok=no,
      octave_cv_lib_qhull_r_ok=yes)
  ])
  if test $octave_cv_lib_qhull_r_ok = yes; then
    $1
    :
  else
    $2
    :
  fi
])
dnl
dnl Check whether sndfile library is modern enough to include things like Ogg
dnl
AC_DEFUN([OCTAVE_CHECK_LIB_SNDFILE_OK], [
  AC_CACHE_CHECK([whether sndfile library is modern enough],
    [octave_cv_lib_sndfile_ok],
    [AC_COMPILE_IFELSE([AC_LANG_PROGRAM([[
        #include <sndfile.h>
        ]], [[
        int x = SF_FORMAT_OGG;
      ]])],
      octave_cv_lib_sndfile_ok=yes,
      octave_cv_lib_sndfile_ok=no)
  ])
  if test $octave_cv_lib_sndfile_ok = yes; then
    $1
    :
  else
    $2
    :
  fi
])
dnl
dnl Find a suitable termlib to use.
dnl
AC_DEFUN([OCTAVE_CHECK_LIB_TERMLIB], [
  TERM_LIBS=
  ac_octave_save_LIBS="$LIBS"
  AC_SEARCH_LIBS([tputs],
                 [ncurses curses termcap terminfo termlib],
                 [], [])
  LIBS="$ac_octave_save_LIBS"
  case "$ac_cv_search_tputs" in
    -l*)
      TERM_LIBS="$ac_cv_search_tputs"
    ;;
    no)
      warn_termlibs="I couldn't find -ltermcap, -lterminfo, -lncurses, -lcurses, or -ltermlib!"
      AC_MSG_WARN([$warn_termlibs])
    ;;
  esac

dnl  Old code (9/9/2012).  Delete when new code is definitely proven.
dnl
dnl  for _termlib in ncurses curses termcap terminfo termlib; do
dnl    AC_CHECK_LIB([${_termlib}], [tputs], [
dnl      TERM_LIBS="-l${termlib}"
dnl      octave_cv_lib_found_termlib=yes
dnl      break])
dnl  done

  AC_SUBST(TERM_LIBS)
])
dnl
dnl Check whether new API is used with QHelpIndexWidget.
dnl Under new API, QHelpIndexWidget emits documentActivates.
dnl Under old API, QHelpIndexWidget emits linkActivated.
dnl New structure/signal API was introduced in Qt 5.15.
dnl
dnl FIXME: Delete this entirely when we drop support for Qt 5.14 or older.
dnl
AC_DEFUN([OCTAVE_CHECK_NEW_QHELPINDEXWIDGET_API], [
  AC_CACHE_CHECK([for new QHelpIndexWidget API],
    [octave_cv_new_qhelpindexwidget_api],
    [AC_LANG_PUSH(C++)
    ac_octave_save_CPPFLAGS="$CPPFLAGS"
    ac_octave_save_CXXFLAGS="$CXXFLAGS"
    CPPFLAGS="$QT_CPPFLAGS $CXXPICFLAG $CPPFLAGS"
    CXXFLAGS="$CXXPICFLAG $CPPFLAGS"
    AC_COMPILE_IFELSE([AC_LANG_PROGRAM([[
        #include <QHelpLink>
        ]], [[
        QHelpLink link;
        ]])],
      octave_cv_new_qhelpindexwidget_api=yes,
      octave_cv_new_qhelpindexwidget_api=no)
    CPPFLAGS="$ac_octave_save_CPPFLAGS"
    CXXFLAGS="$ac_octave_save_CXXFLAGS"
    AC_LANG_POP(C++)
  ])
  if test $octave_cv_new_qhelpindexwidget_api = yes; then
    AC_DEFINE(HAVE_NEW_QHELPINDEXWIDGET_API, 1,
      [Define to 1 if using new QHelpIndexWidget API.])
  fi
])
dnl
dnl Check for the Qhull version.
dnl
AC_DEFUN([OCTAVE_CHECK_QHULL_VERSION], [
  AC_CACHE_CHECK([for qh_version in $QHULL_R_LIBS],
    [octave_cv_lib_qhull_r_version],
    [AC_LINK_IFELSE([AC_LANG_PROGRAM([[
        #include <stdio.h>
        #if defined (HAVE_LIBQHULL_R_LIBQHULL_R_H)
        # include <libqhull_r/libqhull_r.h>
        # include <libqhull_r/qset_r.h>
        # include <libqhull_r/geom_r.h>
        # include <libqhull_r/poly_r.h>
        # include <libqhull_r/io_r.h>
        #elif defined (HAVE_LIBQHULL_R_H)
        # include <libqhull_r.h>
        # include <qset_r.h>
        # include <geom_r.h>
        # include <poly_r.h>
        # include <io_r.h>
        #endif
        ]], [[
        const char *tmp = qh_version;
      ]])],
      octave_cv_lib_qhull_r_version=yes, octave_cv_lib_qhull_r_version=no)
  ])
  if test $octave_cv_lib_qhull_r_version = no; then
    AC_DEFINE(NEED_QHULL_R_VERSION, 1,
      [Define to 1 if the Qhull library needs a qh_version variable defined.])
  fi
])
dnl
dnl Check whether Qt has the QOverload template introduced in Qt 5.7.
dnl
AC_DEFUN([OCTAVE_CHECK_QOVERLOAD_TEMPLATE], [
  AC_CACHE_CHECK([for QOverload template],
    [octave_cv_qoverload_template],
    [AC_LANG_PUSH(C++)
    ac_octave_save_CPPFLAGS="$CPPFLAGS"
    ac_octave_save_CXXFLAGS="$CXXFLAGS"
    CPPFLAGS="$QT_CPPFLAGS $CXXPICFLAG $CPPFLAGS"
    CXXFLAGS="$CXXPICFLAG $CXXFLAGS"
    AC_COMPILE_IFELSE([AC_LANG_PROGRAM([[
        #include <QtGlobal>
        ]], [[
        struct Foo
        {
            void overloadedFunction (int) const;
            void overloadedFunction (int, const QString &) const;
        };
        QOverload<int>::of (&Foo::overloadedFunction);
        QOverload<int, const QString &>::of (&Foo::overloadedFunction);
        ]])],
      octave_cv_qoverload_template=yes,
      octave_cv_qoverload_template=no)
    CPPFLAGS="$ac_octave_save_CPPFLAGS"
    CXXFLAGS="$ac_octave_save_CXXFLAGS"
    AC_LANG_POP(C++)
  ])
  if test $octave_cv_qoverload_template = yes; then
    AC_DEFINE(HAVE_QOVERLOAD_TEMPLATE, 1,
      [Define to 1 if you have the `QOverload' template.])
  fi
])
dnl
dnl Check whether the Qt class QRegion has the iterators and related
dnl functions introduced in Qt 5.8.
dnl
AC_DEFUN([OCTAVE_CHECK_QREGION_ITERATORS], [
  AC_CACHE_CHECK([for QRegion iterators and related functions],
    [octave_cv_qregion_iterators],
    [AC_LANG_PUSH(C++)
    ac_octave_save_CPPFLAGS="$CPPFLAGS"
    ac_octave_save_CXXFLAGS="$CXXFLAGS"
    CPPFLAGS="$QT_CPPFLAGS $CXXPICFLAG $CPPFLAGS"
    CXXFLAGS="$CXXPICFLAG $CXXFLAGS"
    AC_COMPILE_IFELSE([AC_LANG_PROGRAM([[
        #include <QRegion>
        ]], [[
        QRegion region;
        QRegion::const_iterator it;
        it = region.begin ();
        it = region.end ();
        it = region.cbegin ();
        it = region.cend ();
        QRegion::const_reverse_iterator rit;
        rit = region.rbegin ();
        rit = region.rend ();
        rit = region.crbegin ();
        rit = region.crend ();
        ]])],
      octave_cv_qregion_iterators=yes,
      octave_cv_qregion_iterators=no)
    CPPFLAGS="$ac_octave_save_CPPFLAGS"
    CXXFLAGS="$ac_octave_save_CXXFLAGS"
    AC_LANG_POP(C++)
  ])
  if test $octave_cv_qregion_iterators = yes; then
    AC_DEFINE(HAVE_QREGION_ITERATORS, 1,
      [Define to 1 if you have the `QFontMetrics::horizontalAdvance' function.])
  fi
])
dnl
dnl Check whether we have QScintilla for the given Qt VERSION.
dnl
AC_DEFUN([OCTAVE_CHECK_QSCINTILLA], [
  qt_version="$1";
  use_qscintilla=no
  warn_qscintilla=""

  ## Check for Qt libraries
  case "$qt_version" in
    5)
      octave_qscintilla_libnames="qscintilla2-qt5 qscintilla2_qt5 qt5scintilla2"
    ;;
    *)
      AC_MSG_ERROR([Unrecognized Qt version $qt_version])
    ;;
  esac

  if test $build_qt_gui = yes && test $check_qscintilla = yes; then

    ## Check for QScintilla library which is used in the Qt GUI editor.
    AC_CACHE_CHECK([for the QScintilla library for Qt $qt_version],
      [octave_cv_lib_qscintilla],
      [save_CPPFLAGS="$CPPFLAGS"
      save_CXXFLAGS="$CXXFLAGS"
      save_LDFLAGS="$LDFLAGS"
      save_LIBS="$LIBS"
      CPPFLAGS="$QT_CPPFLAGS $CXXPICFLAG $CPPFLAGS"
      CXXFLAGS="$CXXPICFLAG $CXXFLAGS"
      LDFLAGS="$QT_LDFLAGS $LDFLAGS"
      AC_LANG_PUSH(C++)
      for octave_qscintilla_try in $octave_qscintilla_libnames; do
        LIBS="$QT_LIBS -l$octave_qscintilla_try"
        AC_LINK_IFELSE([AC_LANG_PROGRAM([[
          #include <Qsci/qsciapis.h>
          #include <Qsci/qscilexercpp.h>
          ]], [[
          QsciLexer *lexer = new QsciLexerCPP ();
          QsciAPIs *lexer_apis = new QsciAPIs (lexer);
          ]])],
          octave_cv_lib_qscintilla="-l$octave_qscintilla_try",
          octave_cv_lib_qscintilla=no)
        if test $octave_cv_lib_qscintilla != no; then
          break
        fi
      done
      CPPFLAGS="$save_CPPFLAGS"
      CXXFLAGS="$save_CXXFLAGS"
      LDFLAGS="$save_LDFLAGS"
      LIBS="$save_LIBS"
      AC_LANG_POP([C++])
    ])

    if test $octave_cv_lib_qscintilla = no; then
      warn_qscintilla="QScintilla library not found; disabling built-in Qt GUI editor"
    else
      ## Let's assume QScintilla library is at the same location as
      ## other regular Qt libraries.
      QT_LIBS="$QT_LIBS $octave_cv_lib_qscintilla"
      OCTAVE_CHECK_QSCINTILLA_VERSION
      AC_DEFINE(HAVE_QSCINTILLA, 1,
        [Define to 1 if the QScintilla library and header files are available.])

      save_CPPFLAGS="$CPPFLAGS"
      save_CXXFLAGS="$CXXFLAGS"
      CPPFLAGS="$QT_CPPFLAGS $CXXPICFLAG $CPPFLAGS"
      CXXFLAGS="$CXXPICFLAG $CXXFLAGS"
      AC_LANG_PUSH(C++)
      AC_CHECK_HEADERS([Qsci/qscilexeroctave.h Qsci/qscilexermatlab.h])
      AC_LANG_POP(C++)
      CPPFLAGS="$save_CPPFLAGS"
      CXXFLAGS="$save_CXXFLAGS"

      use_qscintilla=yes
    fi
  fi
])
dnl
dnl Check whether QScintilla has version 2.6.0 or later
dnl FIXME: This test uses a version number.  It potentially could
dnl        be re-written to actually call the function, but is it worth it?
dnl
AC_DEFUN([OCTAVE_CHECK_QSCINTILLA_VERSION], [
  AC_CACHE_CHECK([whether QScintilla has version 2.6.0 or later],
    [octave_cv_version_2_6_0],
    [AC_LANG_PUSH(C++)
    ac_octave_save_CPPFLAGS="$CPPFLAGS"
    CPPFLAGS="$QT_CPPFLAGS $CXXPICFLAG $CPPFLAGS"
    AC_PREPROC_IFELSE([AC_LANG_PROGRAM([[
        #include <Qsci/qsciglobal.h>
        ]], [[
        #if QSCINTILLA_VERSION < 0x020600
        #error Old FindFirst function found.
        #endif
        ]])],
      octave_cv_version_2_6_0=yes,
      octave_cv_version_2_6_0=no)
    CPPFLAGS="$ac_octave_save_CPPFLAGS"
    AC_LANG_POP(C++)
  ])
  if test $octave_cv_version_2_6_0 = yes; then
    AC_DEFINE(HAVE_QSCI_VERSION_2_6_0, 1,
      [Define to 1 if QScintilla is of Version 2.6.0 or later.])
  fi
])
dnl
dnl OCTAVE_CHECK_QT
dnl
AC_DEFUN([OCTAVE_CHECK_QT], [
  octave_qt_versions="$1"

  build_qt_gui=no
  build_qt_graphics=no
  use_qscintilla=no
  win32_terminal=no

  for ver in $octave_qt_versions; do
    OCTAVE_CHECK_QT_VERSION([$ver])
    if test $build_qt_gui = yes; then
      have_qt_version=$ver
      break
    elif test -n "$QT_MODULES_AVAILABLE"; then
      ## If some modules were found for $ver, then warn about possible
      ## incomplete or broken Qt installation instead of checking for
      ## next version in the list.  Don't attempt a similar check for
      ## tools here because Qt4 and Qt5 tools may be installed with
      ## the same name so determining whether there is a mix of versions
      ## will require more work than just looking which tools are installed.
      warn_qt_modules="Your installation of Qt version $ver appears incomplete or broken in some way.  Fix that or use --with-qt=VER to use another version."
      break
    fi
  done

  if test $build_qt_gui = yes; then
    BUILD_QT_SUMMARY_MSG="yes (version: $have_qt_version)"
    if test x"$have_qt_version" = x5; then
      AC_DEFINE(HAVE_QT5, 1, [Define to 1 if using Qt version 5.])
    fi
  else
    if test -n "$QT_MODULES_MISSING" || test -n "$QT_TOOLS_MISSING"; then
      qt_missing=`echo $QT_MODULES_MISSING$QT_TOOLS_MISSING | sed 's/  *$//'`
      BUILD_QT_SUMMARY_MSG="no (missing:$qt_missing)"
    else
      BUILD_QT_SUMMARY_MSG="no"
    fi
    if test -n "$warn_qt_modules"; then
      OCTAVE_CONFIGURE_WARNING([warn_qt_modules])
    fi
    if test -n "$warn_qt_libraries"; then
      OCTAVE_CONFIGURE_WARNING([warn_qt_libraries])
    fi
    if test -n "$warn_qt_version"; then
      OCTAVE_CONFIGURE_WARNING([warn_qt_version])
    fi
    if test -n "$warn_qt_tools"; then
      OCTAVE_CONFIGURE_WARNING([warn_qt_tools])
    fi
    if test -n "$warn_qt_setvbuf"; then
      OCTAVE_CONFIGURE_WARNING([warn_qt_setvbuf])
    fi
    if test -n "$warn_qt_lib_fcns"; then
      OCTAVE_CONFIGURE_WARNING([warn_qt_lib_fcns])
    fi
    if test -n "$warn_qt_abstract_item_model"; then
      OCTAVE_CONFIGURE_WARNING([warn_qt_abstract_item_model])
    fi
    if test -n "$warn_qt_opengl"; then
      OCTAVE_CONFIGURE_WARNING([warn_qt_opengl])
    fi
    if test -n "$warn_qscintilla"; then
      OCTAVE_CONFIGURE_WARNING([warn_qscintilla])
    fi
  fi

  AM_CONDITIONAL([AMCOND_BUILD_QT_GUI], [test $build_qt_gui = yes])
  AM_CONDITIONAL([AMCOND_BUILD_QT_GRAPHICS], [test $build_qt_graphics = yes])
  AM_CONDITIONAL([AMCOND_HAVE_QSCINTILLA], [test $use_qscintilla = yes])
  AM_CONDITIONAL([WIN32_TERMINAL], [test $win32_terminal = yes])
])
dnl
dnl Check whether QOffscreenSurface is present.
dnl
AC_DEFUN([OCTAVE_CHECK_QT_OPENGL_OFFSCREEN_OK], [
  dnl Normally the language and compiler flags would be set and restored
  dnl inside of the AC_CACHE_CHECK body.  Because we also need to check for
  dnl Qt header files associated with the compilation test, set and restore
  dnl these values outside of the AC_CACHE_CHECK for this macro only.
  AC_LANG_PUSH(C++)
  ac_octave_save_CPPFLAGS="$CPPFLAGS"
  ac_octave_save_CXXFLAGS="$CXXFLAGS"
  CPPFLAGS="$QT_OPENGL_CPPFLAGS $CXXPICFLAG $CPPFLAGS"
  CXXFLAGS="$CXXPICFLAG $CXXFLAGS"
  AC_CHECK_HEADERS([QOffscreenSurface])
  AC_CACHE_CHECK([whether Qt supports full offscreen OpenGL rendering],
    [octave_cv_qt_opengl_os_ok],
    [AC_COMPILE_IFELSE([AC_LANG_PROGRAM([[
         #if HAVE_WINDOWS_H
         #  include <windows.h>
         #endif
         #if defined (HAVE_GL_GL_H)
         #  include <GL/gl.h>
         #elif defined (HAVE_OPENGL_GL_H)
         #  include <OpenGL/gl.h>
         #endif
         #if defined (HAVE_GL_GLU_H)
         #  include <GL/glu.h>
         #elif defined HAVE_OPENGL_GLU_H || defined HAVE_FRAMEWORK_OPENGL
         #  include <OpenGL/glu.h>
         #endif
         #if defined (HAVE_QOPENGLWIDGET)
         #  include <QOpenGLWidget>
         #  include <QOpenGLContext>
         #endif
         #if defined (HAVE_QOFFSCREENSURFACE)
         #  include <QOffscreenSurface>
         #endif
         QOpenGLContext ctx;
         QOffscreenSurface surf;
       ]])],
       octave_cv_qt_opengl_os_ok=yes,
       octave_cv_qt_opengl_os_ok=no)
  ])
  CPPFLAGS="$ac_octave_save_CPPFLAGS"
  CXXFLAGS="$ac_octave_save_CXXFLAGS"
  AC_LANG_POP(C++)
  if test $octave_cv_qt_opengl_os_ok = yes; then
    $1
    :
  else
    $2
    :
  fi
])
dnl
dnl Check whether Qt works with full OpenGL support
dnl
AC_DEFUN([OCTAVE_CHECK_QT_OPENGL_OK], [
  dnl Normally the language and compiler flags would be set and restored
  dnl inside of the AC_CACHE_CHECK body.  Because we also need to check for
  dnl Qt header files associated with the compilation test, set and restore
  dnl these values outside of the AC_CACHE_CHECK for this macro only.
  AC_LANG_PUSH(C++)
  ac_octave_save_CPPFLAGS="$CPPFLAGS"
  ac_octave_save_CXXFLAGS="$CXXFLAGS"
  CPPFLAGS="$QT_OPENGL_CPPFLAGS $CXXPICFLAG $CPPFLAGS"
  CXXFLAGS="$CXXPICFLAG $CXXFLAGS"
  AC_CHECK_HEADERS([QOpenGLWidget QGLWidget QGLFunctions_1_1])
  AC_CACHE_CHECK([whether Qt works with OpenGL and GLU],
    [octave_cv_qt_opengl_ok],
    [AC_COMPILE_IFELSE([AC_LANG_PROGRAM([[
         #if HAVE_WINDOWS_H
         #  include <windows.h>
         #endif
         #if defined (HAVE_GL_GL_H)
         #  include <GL/gl.h>
         #elif defined (HAVE_OPENGL_GL_H)
         #  include <OpenGL/gl.h>
         #endif
         #if defined (HAVE_GL_GLU_H)
         #  include <GL/glu.h>
         #elif defined HAVE_OPENGL_GLU_H || defined HAVE_FRAMEWORK_OPENGL
         #  include <OpenGL/glu.h>
         #endif
         #if defined (HAVE_QOPENGLWIDGET)
         #  include <QOpenGLWidget>
         #  define OCTAVE_QT_OPENGL_WIDGET QOpenGLWidget
         #elif defined (HAVE_QGLWIDGET)
         #  include <QGLWidget>
         #  define OCTAVE_QT_OPENGL_WIDGET QGLWidget
         #endif
         class gl_widget : public OCTAVE_QT_OPENGL_WIDGET
         {
         public:
           gl_widget (QWidget *parent = 0)
             : OCTAVE_QT_OPENGL_WIDGET (parent) { }
           ~gl_widget () {}
         };
         ]], [[
         gl_widget widget;
       ]])],
       octave_cv_qt_opengl_ok=yes,
       octave_cv_qt_opengl_ok=no)
  ])
  CPPFLAGS="$ac_octave_save_CPPFLAGS"
  CXXFLAGS="$ac_octave_save_CXXFLAGS"
  AC_LANG_POP(C++)
  if test $octave_cv_qt_opengl_ok = yes; then
    $1
    :
  else
    $2
    :
  fi
])
dnl
dnl Check whether the Qt::SplitBehavior enum exists and has
dnl Qt::KeepEmptyParts and Qt::SkipEmptyParts members.  This enum
dnl was introduced or modified in Qt 5.14.
dnl
AC_DEFUN([OCTAVE_CHECK_QT_SPLITBEHAVIOR_ENUM], [
  AC_CACHE_CHECK([for Qt::SplitBehavior enum],
    [octave_cv_qt_splitbehavior_enum],
    [AC_LANG_PUSH(C++)
    ac_octave_save_CPPFLAGS="$CPPFLAGS"
    ac_octave_save_CXXFLAGS="$CXXFLAGS"
    CPPFLAGS="$QT_CPPFLAGS $CXXPICFLAG $CPPFLAGS"
    CXXFLAGS="$CXXPICFLAG $CXXFLAGS"
    AC_COMPILE_IFELSE([AC_LANG_PROGRAM([[
        #include <Qt>
        ]], [[
        Qt::SplitBehavior sb_keep = Qt::KeepEmptyParts;
        Qt::SplitBehavior sb_skip = Qt::SkipEmptyParts;
        ]])],
      octave_cv_qt_splitbehavior_enum=yes,
      octave_cv_qt_splitbehavior_enum=no)
    CPPFLAGS="$ac_octave_save_CPPFLAGS"
    CXXFLAGS="$ac_octave_save_CXXFLAGS"
    AC_LANG_POP(C++)
  ])
  if test $octave_cv_qt_splitbehavior_enum = yes; then
    AC_DEFINE(HAVE_QT_SPLITBEHAVIOR_ENUM, 1,
      [Define to 1 if you have the `Qt::SplitBehavior' enum.])
  fi
])
dnl
dnl OCTAVE_CHECK_QT_TOOL(TOOL)
dnl
AC_DEFUN([OCTAVE_CHECK_QT_TOOL], [
  AC_CHECK_TOOLS(m4_toupper([$1])_QTVER, [$1-qt$qt_version])
  if test -z "$m4_toupper([$1])_QTVER"; then
    AC_CHECK_TOOLS(m4_toupper([$1]), [$1])
    if test -n "$m4_toupper([$1])"; then
      if test -n "$QTCHOOSER"; then
        m4_toupper([$1])FLAGS="-qt=$qt_version"
      fi
      QT_TOOLS_AVAILABLE="$QT_TOOLS_AVAILABLE $1"
    else
      QT_TOOLS_MISSING="$QT_TOOLS_MISSING $1"
    fi
  else
    m4_toupper([$1])="$m4_toupper([$1])_QTVER"
    QT_TOOLS_AVAILABLE="$QT_TOOLS_AVAILABLE $1"
  fi
])
dnl
dnl Check whether Qt VERSION is present, supports QtOpenGL and
dnl QScintilla, and will work for Octave.
dnl
dnl OCTAVE_CHECK_QT_VERSION(VERSION)
dnl
AC_DEFUN([OCTAVE_CHECK_QT_VERSION], [AC_MSG_CHECKING([Qt version $1])
  QT_CPPFLAGS=
  QT_LDFLAGS=
  QT_LIBS=

  qt_version="$1";

  build_qt_gui=yes
  build_qt_graphics=no
  have_qt_opengl_offscreen=no
  win32_terminal=no

  warn_qt_libraries=""
  warn_qt_version=""
  warn_qt_tools=""
  warn_qt_setvbuf=""
  warn_qt_lib_fcns=""
  warn_qt_abstract_item_model=""
  warn_qt_opengl=""

  ## Check for Qt libraries
  case "$qt_version" in
    5)
      QT_OPENGL_MODULE="Qt5OpenGL"
      QT_MODULES="Qt5Core Qt5Gui Qt5Help Qt5Network Qt5PrintSupport Qt5Xml"
    ;;
    *)
      AC_MSG_ERROR([Unrecognized Qt version $qt_version])
    ;;
  esac

  ## Use this check to get info in the log file.
  PKG_CHECK_MODULES(QT, [$QT_MODULES],
    [],
    [build_qt_gui=no
     warn_qt_libraries="Qt libraries not found; disabling Qt GUI"])

  ## Check the modules again individually to get lists of modules that
  ## are available and/or missing
  QT_MODULES_AVAILABLE=
  QT_MODULES_MISSING=
  for qt_mod in $QT_MODULES; do
    if $PKG_CONFIG --exists $qt_mod; then
      QT_MODULES_AVAILABLE="$QT_MODULES_AVAILABLE $qt_mod"
    else
      QT_MODULES_MISSING="$QT_MODULES_MISSING $qt_mod"
    fi
  done

  if test $build_qt_gui = yes; then
    ## Retrieve Qt compilation and linker flags
    QT_CPPFLAGS="$($PKG_CONFIG --cflags-only-I $QT_MODULES | $SED -e 's/^ *$//')"
    QT_LDFLAGS="$($PKG_CONFIG --libs-only-L $QT_MODULES | $SED -e 's/^ *$//')"
    QT_LIBS="$($PKG_CONFIG --libs-only-l $QT_MODULES | $SED -e 's/^ *$//')"
    QT_OPENGL_CPPFLAGS="$($PKG_CONFIG --cflags-only-I $QT_OPENGL_MODULE | $SED -e 's/^ *$//')"
    QT_OPENGL_LDFLAGS="$($PKG_CONFIG --libs-only-L $QT_OPENGL_MODULE | $SED -e 's/^ *$//')"
    QT_OPENGL_LIBS="$($PKG_CONFIG --libs-only-l $QT_OPENGL_MODULE | $SED -e 's/^ *$//')"

    case $host_os in
      *darwin*)
        ## Qt might be installed in framework
        if test -z "$QT_LIBS"; then
          QT_LDFLAGS="`$PKG_CONFIG --libs-only-other $QT_MODULES | tr ' ' '\n' | $GREP -e '-F' | uniq | tr '\n' ' '`"
          QT_LIBS="`$PKG_CONFIG --libs-only-other $QT_MODULES | tr ' ' '\n' | $GREP -v -e '-F' | uniq | tr '\n' ' '`"
          QT_OPENGL_LDFLAGS="`$PKG_CONFIG --libs-only-other $QT_OPENGL_MODULE | tr ' ' '\n' | $GREP -e '-F' | uniq | tr '\n' ' '`"
          QT_OPENGL_LIBS="`$PKG_CONFIG --libs-only-other $QT_OPENGL_MODULE | tr ' ' '\n' | $GREP -v -e '-F' | uniq | tr '\n' ' '`"
          ## Enabling link_all_deps works around libtool's imperfect handling
          ## of the -F flag
          if test -n "$QT_LDFLAGS"; then
            link_all_deps=yes
          fi
          AM_CONDITIONAL([AMCOND_LINK_ALL_DEPS], [test $link_all_deps = yes])
        fi
      ;;
    esac
  fi

  QT_TOOLS_AVAILABLE=
  QT_TOOLS_MISSING=

  if test $build_qt_gui = yes; then
    AC_CHECK_TOOLS(QTCHOOSER, [qtchooser])

    OCTAVE_CHECK_QT_TOOL([moc])
    OCTAVE_CHECK_QT_TOOL([uic])
    OCTAVE_CHECK_QT_TOOL([rcc])
    OCTAVE_CHECK_QT_TOOL([lrelease])
    OCTAVE_CHECK_QT_TOOL([qcollectiongenerator])
    OCTAVE_CHECK_QT_TOOL([qhelpgenerator])

    if test -n "$QT_TOOLS_MISSING"; then
      warn_qt_tools="one or more of the Qt utilities moc, uic, rcc, lrelease, qcollectiongenerator, and qhelpgenerator not found; disabling Qt GUI"
      build_qt_gui=no
      MOC_QTVER=
      UIC_QTVER=
      RCC_QTVER=
      LRELEASE_QTVER=
      QCOLLECTIONGENERATOR_QTVER=
      QHELPGENERATOR_QTVER=
      MOCFLAGS=
      UICFLAGS=
      RCCFLAGS=
      LRELEASEFLAGS=
      QCOLLECTIONGENERATORFLAGS=
      QHELPGENERATORFLAGS=
      $as_unset ac_cv_prog_MOC_QTVER
      $as_unset ac_cv_prog_ac_ct_MOC_QTVER
      $as_unset ac_cv_prog_UIC_QTVER
      $as_unset ac_cv_prog_ac_ct_UIC_QTVER
      $as_unset ac_cv_prog_RCC_QTVER
      $as_unset ac_cv_prog_ac_ct_RCC_QTVER
      $as_unset ac_cv_prog_LRELEASE_QTVER
      $as_unset ac_cv_prog_ac_ct_LRELEASE_QTVER
      $as_unset ac_cv_prog_QCOLLECTIONGENERATOR_QTVER
      $as_unset ac_cv_prog_ac_ct_QCOLLECTIONGENERATOR_QTVER
      $as_unset ac_cv_prog_QHELPGENERATOR_QTVER
      $as_unset ac_cv_prog_ac_ct_QHELPGENERATOR_QTVER
    fi
  fi

  if test $build_qt_gui = yes; then
    case $host_os in
      mingw* | msdosmsvc*)
        AC_CHECK_FUNCS([setvbuf], [win32_terminal=yes],
          [build_qt_gui=no
           warn_qt_setvbuf="setvbuf not found; disabling Qt GUI"])
      ;;
      *)
        AC_CHECK_HEADERS([pty.h libutil.h util.h])
        AC_SEARCH_LIBS([openpty], [util],
          [AC_DEFINE(HAVE_OPENPTY, 1, [Define to 1 if openpty exists])])
        AC_CHECK_FUNCS([chmod chown ftruncate mmap munmap], [],
          [build_qt_gui=no
           warn_qt_lib_fcns="At least one of chmod, chown, ftruncate, mmap, and munmap not found; disabling Qt GUI"])
      ;;
    esac
  fi

  if test $build_qt_gui = yes; then
    ## We have what we need to build the Qt GUI.  The remaining
    ## checks below are for optional features related to the Qt GUI.

    AC_DEFINE(HAVE_QT, 1,
      [Define to 1 if Qt is available, with all required functions, libraries, developer header files, and utilities.])

    AC_LANG_PUSH(C++)
    ac_octave_save_CPPFLAGS="$CPPFLAGS"
    CPPFLAGS="$QT_CPPFLAGS $CXXPICFLAG $CPPFLAGS"
    AC_CHECK_HEADERS([QStandardPaths])
    CPPFLAGS="$ac_octave_save_CPPFLAGS"
    AC_LANG_POP(C++)

    ## We don't need to unset cache variables for any of the remaining
    ## tests if they fail because we have already decided that the Qt
    ## version that we are testing now will be the one used.

    OCTAVE_CHECK_FUNC_QFONTMETRICS_HORIZONTAL_ADVANCE
    OCTAVE_CHECK_FUNC_QGUIAPPLICATION_SETDESKTOPFILENAME
    OCTAVE_CHECK_FUNC_QHELPSEARCHQUERYWIDGET_SEARCHINPUT
    OCTAVE_CHECK_NEW_QHELPINDEXWIDGET_API
    OCTAVE_CHECK_FUNC_QLIST_ITERATOR_CONSTRUCTOR
    OCTAVE_CHECK_FUNC_QMAINWINDOW_RESIZEDOCKS
    OCTAVE_CHECK_FUNC_QPRINTER_SETPAGESIZE
    OCTAVE_CHECK_FUNC_QSCREEN_DEVICEPIXELRATIO
    OCTAVE_CHECK_FUNC_QHELPENGINE_DOCUMENTSFORIDENTIFIER
    OCTAVE_CHECK_FUNC_QWHEELEVENT_ANGLEDELTA
    OCTAVE_CHECK_FUNC_QWHEELEVENT_POSITION

    OCTAVE_CHECK_QOVERLOAD_TEMPLATE
    OCTAVE_CHECK_QREGION_ITERATORS
    OCTAVE_CHECK_QT_SPLITBEHAVIOR_ENUM

    if test -n "$OPENGL_LIBS"; then
      OCTAVE_CHECK_QT_OPENGL_OK([build_qt_graphics=yes],
        [warn_qt_opengl="Qt does not work with the OpenGL libs (GL and GLU); disabling OpenGL graphics with Qt GUI"])

      if test $build_qt_graphics = yes; then
        AC_DEFINE(HAVE_QT_GRAPHICS, 1, [Define to 1 if Qt works with OpenGL libs (GL and GLU)])
        OCTAVE_CHECK_QT_OPENGL_OFFSCREEN_OK([have_qt_opengl_offscreen=yes])
        if test $have_qt_opengl_offscreen = yes; then
          AC_DEFINE(HAVE_QT_OFFSCREEN, 1, [Define to 1 if Qt handles offscreen OpenGL rendering])
        fi
      fi
    fi

    OCTAVE_CHECK_QSCINTILLA([$qt_version])

  fi
  AC_SUBST(MOCFLAGS)
  AC_SUBST(UICFLAGS)
  AC_SUBST(RCCFLAGS)
  AC_SUBST(LRELEASEFLAGS)
  AC_SUBST(QCOLLECTIONGENERATORFLAGS)
  AC_SUBST(QHELPGENERATORFLAGS)
  AC_SUBST(QT_CPPFLAGS)
  AC_SUBST(QT_LDFLAGS)
  AC_SUBST(QT_LIBS)
  AC_SUBST(QT_OPENGL_CPPFLAGS)
  AC_SUBST(QT_OPENGL_LDFLAGS)
  AC_SUBST(QT_OPENGL_LIBS)
])
dnl
dnl Check if the default Fortran INTEGER is 64 bits wide.
dnl If cross-compiling, assume 4 bytes unless the cache value
dnl is already set.
dnl
AC_DEFUN([OCTAVE_CHECK_SIZEOF_FORTRAN_INTEGER], [
  AC_CACHE_CHECK([default size of Fortran INTEGER],
    [octave_cv_sizeof_fortran_integer],
    [ac_octave_save_FFLAGS="$FFLAGS"
     FFLAGS="$FFLAGS $F77_INTEGER_8_FLAG"
     AC_LANG_PUSH(Fortran 77)
     AC_RUN_IFELSE([AC_LANG_PROGRAM(,[[
      integer*8 n8
      integer n
c Generate -2**33 + 1.
      n8 = 2
      n8 = -4 * (n8 ** 30)
      n8 = n8 + 1
c Convert to default integer type.  If the values are no longer equal,
c assume the default integer size is 32-bits.
      n = n8
      if (n .ne. n8) stop 1
       ]])],
       octave_cv_sizeof_fortran_integer=8,
       octave_cv_sizeof_fortran_integer=4,
       octave_cv_sizeof_fortran_integer=4)
     AC_LANG_POP(Fortran 77)
     FFLAGS="$ac_octave_save_FFLAGS"
  ])
])
dnl
dnl Check whether SUNDIALS libraries provide a compatible interface.
dnl The current recommended interface was introduced in SUNDIALS version 4.
dnl The deprecated interface that Octave currently works to be compatible with
dnl was introduced in SUNDIALS version 3.
dnl
AC_DEFUN([OCTAVE_CHECK_SUNDIALS_COMPATIBLE_API], [
  ac_octave_save_LIBS=$LIBS
  LIBS="$SUNDIALS_IDA_LIBS $SUNDIALS_NVECSERIAL_LIBS $LIBS"
  dnl Current API functions present in SUNDIALS version 4
  AC_CHECK_FUNCS([IDASetJacFn IDASetLinearSolver SUNLinSol_Dense SUNSparseMatrix_Reallocate])
  dnl FIXME: The purpose of the following tests is to detect the deprecated
  dnl API from SUNDIALS version 3, which should only be used if the current
  dnl API tests above failed. For now, always test for ida_direct.h.
  AC_CHECK_HEADERS([ida/ida_direct.h ida_direct.h])
  dnl Each of these is a deprecated analog to the functions listed above.
  AC_CHECK_FUNCS([IDADlsSetJacFn IDADlsSetLinearSolver SUNDenseLinearSolver])
  LIBS=$ac_octave_save_LIBS
  AC_MSG_CHECKING([whether SUNDIALS API provides the necessary functions])
  if test "x$ac_cv_func_IDASetJacFn" = xyes \
     && test "x$ac_cv_func_IDASetLinearSolver" = xyes \
     && test "x$ac_cv_func_SUNLinSol_Dense" = xyes; then
    octave_have_sundials_compatible_api=yes
  elif test "x$ac_cv_func_IDADlsSetJacFn" = xyes \
     && test "x$ac_cv_func_IDADlsSetLinearSolver" = xyes \
     && test "x$ac_cv_func_SUNDenseLinearSolver" = xyes; then
    octave_have_sundials_compatible_api=yes
  else
    octave_have_sundials_compatible_api=no
  fi
  AC_MSG_RESULT([$octave_have_sundials_compatible_api])
  if test $octave_have_sundials_compatible_api = no; then
    warn_sundials_disabled="SUNDIALS libraries do not provide an API that is compatible with Octave.  The solvers ode15i and ode15s will be disabled."
    OCTAVE_CONFIGURE_WARNING([warn_sundials_disabled])
  fi
])
dnl
dnl Check whether SUNDIALS IDA library is configured with double
dnl precision realtype.
dnl
AC_DEFUN([OCTAVE_CHECK_SUNDIALS_SIZEOF_REALTYPE], [
  AC_CACHE_CHECK([whether SUNDIALS IDA is configured with double precision realtype],
    [octave_cv_sundials_realtype_is_double],
    [AC_COMPILE_IFELSE([AC_LANG_PROGRAM([[
        #if defined (HAVE_IDA_IDA_H)
        #  include <ida/ida.h>
        #endif
        #include <assert.h>
        ]], [[
        static_assert (sizeof (realtype) == sizeof (double),
                       "SUNDIALS is not configured for double precision");
      ]])],
      octave_cv_sundials_realtype_is_double=yes,
      octave_cv_sundials_realtype_is_double=no)
  ])
  if test $octave_cv_sundials_realtype_is_double = no; then
    warn_sundials_disabled="SUNDIALS IDA library not configured with double precision realtype.  The solvers ode15i and ode15s will be disabled."
    OCTAVE_CONFIGURE_WARNING([warn_sundials_disabled])
  fi
])
dnl
dnl Check whether SUNDIALS IDA library has the SUNLINSOL_DENSE linear solver.
dnl
AC_DEFUN([OCTAVE_CHECK_SUNDIALS_SUNLINSOL_DENSE], [
  AC_CHECK_HEADERS([sunlinsol/sunlinsol_dense.h],
      octave_cv_sundials_sunlinsol_dense=yes,
      octave_cv_sundials_sunlinsol_dense=no)
    ])
  if test $octave_cv_sundials_sunlinsol_dense = yes; then
    AC_DEFINE(HAVE_SUNDIALS_SUNLINSOL_DENSE, 1,
      [Define to 1 if SUNDIALS IDA includes the SUNLINSOL_DENSE linear solver.])
  else
    warn_sundials_disabled="SUNDIALS IDA library does not include the SUNLINSOL_DENSE linear solver.  The solvers ode15i and ode15s will be disabled."
    OCTAVE_CONFIGURE_WARNING([warn_sundials_disabled])
  fi
])
dnl
dnl Check whether SUNDIALS IDA library is configured with SUNLINSOL_KLU
dnl enabled.
dnl
AC_DEFUN([OCTAVE_CHECK_SUNDIALS_SUNLINSOL_KLU], [
  ## Including <sunlinsol/sunlinsol_klu.h> may depend on including klu.h
  ## first.  So perform the check as follows using several different
  ## possible locations for klu.h instead of using OCTAVE_CHECK_LIB to
  ## check for sunlinsol_klu.h.
  AC_CHECK_HEADERS([klu.h klu/klu.h suitesparse/klu.h ufsparse/klu.h])
  AC_CHECK_HEADERS([sunlinsol/sunlinsol_klu.h], [], [],
    [#if defined (HAVE_KLU_H)
     #  include <klu.h>
     #elif  defined (HAVE_KLU_KLU_H)
     #  include <klu/klu.h>
     #elif  defined (HAVE_SUITESPARSE_KLU_H)
     #  include <suitesparse/klu.h>
     #elif  defined (HAVE_UFSPARSE_KLU_H)
     #  include <ufsparse/klu.h>
     #endif
    ])
  OCTAVE_CHECK_LIB(sundials_sunlinsolklu, SUNLINSOL_KLU, [],
    [], [SUNKLU], [],
    [don't use SUNDIALS SUNLINSOL_KLU library, disable ode15i and ode15s sparse Jacobian],
    [AC_CHECK_FUNCS([SUNLinSol_KLU SUNKLU])
     AC_CACHE_CHECK([whether compiling a program that calls SUNKLU works],
      [octave_cv_sundials_sunlinsol_klu],
      [AC_COMPILE_IFELSE([AC_LANG_PROGRAM([[
         #if defined (HAVE_IDA_IDA_H)
         #include <ida/ida.h>
         #endif
         #if defined (HAVE_KLU_H)
         #include <klu.h>
         #endif
         #if defined (HAVE_KLU_KLU_H)
         #include <klu/klu.h>
         #endif
         #if defined (HAVE_SUITESPARSE_KLU_H)
         #include <suitesparse/klu.h>
         #endif
         #if defined (HAVE_UFPARSE_KLU_H)
         #include <ufsparse/klu.h>
         #endif
         #if defined (HAVE_SUNLINSOL_SUNLINSOL_KLU_H)
         #include <sunlinsol/sunlinsol_klu.h>
         #endif
         ]], [[
         SUNKLU (0, 0);
      ]])],
      octave_cv_sundials_sunlinsol_klu=yes,
      octave_cv_sundials_sunlinsol_klu=no)
    ])])
  if test "x$ac_cv_header_sunlinsol_sunlinsol_klu_h" = xyes \
     && test "x$octave_cv_sundials_sunlinsol_klu" = xyes; then
    AC_DEFINE(HAVE_SUNDIALS_SUNLINSOL_KLU, 1,
      [Define to 1 if SUNDIALS IDA is configured with SUNLINSOL_KLU enabled.])
  else
    warn_sundials_sunlinsol_klu="SUNDIALS IDA library not configured with SUNLINSOL_KLU or sunlinksol_klu.h is not usable.  The solvers ode15i and ode15s will not support the sparse Jacobian feature."
    OCTAVE_CONFIGURE_WARNING([warn_sundials_sunlinsol_klu])
  fi
])
dnl
dnl Like AC_CONFIG_FILES, but don't touch the output file if it already
dnl exists and hasn't changed.
dnl
AC_DEFUN([OCTAVE_CONFIG_MOVE_IF_CHANGE_FILES], [
  m4_foreach_w([elt], [$1], [
    AC_CONFIG_FILES(elt[-tmp:]patsubst(elt, [.sh$], [.in.sh]))
    AC_CONFIG_COMMANDS(elt,
    [$SHELL $srcdir/build-aux/move-if-change ]elt[-tmp ]elt)])])
dnl
dnl Add warning to final summary.
dnl
AC_DEFUN([OCTAVE_CONFIGURE_WARNING], [
  AC_MSG_WARN([$][$1])
  m4_set_add([summary_warning_list], [$1])
])
dnl
dnl Print final summary.
dnl
AC_DEFUN([OCTAVE_CONFIGURE_WARNING_SUMMARY], [
  m4_set_foreach([summary_warning_list], [elt], [
    if test -n "[$]elt"; then
      AC_MSG_WARN([$]elt)
      warn_msg_printed=true
    fi])
])
dnl
dnl Check if the C++ library has the bit_and, bit_or, and bit_xor
dnl templates defined.
dnl
AC_DEFUN([OCTAVE_CXX_BITWISE_OP_TEMPLATES], [
  AC_CACHE_CHECK([whether bit_and, bit_or, bit_xor are defined in the C++ library],
    [octave_cv_cxx_bitwise_op_templates],
    [AC_LANG_PUSH(C++)
    AC_COMPILE_IFELSE([AC_LANG_PROGRAM([[
        #include <functional>
        ]], [[
        int x = 0;
        int y = 1;
        int z1 = std::bit_and<int>() (x, y);
        int z2 = std::bit_or<int>() (x, y);
        int z3 = std::bit_xor<int>() (x, y);
      ]])],
      octave_cv_cxx_bitwise_op_templates=yes,
      octave_cv_cxx_bitwise_op_templates=no)
    AC_LANG_POP(C++)
  ])
  if test $octave_cv_cxx_bitwise_op_templates = yes; then
    AC_DEFINE(HAVE_CXX_BITWISE_OP_TEMPLATES, 1,
      [Define to 1 if C++ library has templated bitwise operators.])
  fi
])
dnl
dnl Check if the C++ library has functions to access real and imaginary
dnl parts of complex numbers independently via references.
dnl
AC_DEFUN([OCTAVE_CXX_COMPLEX_REFERENCE_ACCESSORS], [
  AC_CACHE_CHECK([whether complex class can reference components independently],
    [octave_cv_cxx_complex_reference_accessors],
    [AC_LANG_PUSH(C++)
    AC_COMPILE_IFELSE([AC_LANG_PROGRAM([[
        #include <complex>
        ]], [[
        std::complex<double> x;
        x.real () = 1.0;
        x.imag () = 1.0;
      ]])],
      octave_cv_cxx_complex_reference_accessors=yes,
      octave_cv_cxx_complex_reference_accessors=no)
    AC_LANG_POP(C++)
  ])
  if test $octave_cv_cxx_complex_reference_accessors = yes; then
    AC_DEFINE(HAVE_CXX_COMPLEX_REFERENCE_ACCESSORS, 1,
      [Define to 1 if C++ complex class has T& real (void) and T& imag (void) methods.])
  fi
])
dnl
dnl Check if the C++ library has functions to set real and imaginary
dnl parts of complex numbers independently.
dnl
AC_DEFUN([OCTAVE_CXX_COMPLEX_SETTERS], [
  AC_CACHE_CHECK([whether complex class can set components independently],
    [octave_cv_cxx_complex_setters],
    [AC_LANG_PUSH(C++)
    AC_COMPILE_IFELSE([AC_LANG_PROGRAM([[
        #include <complex>
        ]], [[
        std::complex<double> x;
        x.real (1.0);
        x.imag (2.0);
      ]])],
      octave_cv_cxx_complex_setters=yes, octave_cv_cxx_complex_setters=no)
    AC_LANG_POP(C++)
  ])
  if test $octave_cv_cxx_complex_setters = yes; then
    AC_DEFINE(HAVE_CXX_COMPLEX_SETTERS, 1,
      [Define to 1 if C++ complex class has void real (T) and void imag (T) methods.])
  fi
])
dnl
dnl Check if the compiler supports dynamic auto arrays.
dnl
AC_DEFUN([OCTAVE_CXX_DYNAMIC_AUTO_ARRAYS], [
  AC_CACHE_CHECK([whether C++ supports dynamic auto arrays],
    [octave_cv_cxx_dynamic_auto_arrays],
    [AC_LANG_PUSH(C++)
    AC_COMPILE_IFELSE([AC_LANG_PROGRAM([], [[
        void test(char *);
        int length();
        char x[length()];
        test(x);
      ]])],
      octave_cv_cxx_dynamic_auto_arrays=yes,
      octave_cv_cxx_dynamic_auto_arrays=no)
    AC_LANG_POP(C++)
  ])
  if test $octave_cv_cxx_dynamic_auto_arrays = yes; then
    AC_DEFINE(HAVE_DYNAMIC_AUTO_ARRAYS, 1,
      [Define to 1 if C++ supports dynamic auto arrays.])
  fi
])
dnl
dnl Check if C++ compiler handles FLAG command line option.  If two
dnl arguments are specified, execute the second arg as shell commands.
dnl Otherwise, add FLAG to CXXFLAGS if the compiler accepts the flag.
dnl
AC_DEFUN([OCTAVE_CXX_FLAG], [
  ac_safe=`echo "$1" | $SED 'y%./+-:=%__p___%'`
  AC_MSG_CHECKING([whether ${CXX-g++} accepts $1])
  AC_CACHE_VAL([octave_cv_cxx_flag_$ac_safe],
    [AC_LANG_PUSH(C++)
    ac_octave_save_CXXFLAGS="$CXXFLAGS"
    CXXFLAGS="$CXXFLAGS $1"
    AC_LINK_IFELSE([AC_LANG_PROGRAM([], [])],
      eval "octave_cv_cxx_flag_$ac_safe=yes",
      eval "octave_cv_cxx_flag_$ac_safe=no")
    CXXFLAGS="$ac_octave_save_CXXFLAGS"
    AC_LANG_POP(C++)
  ])
  if eval "test \"`echo '$octave_cv_cxx_flag_'$ac_safe`\" = yes"; then
    AC_MSG_RESULT([yes])
    ifelse([$2], ,
      [CXXFLAGS="$CXXFLAGS $1"
      AC_MSG_RESULT([adding $1 to CXXFLAGS])], [$2])
  else
    AC_MSG_RESULT([no])
    ifelse([$3], , , [$3])
  fi
])
dnl
dnl OCTAVE_DEFINE_MKOCTFILE_DYNAMIC_LINK_OPTIONS
dnl
dnl Requires the following variables to already be set:
dnl
dnl   AR
dnl   CFLAGS
dnl   CXX
dnl   CXXFLAGS
dnl   EXEEXT
dnl   GCC
dnl   GREP
dnl   GXX
dnl   LDFLAGS
dnl   ac_cv_f77_compiler_gnu
dnl   ac_top_build_prefix
dnl   canonical_host_type
dnl   have_msvc
dnl
AC_DEFUN_ONCE([OCTAVE_DEFINE_MKOCTFILE_DYNAMIC_LINK_OPTIONS], [
  ### Set system-dependent options for building shared libraries.
  ### These are used by mkoctfile to create dynamically loadable
  ### .oct and .mex files.  It would be great if we could somehow
  ### use libtool to get this information.

  CPICFLAG=-fPIC
  CXXPICFLAG=-fPIC
  FPICFLAG=-fPIC
  SH_LDFLAGS=-shared
  DL_LDFLAGS="${SH_LDFLAGS}"
  MKOCTFILE_DL_LDFLAGS="${DL_LDFLAGS}"
  NO_OCT_FILE_STRIP=false
  TEMPLATE_AR="${AR}"
  TEMPLATE_ARFLAGS="${ARFLAGS}"
  library_path_var=LD_LIBRARY_PATH
  ldpreloadsep=" "
  case $canonical_host_type in
    *-*-386bsd* | *-*-netbsd*)
      SH_LDFLAGS=-Bshareable
    ;;
    *-*-openbsd*)
      SH_LDFLAGS="-shared -fPIC"
    ;;
    *-*-freebsd*)
      SH_LDFLAGS="-shared -Wl,-x"
    ;;
    alpha*-dec-osf*)
      CPICFLAG=
      CXXPICFLAG=
      FPICFLAG=
      SH_LDFLAGS="-shared -Wl,-expect_unresolved -Wl,'*'"
    ;;
    *-*-darwin*)
      DL_LDFLAGS="-bundle -undefined dynamic_lookup -bind_at_load -bundle_loader ${ac_top_build_prefix}libinterp/octave ${LDFLAGS}"
      dnl Contains variables that are defined and undefined at this point, so use
      dnl appropriate quoting to defer expansion of ${bindir} and ${version}.
      MKOCTFILE_DL_LDFLAGS='-bundle -undefined dynamic_lookup -bind_at_load -bundle_loader ${bindir}/octave-${version}'"${EXEEXT}"
      SH_LDFLAGS="-dynamiclib -single_module ${LDFLAGS}"
      case $canonical_host_type in
        powerpc-*)
          CXXPICFLAG=
          CPICFLAG=
          FPICFLAG=
        ;;
      esac
      NO_OCT_FILE_STRIP=true
      library_path_var=DYLD_LIBRARY_PATH
    ;;
    *-*-cygwin*)
      CPICFLAG=
      CXXPICFLAG=
      FPICFLAG=
      DL_LDFLAGS="-shared -Wl,--export-all-symbols -Wl,--enable-auto-import -Wl,--enable-runtime-pseudo-reloc"
      SH_LDFLAGS="-shared -Wl,--export-all-symbols -Wl,--enable-auto-import -Wl,--enable-auto-image-base"
      ldpreloadsep=":"
    ;;
    *-*-mingw*)
      if test $have_msvc = yes; then
        DL_LDFLAGS="-shared"
        CPICFLAG=
        CXXPICFLAG=
        FPICFLAG=
        SH_LDFLAGS="-shared"
        if test -n "`echo $CFLAGS | $GREP -e '-g'`" || test -n "`echo $CXXFLAGS | $GREP -e '-g'`"; then
          DL_LDFLAGS="$DL_LDFLAGS -g"
          SH_LDFLAGS="$SH_LDFLAGS -g"
        fi
        NO_OCT_FILE_STRIP=true
        library_path_var=PATH
      else
        CPICFLAG=
        CXXPICFLAG=
        FPICFLAG=
        DL_LDFLAGS="-shared -Wl,--export-all-symbols -Wl,--enable-auto-import -Wl,--enable-runtime-pseudo-reloc"
        SH_LDFLAGS="-shared -Wl,--export-all-symbols -Wl,--enable-auto-import -Wl,--enable-auto-image-base"
        library_path_var=PATH
      fi
    ;;
    *-*-msdosmsvc)
      DL_LDFLAGS="-shared"
      CPICFLAG=
      CXXPICFLAG=
      FPICFLAG=
      SH_LDFLAGS="-shared"
      if test -n "`echo $CFLAGS | $GREP -e '-g'`" || test -n "`echo $CXXFLAGS | $GREP -e '-g'`"; then
        DL_LDFLAGS="$DL_LDFLAGS -g"
        SH_LDFLAGS="$SH_LDFLAGS -g"
      fi
      NO_OCT_FILE_STRIP=true
      library_path_var=PATH
    ;;
    *-*-linux* | *-*-gnu*)
      MKOCTFILE_DL_LDFLAGS="-shared -Wl,-Bsymbolic"
    ;;
    i[[3456]]86-*-sco3.2v5*)
      SH_LDFLAGS=-G
    ;;
    rs6000-ibm-aix* | powerpc-ibm-aix*)
      CPICFLAG=
      CXXPICFLAG=
      FPICFLAG=
      library_path_var=LIBPATH
    ;;
    hppa*-hp-hpux*)
      if test $ac_cv_f77_compiler_gnu = yes; then
        FPICFLAG=-fPIC
      else
        FPICFLAG=+Z
      fi
      SH_LDFLAGS="-shared -fPIC"
      library_path_var=SHLIB_PATH
    ;;
    ia64*-hp-hpux*)
      if test $ac_cv_f77_compiler_gnu = yes; then
        FPICFLAG=-fPIC
      else
        FPICFLAG=+Z
      fi
      SH_LDFLAGS="-shared -fPIC"
    ;;
    *-sgi-*)
      CPICFLAG=
      CXXPICFLAG=
      FPICFLAG=
    ;;
    sparc-sun-sunos4*)
      if test $ac_cv_f77_compiler_gnu = yes; then
        FPICFLAG=-fPIC
      else
        FPICFLAG=-PIC
      fi
      SH_LDFLAGS="-assert nodefinitions"
    ;;
    sparc-sun-solaris2* | i386-pc-solaris2*)
      if test $ac_cv_f77_compiler_gnu = yes; then
        FPICFLAG=-fPIC
      else
        FPICFLAG=-KPIC
      fi
      if test "$GCC" = yes; then
        CPICFLAG=-fPIC
      else
        CPICFLAG=-KPIC
      fi
      if test "$GXX" = yes; then
        CXXPICFLAG=-fPIC
        SH_LDFLAGS=-shared
      else
        CXXPICFLAG=-KPIC
        SH_LDFLAGS=-G
      fi
      ## Template closures in archive libraries need a different mechanism.
      if test "$GXX" != yes; then
        TEMPLATE_AR="${CXX}"
        TEMPLATE_ARFLAGS="-xar -o"
      fi
    ;;
  esac

  AC_MSG_NOTICE([defining FPICFLAG to be $FPICFLAG])
  AC_MSG_NOTICE([defining CPICFLAG to be $CPICFLAG])
  AC_MSG_NOTICE([defining CXXPICFLAG to be $CXXPICFLAG])
  AC_MSG_NOTICE([defining SH_LDFLAGS to be $SH_LDFLAGS])
  AC_MSG_NOTICE([defining DL_LDFLAGS to be $DL_LDFLAGS])
  AC_MSG_NOTICE([defining MKOCTFILE_DL_LDFLAGS to be $MKOCTFILE_DL_LDFLAGS])
  AC_MSG_NOTICE([defining NO_OCT_FILE_STRIP to be $NO_OCT_FILE_STRIP])
  AC_MSG_NOTICE([defining TEMPLATE_AR to be $TEMPLATE_AR])
  AC_MSG_NOTICE([defining TEMPLATE_ARFLAGS to be $TEMPLATE_ARFLAGS])
  AC_MSG_NOTICE([defining library_path_var to be $library_path_var])
  AC_SUBST(FPICFLAG)
  AC_SUBST(CPICFLAG)
  AC_SUBST(CXXPICFLAG)
  AC_SUBST(SH_LDFLAGS)
  AC_SUBST(DL_LDFLAGS)
  AC_SUBST(MKOCTFILE_DL_LDFLAGS)
  AC_SUBST(NO_OCT_FILE_STRIP)
  AC_SUBST(TEMPLATE_AR)
  AC_SUBST(TEMPLATE_ARFLAGS)
  AC_SUBST(library_path_var)
  AC_SUBST(ldpreloadsep)
  AM_SUBST_NOTMAKE(ldpreloadsep)
])
dnl
dnl Allow the user disable support for command line editing using GNU
dnl readline.
dnl
AC_DEFUN([OCTAVE_ENABLE_READLINE], [
  USE_READLINE=yes
  READLINE_LIBS=
  AC_ARG_ENABLE([readline],
    [AS_HELP_STRING([--disable-readline],
      [do not use readline library])],
    [if test "$enableval" = no; then
       USE_READLINE=no
       warn_readline="command editing and history features require GNU Readline"
     fi])
  if test $USE_READLINE = yes; then
    dnl RHEL 5 and older systems require termlib set before enabling readline
    AC_REQUIRE([OCTAVE_CHECK_LIB_TERMLIB])
    ac_octave_save_LIBS="$LIBS"
    LIBS="$TERM_LIBS"
    AC_CHECK_LIB([readline], [rl_set_keyboard_input_timeout],
      [READLINE_LIBS="-lreadline"
      AC_DEFINE(USE_READLINE, 1, [Define to 1 to use the readline library.])
      ],
      [AC_MSG_WARN([I need GNU Readline 4.2 or later])
      AC_MSG_ERROR([this is fatal unless you specify --disable-readline])
    ])
    LIBS="$ac_octave_save_LIBS"
  fi
  AC_SUBST(READLINE_LIBS)
])
dnl
dnl Check if Fortran compiler handles FLAG command line option.  If
dnl two arguments are specified, execute the second arg as shell
dnl commands.  Otherwise, add FLAG to FFLAGS if the compiler accepts
dnl the flag.
dnl
AC_DEFUN([OCTAVE_F77_FLAG], [
  ac_safe=`echo "$1" | $SED 'y%./+-:=%__p___%'`
  AC_MSG_CHECKING([whether ${F77-g77} accepts $1])
  AC_CACHE_VAL([octave_cv_f77_flag_$ac_safe], [
    AC_LANG_PUSH(Fortran 77)
    ac_octave_save_FFLAGS="$FFLAGS"
    FFLAGS="$FFLAGS $1"
    AC_LINK_IFELSE([AC_LANG_PROGRAM([], [])],
      eval "octave_cv_f77_flag_$ac_safe=yes",
      eval "octave_cv_f77_flag_$ac_safe=no")
    FFLAGS="$ac_octave_save_FFLAGS"
    AC_LANG_POP(Fortran 77)
  ])
  if eval "test \"`echo '$octave_cv_f77_flag_'$ac_safe`\" = yes"; then
    AC_MSG_RESULT([yes])
    ifelse([$2], ,
      [FFLAGS="$FFLAGS $1"
      AC_MSG_RESULT([adding $1 to FFLAGS])], [$2])
  else
    AC_MSG_RESULT([no])
    ifelse([$3], , , [$3])
  fi
])
dnl
dnl Check to see if the compiler and the linker can handle the flags
dnl "-framework $1" for the given prologue $2 and the given body $3 of
dnl a source file.  Arguments 2 and 3 optionally can also be empty.
dnl Add options (lower case letters $1) "--with-framework-$1" and
dnl "--without-framework-$1".  If this test is successful then perform
dnl $4, otherwise do $5.
dnl
AC_DEFUN([OCTAVE_HAVE_FRAMEWORK], [
  AC_MSG_CHECKING([whether ${LD-ld} accepts -framework $1])
  AC_CACHE_VAL([octave_cv_framework_$1],
    [ac_octave_save_LDFLAGS="$LDFLAGS"
    LDFLAGS="$LDFLAGS -framework $1"
    AC_LANG_PUSH(C++)
    AC_LINK_IFELSE([AC_LANG_PROGRAM([$2], [$3])],
      eval "octave_cv_framework_$1=yes",
      eval "octave_cv_framework_$1=no")
    AC_LANG_POP(C++)
    LDFLAGS="$ac_octave_save_LDFLAGS"
  ])
  if test "$octave_cv_framework_$1" = yes; then
    AC_MSG_RESULT([yes])
    AC_ARG_WITH(framework-m4_tolower($1),
      [AS_HELP_STRING([--without-framework-m4_tolower($1)],
        [don't use framework $1])],
         with_have_framework=$withval, with_have_framework=yes)
    if test "$with_have_framework" = yes; then
      [$4]
      :
    else
      AC_MSG_NOTICE([framework rejected by --without-framework-m4_tolower($1)])
      [$5]
    fi
  else
    AC_MSG_RESULT([no])
    [$5]
  fi
])
dnl
dnl Check for IEEE 754 data format.
dnl
AC_DEFUN([OCTAVE_IEEE754_DATA_FORMAT], [
  AC_MSG_CHECKING([for IEEE 754 data format])
  AC_CACHE_VAL([octave_cv_ieee754_data_format],
    [AC_RUN_IFELSE([AC_LANG_SOURCE([[
        int
        main (void)
        {
          typedef union { unsigned char c[8]; double d; } ieeebytes;

          ieeebytes l = {0x1c, 0xbc, 0x6e, 0xf2, 0x54, 0x8b, 0x11, 0x43};
          ieeebytes b = {0x43, 0x11, 0x8b, 0x54, 0xf2, 0x6e, 0xbc, 0x1c};

          return l.d != 1234567891234567.0 && b.d != 1234567891234567.0;
        }
      ]])],
      octave_cv_ieee754_data_format=yes,
      octave_cv_ieee754_data_format=no,
      octave_cv_ieee754_data_format=yes)
  ])
  if test "$cross_compiling" = yes; then
    AC_MSG_RESULT([$octave_cv_ieee754_data_format assumed for cross compilation])
  else
    AC_MSG_RESULT([$octave_cv_ieee754_data_format])
  fi
  if test $octave_cv_ieee754_data_format = yes; then
    AC_DEFINE(HAVE_IEEE754_DATA_FORMAT, 1,
      [Define to 1 if your system uses IEEE 754 data format.])
  else
    ## If the format is unknown, then you will probably not have a
    ## useful system, so we will abort here.  Anyone wishing to
    ## experiment with building Octave on a system without IEEE
    ## floating point should be capable of removing this check and
    ## the one in the octave_ieee_init function in liboctave/lo-ieee.cc.
    AC_MSG_ERROR([IEEE 754 data format required for building Octave])
  fi
])
dnl
dnl Check for CallInst::addAttribute API
dnl
AC_DEFUN([OCTAVE_LLVM_CALLINST_ADDATTRIBUTE_API], [
  AC_CACHE_CHECK([if llvm::CallInst::addAttribute's arg type is llvm::Attributes],
    [octave_cv_callinst_addattribute_arg_is_attributes],
    [AC_LANG_PUSH(C++)
      AC_COMPILE_IFELSE(
        [AC_LANG_PROGRAM([[
#if defined (HAVE_LLVM_IR_FUNCTION_H)
          #include <llvm/IR/Instructions.h>
          #include <llvm/IR/Attributes.h>
#else
          #include <llvm/Instructions.h>
          #include <llvm/Attributes.h>
#endif
          ]], [[
          llvm::CallInst *callinst;
          llvm::AttrBuilder attr_builder;
          attr_builder.addAttribute(llvm::Attributes::StructRet);
          llvm::Attributes attrs = llvm::Attributes::get(llvm::getGlobalContext(), attr_builder);
          callinst->addAttribute (1, attrs);
        ]])],
        octave_cv_callinst_addattribute_arg_is_attributes=yes,
        octave_cv_callinst_addattribute_arg_is_attributes=no)
    AC_LANG_POP(C++)
  ])
  if test $octave_cv_callinst_addattribute_arg_is_attributes = yes; then
    AC_DEFINE(CALLINST_ADDATTRIBUTE_ARG_IS_ATTRIBUTES, 1,
      [Define to 1 if llvm::CallInst:addAttribute arg type is llvm::Attributes.])
  fi
])
dnl
dnl Check for Function::addAttribute API
dnl
AC_DEFUN([OCTAVE_LLVM_FUNCTION_ADDATTRIBUTE_API], [
  AC_CACHE_CHECK([if llvm::Function::addAttribute's arg type is llvm::Attributes],
    [octave_cv_function_addattribute_arg_is_attributes],
    [AC_LANG_PUSH(C++)
      AC_COMPILE_IFELSE(
        [AC_LANG_PROGRAM([[
#if defined (HAVE_LLVM_IR_FUNCTION_H)
          #include <llvm/IR/Function.h>
          #include <llvm/IR/Attributes.h>
          #include <llvm/IR/LLVMContext.h>
#else
          #include <llvm/Function.h>
          #include <llvm/Attributes.h>
          #include <llvm/LLVMContext.h>
#endif
          ]], [[
          llvm::Function *llvm_function;
          llvm::AttrBuilder attr_builder;
          attr_builder.addAttribute(llvm::Attributes::StructRet);
          llvm::Attributes attrs = llvm::Attributes::get(llvm::getGlobalContext(), attr_builder);
          llvm_function->addAttribute (1, attrs);
        ]])],
        octave_cv_function_addattribute_arg_is_attributes=yes,
        octave_cv_function_addattribute_arg_is_attributes=no)
    AC_LANG_POP(C++)
  ])
  if test $octave_cv_function_addattribute_arg_is_attributes = yes; then
    AC_DEFINE(FUNCTION_ADDATTRIBUTE_ARG_IS_ATTRIBUTES, 1,
      [Define to 1 if llvm::Function:addAttribute arg type is llvm::Attributes.])
  fi
])
dnl
dnl Check for Function::addFnAttr API
dnl
AC_DEFUN([OCTAVE_LLVM_FUNCTION_ADDFNATTR_API], [
  AC_CACHE_CHECK([if llvm::Function::addFnAttr's arg type is llvm::Attributes],
    [octave_cv_function_addfnattr_arg_is_attributes],
    [AC_LANG_PUSH(C++)
      AC_COMPILE_IFELSE(
        [AC_LANG_PROGRAM([[
#if defined (HAVE_LLVM_IR_FUNCTION_H)
          #include <llvm/IR/Function.h>
          #include <llvm/IR/Attributes.h>
#else
          #include <llvm/Function.h>
          #include <llvm/Attributes.h>
#endif
          ]], [[
          llvm::Function *llvm_function;
          llvm_function->addFnAttr (llvm::Attributes::AlwaysInline);
        ]])],
        octave_cv_function_addfnattr_arg_is_attributes=yes,
        octave_cv_function_addfnattr_arg_is_attributes=no)
    AC_LANG_POP(C++)
  ])
  if test $octave_cv_function_addfnattr_arg_is_attributes = yes; then
    AC_DEFINE(FUNCTION_ADDFNATTR_ARG_IS_ATTRIBUTES, 1,
      [Define to 1 if llvm::Function:addFnAttr arg type is llvm::Attributes.])
  fi
])
dnl
dnl Check for llvm::createAlwaysInlinerPass
dnl
AC_DEFUN([OCTAVE_LLVM_HAS_CREATEALWAYSINLINERPASS], [
  AC_CACHE_CHECK([if llvm::createAlwaysInlinerPass exists],
    [octave_cv_llvm_has_createalwaysinlinerpass],
    [AC_LANG_PUSH(C++)
      AC_COMPILE_IFELSE(
        [AC_LANG_PROGRAM([[
          #include <llvm/Transforms/IPO.h>
          ]], [[
          llvm::Pass *p;
          p = llvm::createAlwaysInlinerPass ();
        ]])],
        octave_cv_llvm_has_createalwaysinlinerpass=yes,
        octave_cv_llvm_has_createalwaysinlinerpass=no)
    AC_LANG_POP(C++)
  ])
  if test $octave_cv_llvm_has_createalwaysinlinerpass = yes; then
    AC_DEFINE(LLVM_HAS_CREATEALWAYSINLINERPASS, 1,
      [Define to 1 if llvm::createAlwaysInlinerPass exists.])
  fi
])
dnl
dnl Check llvm::IRBuilder API
dnl
AC_DEFUN([OCTAVE_LLVM_IRBUILDER_API], [
  AC_CACHE_CHECK([if llvm::IRBuilder has two template arguments],
    [octave_cv_llvm_irbuilder_has_two_template_args],
    [AC_LANG_PUSH(C++)
      AC_COMPILE_IFELSE(
        [AC_LANG_PROGRAM([[
#if defined (HAVE_LLVM_IR_FUNCTION_H)
          #include <llvm/IR/LLVMContext.h>
#else
          #include <llvm/LLVMContext.h>
#endif
#if defined (HAVE_LLVM_IR_IRBUILDER_H)
          #include <llvm/IR/IRBuilder.h>
#elif defined (HAVE_LLVM_SUPPORT_IRBUILDER_H)
          #include <llvm/Support/IRBuilder.h>
#else
          #include <llvm/IRBuilder.h>
#endif
          using namespace llvm;
          ]], [[
          LLVMContext c;
          IRBuilder<ConstantFolder,IRBuilderDefaultInserter>  irb (c);
        ]])],
        octave_cv_llvm_irbuilder_has_two_template_args=yes,
        octave_cv_llvm_irbuilder_has_two_template_args=no)
    AC_LANG_POP(C++)
  ])
  if test $octave_cv_llvm_irbuilder_has_two_template_args = yes; then
    AC_DEFINE(LLVM_IRBUILDER_HAS_TWO_TEMPLATE_ARGS, 1,
      [Define to 1 if llvm::IRBuilder has two template arguments.])
  fi
])
dnl
dnl Check llvm::IRBuilder::CreateConstInBoundsGEP1_32 API
dbl
AC_DEFUN([OCTAVE_LLVM_IRBUILDER_CREATECONSTINBOUNDSGEP1_32_API], [
  AC_CACHE_CHECK([if llvm::IRBuilder::CreateConstInBoundsGEP1_32 requires a type argument],
    [octave_cv_llvm_irbuilder_createconstinboundsgep1_32_requires_type],
    [AC_LANG_PUSH(C++)
      AC_COMPILE_IFELSE(
        [AC_LANG_PROGRAM([[
#if defined (HAVE_LLVM_IR_IRBUILDER_H)
          #include <llvm/IR/IRBuilder.h>
#elif defined (HAVE_LLVM_SUPPORT_IRBUILDER_H)
          #include <llvm/Support/IRBuilder.h>
#else
          #include <llvm/IRBuilder.h>
#endif
          ]], [[
          llvm::LLVMContext c;
          llvm::IRBuilder<>  irb (c);
          llvm::Value *v;
          v = irb.CreateConstInBoundsGEP1_32 ((llvm::Value *) nullptr, 0);
        ]])],
        octave_cv_llvm_irbuilder_createconstinboundsgep1_32_requires_type=no,
        octave_cv_llvm_irbuilder_createconstinboundsgep1_32_requires_type=yes)
    AC_LANG_POP(C++)
  ])
  if test $octave_cv_llvm_irbuilder_createconstinboundsgep1_32_requires_type = yes; then
    AC_DEFINE(LLVM_IRBUILDER_CREATECONSTINBOUNDSGEP1_32_REQUIRES_TYPE, 1,
      [Define to 1 if llvm::IRBuilder::CreateConstInBoundsGEP1_32 requires a type argument.])
  fi
])
dnl
dnl Check for legacy::PassManager API
dnl
AC_DEFUN([OCTAVE_LLVM_LEGACY_PASSMANAGER_API], [
  AC_CACHE_CHECK([if llvm::legacy::PassManager exists],
    [octave_cv_legacy_passmanager],
    [AC_LANG_PUSH(C++)
      save_LIBS="$LIBS"
      LIBS="$LLVM_LIBS $LIBS"
      AC_LINK_IFELSE(
        [AC_LANG_PROGRAM([[
          #include <llvm/IR/LegacyPassManager.h>
          ]], [[
          llvm::Module *module;
          llvm::legacy::PassManager *module_pass_manager;
          llvm::legacy::FunctionPassManager *pass_manager;
          module_pass_manager = new llvm::legacy::PassManager ();
          pass_manager = new llvm::legacy::FunctionPassManager (module);
        ]])],
        octave_cv_legacy_passmanager=yes,
        octave_cv_legacy_passmanager=no)
      LIBS="$save_LIBS"
    AC_LANG_POP(C++)
  ])
  if test $octave_cv_legacy_passmanager = yes; then
    AC_DEFINE(LEGACY_PASSMANAGER, 1,
      [Define to 1 if LLVM::legacy::PassManager exists.])
  fi
])
dnl
dnl Check for raw_fd_ostream API
dnl
AC_DEFUN([OCTAVE_LLVM_RAW_FD_OSTREAM_API], [
  AC_CACHE_CHECK([if llvm::raw_fd_ostream's arg type is llvm::sys:fs],
    [octave_cv_raw_fd_ostream_arg_is_llvm_sys_fs],
    [AC_LANG_PUSH(C++)
      AC_COMPILE_IFELSE(
        [AC_LANG_PROGRAM([[
          #include <llvm/Support/raw_os_ostream.h>
          ]], [[
          std::string str;
          llvm::raw_fd_ostream fout ("", str, llvm::sys::fs::F_Binary);
        ]])],
        octave_cv_raw_fd_ostream_arg_is_llvm_sys_fs=yes,
        octave_cv_raw_fd_ostream_arg_is_llvm_sys_fs=no)
    AC_LANG_POP(C++)
  ])
  if test $octave_cv_raw_fd_ostream_arg_is_llvm_sys_fs = yes; then
    AC_DEFINE(RAW_FD_OSTREAM_ARG_IS_LLVM_SYS_FS, 1,
      [Define to 1 if LLVM::raw_fd_ostream arg type is llvm::sys:fs.])
  fi
])
dnl
dnl Check if MIPS processor is target and quiet signalling NaN value is
dnl opposite of IEEE 754-2008 standard used by all other architectures.
dnl
<<<<<<< HEAD
AC_DEFUN([OCTAVE_MIPS_NAN], [
  AC_CACHE_CHECK([whether MIPS processor is using non-standard NaN encoding],
    [octave_cv_mips_nan],
    [AC_LANG_PUSH(C++)
    AC_RUN_IFELSE([AC_LANG_PROGRAM([[
        #include <cmath>
        #include <limits>
        ]], [[
        /* FIXME: Only test is that MIPS is the target architecture.
         * This should be AND'ed with a test for whether the actual NaN
         * value for the high word (LO_IEEE_NA_HW) has the value
         * 0x7FF840F4 (normal) or 0x7FF040F4 (non-standard).  Template code
         * that could work is in liboctave/utils/lo-ieee.cc but it also
         * depends on knowing whether the architecture is big-endian or
         * little-endian.  */
        #if defined (__mips__)
          return (0);
        #else
          return (1);
        #endif
      ]])],
      octave_cv_mips_nan=yes,
      octave_cv_mips_nan=no,
      octave_cv_mips_nan=no)
    AC_LANG_POP(C++)
  ])
  if test $octave_cv_mips_nan = yes; then
    AC_DEFINE(HAVE_MIPS_NAN, 1,
      [Define to 1 if MIPS processor is using non-standard NaN encoding.])
  fi
=======
AC_DEFUN_ONCE([OCTAVE_DEFINE_MKOCTFILE_DYNAMIC_LINK_OPTIONS], [
  ### Set system-dependent options for building shared libraries.
  ### These are used by mkoctfile to create dynamically loadable
  ### .oct and .mex files.  It would be great if we could somehow
  ### use libtool to get this information.

  CPICFLAG=-fPIC
  CXXPICFLAG=-fPIC
  FPICFLAG=-fPIC
  SH_LDFLAGS=-shared
  DL_LDFLAGS="${SH_LDFLAGS}"
  MKOCTFILE_DL_LDFLAGS="${DL_LDFLAGS}"
  NO_OCT_FILE_STRIP=false
  TEMPLATE_AR="${AR}"
  TEMPLATE_ARFLAGS="${ARFLAGS}"
  EXTERNAL_DLL_DEFS=
  OCTAVE_DLL_DEFS=
  OCTINTERP_DLL_DEFS=
  OCTGUI_DLL_DEFS=
  OCTGRAPHICS_DLL_DEFS=
  library_path_var=LD_LIBRARY_PATH
  ldpreloadsep=" "
  case $canonical_host_type in
    *-*-386bsd* | *-*-netbsd*)
      SH_LDFLAGS=-Bshareable
    ;;
    *-*-openbsd*)
      SH_LDFLAGS="-shared -fPIC"
    ;;
    *-*-freebsd*)
      SH_LDFLAGS="-shared -Wl,-x"
    ;;
    alpha*-dec-osf*)
      CPICFLAG=
      CXXPICFLAG=
      FPICFLAG=
      SH_LDFLAGS="-shared -Wl,-expect_unresolved -Wl,'*'"
    ;;
    *-*-darwin*)
      DL_LDFLAGS="-bundle -bundle_loader ${ac_top_build_prefix}src/octave${EXEEXT} ${LDFLAGS}"
      dnl Contains variables that are defined and undefined at this point, so use
      dnl appropriate quoting to defer expansion of ${bindir} and ${version}.
      MKOCTFILE_DL_LDFLAGS='-bundle -bundle_loader ${bindir}/octave-${version}'"${EXEEXT}"
      SH_LDFLAGS="-dynamiclib -single_module ${LDFLAGS}"
      case $canonical_host_type in
        powerpc-*)
          CXXPICFLAG=
          CPICFLAG=
          FPICFLAG=
        ;;
      esac
      NO_OCT_FILE_STRIP=true
      library_path_var=DYLD_LIBRARY_PATH
    ;;
    *-*-cygwin*)
      CPICFLAG=
      CXXPICFLAG=
      FPICFLAG=
      DL_LDFLAGS="-shared -Wl,--export-all-symbols -Wl,--enable-auto-import -Wl,--enable-runtime-pseudo-reloc"
      SH_LDFLAGS="-shared -Wl,--export-all-symbols -Wl,--enable-auto-import -Wl,--enable-auto-image-base"
      ldpreloadsep=":"
    ;;
    *-*-mingw*)
      if test $have_msvc = yes; then
        DL_LDFLAGS="-shared"
        CPICFLAG=
        CXXPICFLAG=
        FPICFLAG=
        SH_LDFLAGS="-shared"
        if test -n "`echo $CFLAGS | $GREP -e '-g'`" || test -n "`echo $CXXFLAGS | $GREP -e '-g'`"; then
          DL_LDFLAGS="$DL_LDFLAGS -g"
          SH_LDFLAGS="$SH_LDFLAGS -g"
        fi
        NO_OCT_FILE_STRIP=true
        library_path_var=PATH
        ## Extra compilation flags.
        EXTERNAL_DLL_DEFS="-DEXTERNAL_DLL"
        OCTAVE_DLL_DEFS="-DOCTAVE_DLL"
        OCTINTERP_DLL_DEFS="-DOCTINTERP_DLL"
        OCTGUI_DLL_DEFS="-DOCTGUI_DLL"
        OCTGRAPHICS_DLL_DEFS="-DOCTGRAPHICS_DLL"
      else
        CPICFLAG=
        CXXPICFLAG=
        FPICFLAG=
        DL_LDFLAGS="-shared -Wl,--export-all-symbols -Wl,--enable-auto-import -Wl,--enable-runtime-pseudo-reloc"
        SH_LDFLAGS="-shared -Wl,--export-all-symbols -Wl,--enable-auto-import -Wl,--enable-auto-image-base"
        library_path_var=PATH
      fi
    ;;
    *-*-msdosmsvc)
      DL_LDFLAGS="-shared"
      CPICFLAG=
      CXXPICFLAG=
      FPICFLAG=
      SH_LDFLAGS="-shared"
      if test -n "`echo $CFLAGS | $GREP -e '-g'`" || test -n "`echo $CXXFLAGS | $GREP -e '-g'`"; then
        DL_LDFLAGS="$DL_LDFLAGS -g"
        SH_LDFLAGS="$SH_LDFLAGS -g"
      fi
      NO_OCT_FILE_STRIP=true
      library_path_var=PATH
      ## Extra compilation flags.
      EXTERNAL_DLL_DEFS="-DEXTERNAL_DLL"
      OCTAVE_DLL_DEFS="-DOCTAVE_DLL"
      OCTGUI_DLL_DEFS="-DOCTGUI_DLL"
      OCTGRAPHICS_DLL_DEFS="-DOCTGRAPHICS_DLL"
    ;;
    *-*-linux* | *-*-gnu*)
      MKOCTFILE_DL_LDFLAGS="-shared -Wl,-Bsymbolic"
    ;;
    i[[3456]]86-*-sco3.2v5*)
      SH_LDFLAGS=-G
    ;;
    rs6000-ibm-aix* | powerpc-ibm-aix*)
      CPICFLAG=
      CXXPICFLAG=
      FPICFLAG=
      library_path_var=LIBPATH
    ;;
    hppa*-hp-hpux*)
      if test $ac_cv_f77_compiler_gnu = yes; then
        FPICFLAG=-fPIC
      else
        FPICFLAG=+Z
      fi
      SH_LDFLAGS="-shared -fPIC"
      library_path_var=SHLIB_PATH
    ;;
    ia64*-hp-hpux*)
      if test $ac_cv_f77_compiler_gnu = yes; then
        FPICFLAG=-fPIC
      else
        FPICFLAG=+Z
      fi
      SH_LDFLAGS="-shared -fPIC"
    ;;
    *-sgi-*)
      CPICFLAG=
      CXXPICFLAG=
      FPICFLAG=
    ;;
    sparc-sun-sunos4*)
      if test $ac_cv_f77_compiler_gnu = yes; then
        FPICFLAG=-fPIC
      else
        FPICFLAG=-PIC
      fi
      SH_LDFLAGS="-assert nodefinitions"
    ;;
    sparc-sun-solaris2* | i386-pc-solaris2*)
      if test $ac_cv_f77_compiler_gnu = yes; then
        FPICFLAG=-fPIC
      else
        FPICFLAG=-KPIC
      fi
      if test "$GCC" = yes; then
        CPICFLAG=-fPIC
      else
        CPICFLAG=-KPIC
      fi
      if test "$GXX" = yes; then
        CXXPICFLAG=-fPIC
        SH_LDFLAGS=-shared
      else
        CXXPICFLAG=-KPIC
        SH_LDFLAGS=-G
      fi
      ## Template closures in archive libraries need a different mechanism.
      if test "$GXX" != yes; then
        TEMPLATE_AR="${CXX}"
        TEMPLATE_ARFLAGS="-xar -o"
      fi
    ;;
  esac

  AC_MSG_NOTICE([defining FPICFLAG to be $FPICFLAG])
  AC_MSG_NOTICE([defining CPICFLAG to be $CPICFLAG])
  AC_MSG_NOTICE([defining CXXPICFLAG to be $CXXPICFLAG])
  AC_MSG_NOTICE([defining SH_LDFLAGS to be $SH_LDFLAGS])
  AC_MSG_NOTICE([defining DL_LDFLAGS to be $DL_LDFLAGS])
  AC_MSG_NOTICE([defining MKOCTFILE_DL_LDFLAGS to be $MKOCTFILE_DL_LDFLAGS])
  AC_MSG_NOTICE([defining NO_OCT_FILE_STRIP to be $NO_OCT_FILE_STRIP])
  AC_MSG_NOTICE([defining TEMPLATE_AR to be $TEMPLATE_AR])
  AC_MSG_NOTICE([defining TEMPLATE_ARFLAGS to be $TEMPLATE_ARFLAGS])
  AC_MSG_NOTICE([defining EXTERNAL_DLL_DEFS to be $EXTERNAL_DLL_DEFS])
  AC_MSG_NOTICE([defining OCTAVE_DLL_DEFS to be $OCTAVE_DLL_DEFS])
  AC_MSG_NOTICE([defining OCTINTERP_DLL_DEFS to be $OCTINTERP_DLL_DEFS])
  AC_MSG_NOTICE([defining OCTGUI_DLL_DEFS to be $OCTGUI_DLL_DEFS])
  AC_MSG_NOTICE([defining OCTGRAPHICS_DLL_DEFS to be $OCTGRAPHICS_DLL_DEFS])
  AC_MSG_NOTICE([defining library_path_var to be $library_path_var])
  AC_SUBST(FPICFLAG)
  AC_SUBST(CPICFLAG)
  AC_SUBST(CXXPICFLAG)
  AC_SUBST(SH_LDFLAGS)
  AC_SUBST(DL_LDFLAGS)
  AC_SUBST(MKOCTFILE_DL_LDFLAGS)
  AC_SUBST(NO_OCT_FILE_STRIP)
  AC_SUBST(TEMPLATE_AR)
  AC_SUBST(TEMPLATE_ARFLAGS)
  AC_SUBST(EXTERNAL_DLL_DEFS)
  AC_SUBST(OCTAVE_DLL_DEFS)
  AC_SUBST(OCTINTERP_DLL_DEFS)
  AC_SUBST(OCTGUI_DLL_DEFS)
  AC_SUBST(OCTGRAPHICS_DLL_DEFS)
  AC_SUBST(library_path_var)
  AC_SUBST(ldpreloadsep)
  AM_SUBST_NOTMAKE(ldpreloadsep)
>>>>>>> 126c86fd
])
dnl
dnl Check for ar.
dnl
AC_DEFUN([OCTAVE_PROG_AR], [
  if test -z "$AR"; then
    AR=ar
  fi
  AC_SUBST(AR)

  if test -z "$ARFLAGS"; then
    ARFLAGS="cr"
  fi
  AC_SUBST(ARFLAGS)

  dnl FIXME: Remove when libtool updated (placed 4/15/2017).
  dnl This silences the following unnecessary warning during compile:
  dnl ar: `u' modifier ignored since `D' is the default (see `U')
  if test -z "$AR_FLAGS"; then
    AR_FLAGS="$ARFLAGS"
  fi
])
dnl
dnl Check for bison.
dnl
AC_DEFUN([OCTAVE_PROG_BISON], [
  AC_PROG_YACC
  WARN_YFLAGS=

  case "`$YACC --version`" in
    *bison*) tmp_have_bison=yes ;;
    *) tmp_have_bison=no ;;
  esac

  if test $tmp_have_bison = yes; then
    dnl FIXME: Call GNU bison with the `-Wno-yacc` option, which works with
    dnl bison 2.5 and all later versions, as recommended by the bison NEWS.
    dnl This is needed as long as Octave supports Autoconf version 2.69 or
    dnl older.  In Autoconf 2.70, AC_PROG_YACC no longer adds the `-y`
    dnl option to emulate POSIX yacc.
    WARN_YFLAGS="-Wno-yacc"

    AC_CACHE_CHECK([syntax of bison api.prefix (or name-prefix) declaration],
                   [octave_cv_bison_api_prefix_decl_style], [
      style="api name"
      quote="quote brace"
      for s in $style; do
        for q in $quote; do
          if test $s = "api"; then
            if test $q = "quote"; then
              def='%define api.prefix "foo_"'
            else
              def='%define api.prefix {foo_}'
            fi
          else
            if test $q = "quote"; then
              def='%name-prefix="foo_"'
            else
              def='%name-prefix {foo_}'
            fi
          fi
          cat << EOF > conftest.yy
$def
%start input
%%
input:;
%%
EOF
          ## Older versions of bison only warn and exit with success.
          octave_bison_output=`$YACC $WARN_YFLAGS conftest.yy 2>&1`
          ac_status=$?
          if test $ac_status -eq 0 && test -z "$octave_bison_output"; then
            octave_cv_bison_api_prefix_decl_style="$s $q"
            break
          fi
        done
        if test -n "$octave_cv_bison_api_prefix_decl_style"; then
          break
        fi
      done
      rm -f conftest.yy y.tab.h y.tab.c
      ])

    AC_CACHE_CHECK([whether api.prefix applies to yysymbol_kind_t],
                   [octave_cv_bison_api_prefix_applies_to_yysymbol_kind_t], [
      [case "$octave_cv_bison_api_prefix_decl_style" in
        "api brace")
          def='%define api.prefix {PREFIX_}'
        ;;
        "api quote")
          def='%define api.prefix "PREFIX_"'
        ;;
        "name brace")
          def='%define name-prefix {PREFIX_}'
        ;;
        "name quote")
          def='%define name-prefix "PREFIX_"'
        ;;
      esac]
      cat << EOF > conftest.yy
$def
%start input
%%
input:;
%%
EOF
      ## Older versions of bison only warn and exit with success.
      $YACC $WARN_YFLAGS conftest.yy
      if grep PREFIX_symbol_kind_t y.tab.c > /dev/null; then
        octave_cv_bison_api_prefix_applies_to_yysymbol_kind_t=yes
      else
        octave_cv_bison_api_prefix_applies_to_yysymbol_kind_t=no
      fi
      rm -f conftest.yy y.tab.h y.tab.c
      ])
  fi

  if test -z "$octave_cv_bison_api_prefix_decl_style" \
    || test "$octave_cv_bison_api_prefix_decl_style" != "api brace"; then
    tmp_have_bison=no
    warn_bison_api_prefix_decl_style="

I wasn't able to find a suitable style for declaring the api prefix
in a bison input file so I'm disabling bison.  We expect bison to
understand the '%define api.prefix { PREFIX }' syntax.
"
    OCTAVE_CONFIGURE_WARNING([warn_bison_api_prefix_decl_style])
  fi

  if test $tmp_have_bison = no; then
    YACC='${top_srcdir}/build-aux/missing bison'
    warn_bison="

I didn't find bison, or the version of bison that I found does not
support all the features that are required, but it's only a problem
if you need to reconstruct parse.cc, which is the case if you're
building from VCS sources.
"
    OCTAVE_CONFIGURE_WARNING([warn_bison])

  fi
  if test "$octave_cv_bison_api_prefix_applies_to_yysymbol_kind_t" = no; then
    OCTAVE_PARSER_CPPFLAGS="-Dyysymbol_kind_t=octave_symbol_kind_t"
    OCTAVE_TEX_PARSER_CPPFLAGS="-Dyysymbol_kind_t=octave_tex_symbol_kind_t"
  fi
  AC_SUBST(OCTAVE_PARSER_CPPFLAGS)
  AC_SUBST(OCTAVE_TEX_PARSER_CPPFLAGS)
  AC_SUBST(WARN_YFLAGS)
])
dnl
dnl Find find program.
dnl
## Prefer GNU find if found.
AN_MAKEVAR([FIND],  [OCTAVE_PROG_FIND])
AN_PROGRAM([gfind], [OCTAVE_PROG_FIND])
AN_PROGRAM([find],  [OCTAVE_PROG_FIND])
AC_DEFUN([OCTAVE_PROG_FIND], [
  AC_CHECK_PROGS(FIND, [gfind find])
])
dnl
dnl Check for flex.
dnl
AC_DEFUN([OCTAVE_PROG_FLEX], [
  ## For now, don't define LEXLIB to be -lfl -- we don't use anything in
  ## it, and it might not be installed.
  ##
  ## Also make sure that we generate an interactive scanner if we are
  ## using flex.
dnl We declare %noyywrap in the lexer files so we use the noyywrap
dnl option here to skip the search for that function.
  AC_PROG_LEX([noyywrap])
  case "`$LEX --version`" in
    *flex*)
      LFLAGS="-I"
      AC_MSG_RESULT([defining LFLAGS to be $LFLAGS])
      LEXLIB=
    ;;
    *)
      LEX='${top_srcdir}/build-aux/missing flex'
      warn_flex="

I didn't find flex, but it's only a problem if you need to reconstruct
lex.cc, which is the case if you're building from VCS sources.
"
      OCTAVE_CONFIGURE_WARNING([warn_flex])
    ;;
  esac
  AC_SUBST(LFLAGS)
])
dnl
dnl Check for ghostscript.
dnl
AC_DEFUN([OCTAVE_PROG_GHOSTSCRIPT], [
  case "$canonical_host_type" in
    *-*-mingw* | *-*-msdosmsvc)
      ac_octave_gs_names="gswin32c gs mgs"
    ;;
    *)
      ac_octave_gs_names="gs"
    ;;
  esac
  AC_CHECK_PROGS(GHOSTSCRIPT, [$ac_octave_gs_names])
  if test -z "$GHOSTSCRIPT"; then
    GHOSTSCRIPT='${top_srcdir}/build-aux/missing gs'
    warn_ghostscript="

I didn't find ghostscript, so reconstructing figures for the manual
will fail, and saving graphics in some output formats will fail when
using Octave
"
    OCTAVE_CONFIGURE_WARNING([warn_ghostscript])
  fi
  AC_SUBST(GHOSTSCRIPT)
])
dnl
dnl Check for gnuplot.
dnl
AC_DEFUN([OCTAVE_PROG_GNUPLOT], [
  ac_octave_gp_names="gnuplot"
  ac_octave_gp_default="gnuplot"
  if test "$cross_compiling" = yes; then
    GNUPLOT="$ac_octave_gp_default"
    GNUPLOT_BINARY=$GNUPLOT
    AC_MSG_RESULT([assuming $GNUPLOT exists on $canonical_host_type host])
  else
    AC_CHECK_PROGS(GNUPLOT, [$ac_octave_gp_names])
    GNUPLOT_BINARY=$GNUPLOT
    if test -z "$GNUPLOT"; then
      GNUPLOT="$ac_octave_gp_default"
      GNUPLOT_BINARY=""
      warn_gnuplot="

gnuplot not found.  It isn't necessary to have gnuplot installed, but
without native graphics or gnuplot you won't be able to use any of
Octave's plotting commands.
"
      OCTAVE_CONFIGURE_WARNING([warn_gnuplot])
    fi
  fi
  AC_SUBST(GNUPLOT)
])
dnl
dnl Check for gperf.
dnl
AC_DEFUN([OCTAVE_PROG_GPERF], [
  AC_CHECK_PROG(GPERF, gperf, gperf, [])
  if test -z "$GPERF"; then
    GPERF='${top_srcdir}/build-aux/missing gperf'
    warn_gperf="

I didn't find gperf, but it's only a problem if you need to
reconstruct oct-gperf.h
"
    OCTAVE_CONFIGURE_WARNING([warn_gperf])
    GPERF='${top_srcdir}/build-aux/missing gperf'
  fi
  AC_SUBST(GPERF)
])
dnl
dnl Find icotool program.
dnl
AC_DEFUN([OCTAVE_PROG_ICOTOOL], [
  AC_CHECK_PROG(ICOTOOL, icotool, icotool, [])
  if test -z "$ICOTOOL"; then
    ICOTOOL='${top_srcdir}/build-aux/missing icotool'
    warn_icotool="

I didn't find icotool, but it's only a problem if you need to
reconstruct octave-logo.ico, which is the case if you're building from
VCS sources.
"
    OCTAVE_CONFIGURE_WARNING([warn_icotool])
  fi
  AC_SUBST(ICOTOOL)
])
dnl
dnl Check for makeinfo.
dnl
AC_DEFUN([OCTAVE_PROG_MAKEINFO], [
  dnl use MKINFO, not MAKEINFO, for variable name because Automake
  dnl automatically defines a value for MAKEINFO even when it does not
  dnl exist which will then fool the 'test -z' line.
  AC_CHECK_PROG(MKINFO, makeinfo, makeinfo, [])
  if test -z "$MKINFO"; then
    warn_makeinfo="

I didn't find makeinfo, which is required for reading documentation.
You may install a copy later for Octave to use.
"
    OCTAVE_CONFIGURE_WARNING([warn_makeinfo])
  fi
  dnl If we have a GNU makeinfo program, see if it supports the @sortas command
  dnl for defining a custom sort key for an index entry.
  if test -n "$MKINFO"; then
    AC_CACHE_CHECK([for makeinfo support for @sortas command],
      [octave_cv_makeinfo_sortas_command],
      [cat << EOF > conftest.texi
\input texinfo
@node Top
@top Document
@menu
* Chapter::
* Index::
@end menu
@node Chapter
@chapter Chapter
@cindex @sortas{a} foo
@node Index
@unnumbered Index
@printindex cp
@bye
EOF
        if $MKINFO --no-warn conftest.texi 2>/dev/null; then
          octave_cv_makeinfo_sortas_command=yes
        else
          octave_cv_makeinfo_sortas_command=no
        fi
        rm -f conftest.info conftest.texi
    ])
    if test $octave_cv_makeinfo_sortas_command = no; then
      warn_makeinfo="

I wasn't able to find a version of GNU makeinfo that supports the
@sortas command, but it's only a problem if you need to build the
manual, which is the case if you're building from VCS sources.
"
      OCTAVE_CONFIGURE_WARNING([warn_makeinfo])
    fi
  fi
])
dnl
dnl What pager should we use?
dnl
AC_DEFUN([OCTAVE_PROG_PAGER], [
  if test "$cross_compiling" = yes; then
    DEFAULT_PAGER=less
    AC_MSG_RESULT([assuming $DEFAULT_PAGER exists on $canonical_host_type host])
    AC_SUBST(DEFAULT_PAGER)
  else
    ac_octave_possible_pagers="less more page pg"
    case "$canonical_host_type" in
      *-*-cygwin* | *-*-mingw32* | *-*-msdosmsvc)
        ac_octave_possible_pagers="$ac_octave_possible_pagers more.com"
      ;;
    esac

    AC_CHECK_PROGS(DEFAULT_PAGER, [$ac_octave_possible_pagers], [])
    if test -z "$DEFAULT_PAGER"; then
      warn_less="I couldn't find \`less', \`more', \`page', or \`pg'"
      OCTAVE_CONFIGURE_WARNING([warn_less])
    fi
  fi
])
dnl
dnl Find Perl program.
dnl
AC_DEFUN([OCTAVE_PROG_PERL], [
  AC_CHECK_PROG(PERL, perl, perl, [])
  AC_SUBST(PERL)
])
dnl
dnl Find Python program.
dnl
AC_DEFUN([OCTAVE_PROG_PYTHON], [
  AC_CHECK_PROG(PYTHON, python, python, [])
  AC_SUBST(PYTHON)
])
dnl
dnl Find rsvg-convert program.
dnl
AC_DEFUN([OCTAVE_PROG_RSVG_CONVERT], [
  AC_CHECK_PROG(RSVG_CONVERT, rsvg-convert, rsvg-convert, [])
  if test -z "$RSVG_CONVERT"; then
    RSVG_CONVERT='${top_srcdir}/build-aux/missing rsvg-convert'
    warn_rsvg_convert="

I didn't find rsvg-convert, but it's only a problem if you need to
reconstruct octave-logo-*.png, which is the case if you're building
from VCS sources.
"
    OCTAVE_CONFIGURE_WARNING([warn_rsvg_convert])
  fi
  AC_SUBST(RSVG_CONVERT)
])
dnl
dnl Find sed program.
dnl
# Check for a fully-functional sed program, that truncates
# as few characters as possible and that supports "\(X\|Y\)"
# style regular expression alternation.  Prefer GNU sed if found.
AC_DEFUN([OCTAVE_PROG_SED], [
  AC_MSG_CHECKING([for a usable sed])
  if test -z "$SED"; then
    AC_CACHE_VAL([octave_cv_prog_sed],
      [# Loop through the user's path and search for sed and gsed.
      # Next, test potential sed programs in list for truncation.
      _AS_PATH_WALK([$PATH],
        [for ac_prog in sed gsed; do
          for ac_exec_ext in '' $ac_executable_extensions; do
            if AS_EXECUTABLE_P(["$as_dir/$ac_prog$ac_exec_ext"]); then
              _sed_list="$_sed_list $as_dir/$ac_prog$ac_exec_ext"
            fi
          done
        done
      ])
      AS_TMPDIR(sed)
      _max=0
      _count=0
      # Add /usr/xpg4/bin/sed as it is typically found on Solaris
      # along with /bin/sed that truncates output.
      for _sed in $_sed_list /usr/xpg4/bin/sed; do
        test ! -f ${_sed} && break
        cat /dev/null > "$tmp/sed.in"
        _count=0
        echo $ECHO_N "0123456789$ECHO_C" >"$tmp/sed.in"
        # Check for GNU sed and select it if it is found.
        if "${_sed}" --version 2>&1 < /dev/null | egrep '(GNU)' > /dev/null; then
          octave_cv_prog_sed=${_sed}
          break;
        fi
        # Reject if RE alternation is not handled.
        if test "`echo 'this and that' | ${_sed} -n 's/\(this\|that\).*$/\1/p'`" != "this"; then
          continue;
        fi
        while true; do
          cat "$tmp/sed.in" "$tmp/sed.in" >"$tmp/sed.tmp"
          mv "$tmp/sed.tmp" "$tmp/sed.in"
          cp "$tmp/sed.in" "$tmp/sed.nl"
          echo >>"$tmp/sed.nl"
          ${_sed} -e 's/a$//' < "$tmp/sed.nl" >"$tmp/sed.out" || break
          cmp -s "$tmp/sed.out" "$tmp/sed.nl" || break
          # 10000 chars as input seems more than enough
          test $_count -gt 10 && break
          _count=`expr $_count + 1`
          if test $_count -gt $_max; then
            _max=$_count
            octave_cv_prog_sed=$_sed
          fi
        done
      done
      rm -rf "$tmp"
    ])
    SED=$octave_cv_prog_sed
    if test -z "$SED"; then
      AC_MSG_ERROR([no usable version of sed found])
    fi
  fi
  AC_SUBST(SED)
  AC_MSG_RESULT([$SED])
])
dnl
dnl Check for options that can be passed to tar to make archives reproducible.
dnl
AC_DEFUN([OCTAVE_PROG_TAR_REPRODUCIBLE], [
  AC_MSG_CHECKING([for options to make reproducible archives with GNU tar])
dnl This uses Automake's logic for finding GNU tar under various names
  for octave_tar in tar gnutar gtar :; do
    $octave_tar --version >/dev/null 2>&1 && break
  done
dnl If we have a valid GNU tar program, see if it supports sets of options
  if test x"$octave_tar" != x:; then
    octave_tar_flags=
    echo > conftest.txt
    for octave_tar_flag in --owner=0 --group=0 --numeric-owner --sort=name; do
      $octave_tar -cf conftest.tar $octave_tar_flags $octave_tar_flag conftest.txt 2>/dev/null
      if test $? -eq 0; then
        octave_tar_flags="${octave_tar_flags:+$octave_tar_flags }$octave_tar_flag"
      fi
    done
    rm -f conftest.tar conftest.txt
    REPRODUCIBLE_TAR_FLAGS="$octave_tar_flags"
  fi
  AC_SUBST(REPRODUCIBLE_TAR_FLAGS)
  AC_MSG_RESULT([$REPRODUCIBLE_TAR_FLAGS])
])
dnl
dnl Check for texi2dvi.
dnl
AC_DEFUN([OCTAVE_PROG_TEXI2DVI], [
  AC_CHECK_PROG(TEXI2DVI, texi2dvi, texi2dvi, [])
  if test -z "$TEXI2DVI"; then
    TEXI2DVI='${top_srcdir}/build-aux/missing texi2dvi'
    warn_texi2dvi="

I didn't find texi2dvi, but it's only a problem if you need to
reconstruct the DVI version of the manual
"
    OCTAVE_CONFIGURE_WARNING([warn_texi2dvi])
  fi
  AC_SUBST(TEXI2DVI)
])
dnl
dnl Check for texi2pdf.
dnl
AC_DEFUN([OCTAVE_PROG_TEXI2PDF], [
  AC_REQUIRE([OCTAVE_PROG_TEXI2DVI])
  AC_CHECK_PROG(TEXI2PDF, texi2pdf, texi2pdf, [])
  if test -z "$TEXI2PDF"; then
    ac_octave_texi2pdf_missing=yes;
    if test -n "$TEXI2DVI"; then
      TEXI2PDF="$TEXI2DVI --pdf"
      ac_octave_texi2pdf_missing=no;
    fi
  else
    ac_octave_texi2pdf_missing=no;
  fi
  if test $ac_octave_texi2pdf_missing = yes; then
    TEXI2PDF='${top_srcdir}/build-aux/missing texi2pdf'
    warn_texi2pdf="

I didn't find texi2pdf, but it's only a problem if you need to
reconstruct the PDF version of the manual
"
    OCTAVE_CONFIGURE_WARNING([warn_texi2pdf])
  fi
  AC_SUBST(TEXI2PDF)
])
dnl
dnl Set default value for a variable and substitute it.
dnl
AC_DEFUN([OCTAVE_SET_DEFAULT], [
  ifelse($#, 2, [: ${$1=$2}
])dnl
  AC_MSG_RESULT([defining $1 to be $$1])
  AC_SUBST($1)
])
dnl
dnl Check for UMFPACK separately split complex matrix and RHS.
dnl
dnl Macro assumes that the check for umfpack has already been performed.
dnl
AC_DEFUN([OCTAVE_UMFPACK_SEPARATE_SPLIT], [
  AC_MSG_CHECKING([for UMFPACK separate complex matrix and rhs split])
  AC_CACHE_VAL([octave_cv_umfpack_separate_split],
    [AC_RUN_IFELSE([AC_LANG_SOURCE([[
        #include <stdint.h>
        #include <stdlib.h>
        #include <math.h>
        #if defined (HAVE_SUITESPARSE_UMFPACK_H)
        # include <suitesparse/umfpack.h>
        #elif defined (HAVE_UFSPARSE_UMFPACK_H)
        # include <ufsparse/umfpack.h>
        #elif defined (HAVE_UMFPACK_UMFPACK_H)
        # include <umfpack/umfpack.h>
        #elif defined (HAVE_UMFPACK_H)
        # include <umfpack.h>
        #endif
        #if defined (OCTAVE_ENABLE_64)
        typedef uint64_t idx_type;
        #define UMFPACK_NAME(name) umfpack_zl_ ## name
        #else
        typedef int idx_type;
        #define UMFPACK_NAME(name) umfpack_zi_ ## name
        #endif
        idx_type n = 5;
        idx_type Ap[] = {0, 2, 5, 9, 10, 12};
        idx_type Ai[]  = {0, 1, 0, 2, 4, 1, 2, 3, 4, 2, 1, 4};
        double Ax[] = {2., 0., 3., 0., 3., 0., -1., 0., 4., 0., 4., 0.,
                      -3., 0., 1., 0., 2., 0., 2., 0., 6., 0., 1., 0.};
        double br[] = {8., 45., -3., 3., 19.};
        double bi[] = {0., 0., 0., 0., 0.};
        int main (void)
        {
          double *null = (double *) NULL ;
          double *x = (double *)malloc (2 * n * sizeof(double));
          idx_type i ;
          void *Symbolic, *Numeric ;
          (void) UMFPACK_NAME (symbolic) (n, n, Ap, Ai, Ax, null, &Symbolic, null, null) ;
          (void) UMFPACK_NAME (numeric) (Ap, Ai, Ax, null, Symbolic, &Numeric, null, null) ;
          UMFPACK_NAME (free_symbolic) (&Symbolic) ;
          (void) UMFPACK_NAME (solve) (0, Ap, Ai, Ax, null, x, null, br, bi,
                                   Numeric, null, null) ;
          UMFPACK_NAME (free_numeric) (&Numeric) ;
          for (i = 0; i < n; i++, x+=2)
            if (fabs (*x - i - 1.) > 1.e-13)
              return (1);
          return (0) ;
        }
      ]])],
      octave_cv_umfpack_separate_split=yes,
      octave_cv_umfpack_separate_split=no,
      octave_cv_umfpack_separate_split=yes)
  ])
  if test "$cross_compiling" = yes; then
    AC_MSG_RESULT([$octave_cv_umfpack_separate_split assumed for cross compilation])
  else
    AC_MSG_RESULT([$octave_cv_umfpack_separate_split])
  fi
  if test $octave_cv_umfpack_separate_split = yes; then
    AC_DEFINE(UMFPACK_SEPARATE_SPLIT, 1,
      [Define to 1 if the UMFPACK Complex solver allows matrix and RHS to be split independently.])
  fi
])<|MERGE_RESOLUTION|>--- conflicted
+++ resolved
@@ -2584,7 +2584,7 @@
       SH_LDFLAGS="-shared -Wl,-expect_unresolved -Wl,'*'"
     ;;
     *-*-darwin*)
-      DL_LDFLAGS="-bundle -undefined dynamic_lookup -bind_at_load -bundle_loader ${ac_top_build_prefix}libinterp/octave ${LDFLAGS}"
+      DL_LDFLAGS="-bundle -undefined dynamic_lookup -bind_at_load -bundle_loader ${ac_top_build_prefix}src/octave${EXEEXT} ${LDFLAGS}"
       dnl Contains variables that are defined and undefined at this point, so use
       dnl appropriate quoting to defer expansion of ${bindir} and ${version}.
       MKOCTFILE_DL_LDFLAGS='-bundle -undefined dynamic_lookup -bind_at_load -bundle_loader ${bindir}/octave-${version}'"${EXEEXT}"
@@ -3109,7 +3109,6 @@
 dnl Check if MIPS processor is target and quiet signalling NaN value is
 dnl opposite of IEEE 754-2008 standard used by all other architectures.
 dnl
-<<<<<<< HEAD
 AC_DEFUN([OCTAVE_MIPS_NAN], [
   AC_CACHE_CHECK([whether MIPS processor is using non-standard NaN encoding],
     [octave_cv_mips_nan],
@@ -3140,216 +3139,6 @@
     AC_DEFINE(HAVE_MIPS_NAN, 1,
       [Define to 1 if MIPS processor is using non-standard NaN encoding.])
   fi
-=======
-AC_DEFUN_ONCE([OCTAVE_DEFINE_MKOCTFILE_DYNAMIC_LINK_OPTIONS], [
-  ### Set system-dependent options for building shared libraries.
-  ### These are used by mkoctfile to create dynamically loadable
-  ### .oct and .mex files.  It would be great if we could somehow
-  ### use libtool to get this information.
-
-  CPICFLAG=-fPIC
-  CXXPICFLAG=-fPIC
-  FPICFLAG=-fPIC
-  SH_LDFLAGS=-shared
-  DL_LDFLAGS="${SH_LDFLAGS}"
-  MKOCTFILE_DL_LDFLAGS="${DL_LDFLAGS}"
-  NO_OCT_FILE_STRIP=false
-  TEMPLATE_AR="${AR}"
-  TEMPLATE_ARFLAGS="${ARFLAGS}"
-  EXTERNAL_DLL_DEFS=
-  OCTAVE_DLL_DEFS=
-  OCTINTERP_DLL_DEFS=
-  OCTGUI_DLL_DEFS=
-  OCTGRAPHICS_DLL_DEFS=
-  library_path_var=LD_LIBRARY_PATH
-  ldpreloadsep=" "
-  case $canonical_host_type in
-    *-*-386bsd* | *-*-netbsd*)
-      SH_LDFLAGS=-Bshareable
-    ;;
-    *-*-openbsd*)
-      SH_LDFLAGS="-shared -fPIC"
-    ;;
-    *-*-freebsd*)
-      SH_LDFLAGS="-shared -Wl,-x"
-    ;;
-    alpha*-dec-osf*)
-      CPICFLAG=
-      CXXPICFLAG=
-      FPICFLAG=
-      SH_LDFLAGS="-shared -Wl,-expect_unresolved -Wl,'*'"
-    ;;
-    *-*-darwin*)
-      DL_LDFLAGS="-bundle -bundle_loader ${ac_top_build_prefix}src/octave${EXEEXT} ${LDFLAGS}"
-      dnl Contains variables that are defined and undefined at this point, so use
-      dnl appropriate quoting to defer expansion of ${bindir} and ${version}.
-      MKOCTFILE_DL_LDFLAGS='-bundle -bundle_loader ${bindir}/octave-${version}'"${EXEEXT}"
-      SH_LDFLAGS="-dynamiclib -single_module ${LDFLAGS}"
-      case $canonical_host_type in
-        powerpc-*)
-          CXXPICFLAG=
-          CPICFLAG=
-          FPICFLAG=
-        ;;
-      esac
-      NO_OCT_FILE_STRIP=true
-      library_path_var=DYLD_LIBRARY_PATH
-    ;;
-    *-*-cygwin*)
-      CPICFLAG=
-      CXXPICFLAG=
-      FPICFLAG=
-      DL_LDFLAGS="-shared -Wl,--export-all-symbols -Wl,--enable-auto-import -Wl,--enable-runtime-pseudo-reloc"
-      SH_LDFLAGS="-shared -Wl,--export-all-symbols -Wl,--enable-auto-import -Wl,--enable-auto-image-base"
-      ldpreloadsep=":"
-    ;;
-    *-*-mingw*)
-      if test $have_msvc = yes; then
-        DL_LDFLAGS="-shared"
-        CPICFLAG=
-        CXXPICFLAG=
-        FPICFLAG=
-        SH_LDFLAGS="-shared"
-        if test -n "`echo $CFLAGS | $GREP -e '-g'`" || test -n "`echo $CXXFLAGS | $GREP -e '-g'`"; then
-          DL_LDFLAGS="$DL_LDFLAGS -g"
-          SH_LDFLAGS="$SH_LDFLAGS -g"
-        fi
-        NO_OCT_FILE_STRIP=true
-        library_path_var=PATH
-        ## Extra compilation flags.
-        EXTERNAL_DLL_DEFS="-DEXTERNAL_DLL"
-        OCTAVE_DLL_DEFS="-DOCTAVE_DLL"
-        OCTINTERP_DLL_DEFS="-DOCTINTERP_DLL"
-        OCTGUI_DLL_DEFS="-DOCTGUI_DLL"
-        OCTGRAPHICS_DLL_DEFS="-DOCTGRAPHICS_DLL"
-      else
-        CPICFLAG=
-        CXXPICFLAG=
-        FPICFLAG=
-        DL_LDFLAGS="-shared -Wl,--export-all-symbols -Wl,--enable-auto-import -Wl,--enable-runtime-pseudo-reloc"
-        SH_LDFLAGS="-shared -Wl,--export-all-symbols -Wl,--enable-auto-import -Wl,--enable-auto-image-base"
-        library_path_var=PATH
-      fi
-    ;;
-    *-*-msdosmsvc)
-      DL_LDFLAGS="-shared"
-      CPICFLAG=
-      CXXPICFLAG=
-      FPICFLAG=
-      SH_LDFLAGS="-shared"
-      if test -n "`echo $CFLAGS | $GREP -e '-g'`" || test -n "`echo $CXXFLAGS | $GREP -e '-g'`"; then
-        DL_LDFLAGS="$DL_LDFLAGS -g"
-        SH_LDFLAGS="$SH_LDFLAGS -g"
-      fi
-      NO_OCT_FILE_STRIP=true
-      library_path_var=PATH
-      ## Extra compilation flags.
-      EXTERNAL_DLL_DEFS="-DEXTERNAL_DLL"
-      OCTAVE_DLL_DEFS="-DOCTAVE_DLL"
-      OCTGUI_DLL_DEFS="-DOCTGUI_DLL"
-      OCTGRAPHICS_DLL_DEFS="-DOCTGRAPHICS_DLL"
-    ;;
-    *-*-linux* | *-*-gnu*)
-      MKOCTFILE_DL_LDFLAGS="-shared -Wl,-Bsymbolic"
-    ;;
-    i[[3456]]86-*-sco3.2v5*)
-      SH_LDFLAGS=-G
-    ;;
-    rs6000-ibm-aix* | powerpc-ibm-aix*)
-      CPICFLAG=
-      CXXPICFLAG=
-      FPICFLAG=
-      library_path_var=LIBPATH
-    ;;
-    hppa*-hp-hpux*)
-      if test $ac_cv_f77_compiler_gnu = yes; then
-        FPICFLAG=-fPIC
-      else
-        FPICFLAG=+Z
-      fi
-      SH_LDFLAGS="-shared -fPIC"
-      library_path_var=SHLIB_PATH
-    ;;
-    ia64*-hp-hpux*)
-      if test $ac_cv_f77_compiler_gnu = yes; then
-        FPICFLAG=-fPIC
-      else
-        FPICFLAG=+Z
-      fi
-      SH_LDFLAGS="-shared -fPIC"
-    ;;
-    *-sgi-*)
-      CPICFLAG=
-      CXXPICFLAG=
-      FPICFLAG=
-    ;;
-    sparc-sun-sunos4*)
-      if test $ac_cv_f77_compiler_gnu = yes; then
-        FPICFLAG=-fPIC
-      else
-        FPICFLAG=-PIC
-      fi
-      SH_LDFLAGS="-assert nodefinitions"
-    ;;
-    sparc-sun-solaris2* | i386-pc-solaris2*)
-      if test $ac_cv_f77_compiler_gnu = yes; then
-        FPICFLAG=-fPIC
-      else
-        FPICFLAG=-KPIC
-      fi
-      if test "$GCC" = yes; then
-        CPICFLAG=-fPIC
-      else
-        CPICFLAG=-KPIC
-      fi
-      if test "$GXX" = yes; then
-        CXXPICFLAG=-fPIC
-        SH_LDFLAGS=-shared
-      else
-        CXXPICFLAG=-KPIC
-        SH_LDFLAGS=-G
-      fi
-      ## Template closures in archive libraries need a different mechanism.
-      if test "$GXX" != yes; then
-        TEMPLATE_AR="${CXX}"
-        TEMPLATE_ARFLAGS="-xar -o"
-      fi
-    ;;
-  esac
-
-  AC_MSG_NOTICE([defining FPICFLAG to be $FPICFLAG])
-  AC_MSG_NOTICE([defining CPICFLAG to be $CPICFLAG])
-  AC_MSG_NOTICE([defining CXXPICFLAG to be $CXXPICFLAG])
-  AC_MSG_NOTICE([defining SH_LDFLAGS to be $SH_LDFLAGS])
-  AC_MSG_NOTICE([defining DL_LDFLAGS to be $DL_LDFLAGS])
-  AC_MSG_NOTICE([defining MKOCTFILE_DL_LDFLAGS to be $MKOCTFILE_DL_LDFLAGS])
-  AC_MSG_NOTICE([defining NO_OCT_FILE_STRIP to be $NO_OCT_FILE_STRIP])
-  AC_MSG_NOTICE([defining TEMPLATE_AR to be $TEMPLATE_AR])
-  AC_MSG_NOTICE([defining TEMPLATE_ARFLAGS to be $TEMPLATE_ARFLAGS])
-  AC_MSG_NOTICE([defining EXTERNAL_DLL_DEFS to be $EXTERNAL_DLL_DEFS])
-  AC_MSG_NOTICE([defining OCTAVE_DLL_DEFS to be $OCTAVE_DLL_DEFS])
-  AC_MSG_NOTICE([defining OCTINTERP_DLL_DEFS to be $OCTINTERP_DLL_DEFS])
-  AC_MSG_NOTICE([defining OCTGUI_DLL_DEFS to be $OCTGUI_DLL_DEFS])
-  AC_MSG_NOTICE([defining OCTGRAPHICS_DLL_DEFS to be $OCTGRAPHICS_DLL_DEFS])
-  AC_MSG_NOTICE([defining library_path_var to be $library_path_var])
-  AC_SUBST(FPICFLAG)
-  AC_SUBST(CPICFLAG)
-  AC_SUBST(CXXPICFLAG)
-  AC_SUBST(SH_LDFLAGS)
-  AC_SUBST(DL_LDFLAGS)
-  AC_SUBST(MKOCTFILE_DL_LDFLAGS)
-  AC_SUBST(NO_OCT_FILE_STRIP)
-  AC_SUBST(TEMPLATE_AR)
-  AC_SUBST(TEMPLATE_ARFLAGS)
-  AC_SUBST(EXTERNAL_DLL_DEFS)
-  AC_SUBST(OCTAVE_DLL_DEFS)
-  AC_SUBST(OCTINTERP_DLL_DEFS)
-  AC_SUBST(OCTGUI_DLL_DEFS)
-  AC_SUBST(OCTGRAPHICS_DLL_DEFS)
-  AC_SUBST(library_path_var)
-  AC_SUBST(ldpreloadsep)
-  AM_SUBST_NOTMAKE(ldpreloadsep)
->>>>>>> 126c86fd
 ])
 dnl
 dnl Check for ar.
