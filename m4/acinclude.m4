dnl acinclude.m4 -- extra macros for configuring Octave
dnl
dnl --------------------------------------------------------------------
dnl
dnl Copyright (C) 1995-2023 The Octave Project Developers
dnl
dnl See the file COPYRIGHT.md in the top-level directory of this
dnl distribution or <https://octave.org/copyright/>.
dnl
dnl This file is part of Octave.
dnl
dnl Octave is free software: you can redistribute it and/or modify it
dnl under the terms of the GNU General Public License as published by
dnl the Free Software Foundation, either version 3 of the License, or
dnl (at your option) any later version.
dnl
dnl Octave is distributed in the hope that it will be useful, but
dnl WITHOUT ANY WARRANTY; without even the implied warranty of
dnl MERCHANTABILITY or FITNESS FOR A PARTICULAR PURPOSE.  See the
dnl GNU General Public License for more details.
dnl
dnl You should have received a copy of the GNU General Public License
dnl along with Octave; see the file COPYING.  If not, see
dnl <https://www.gnu.org/licenses/>.
dnl
dnl --------------------------------------------------------------------
dnl
dnl Alphabetical list of macros in the OCTAVE_ namespace
dnl
dnl
dnl Figure out the hardware-vendor-os info.
dnl
AC_DEFUN([OCTAVE_CANONICAL_HOST], [
  AC_CANONICAL_HOST
  if test -z "$host"; then
    host=unknown-unknown-unknown
    AC_MSG_WARN([configuring Octave for unknown system type])
  fi
  canonical_host_type=$host
  AC_SUBST(canonical_host_type)
  if test -z "$host_cpu"; then
    host_cpu=unknown
  fi
  if test -z "$host_vendor"; then
    host_vendor=unknown
  fi
  if test -z "$host_os"; then
    host_os=unknown
  fi
])
dnl
dnl Check if the Carbon Framework defines CGDisplayBitsPerPixel.
dnl
AC_DEFUN([OCTAVE_CARBON_CGDISPLAYBITSPERPIXEL], [
  AC_CACHE_CHECK([whether CGDisplayBitsPerPixel is defined in the Carbon Framework],
    [octave_cv_func_carbon_cgdisplaybitsperpixel],
    [AC_LANG_PUSH(C++)
    AC_COMPILE_IFELSE([AC_LANG_PROGRAM([[
        #include <Carbon/Carbon.h>
        ]], [[
        CGDirectDisplayID display = CGMainDisplayID ();
        size_t depth = CGDisplayBitsPerPixel (display);
      ]])],
      octave_cv_func_carbon_cgdisplaybitsperpixel=yes,
      octave_cv_func_carbon_cgdisplaybitsperpixel=no)
    AC_LANG_POP(C++)
  ])
  if test $octave_cv_func_carbon_cgdisplaybitsperpixel = yes; then
    AC_DEFINE(HAVE_CARBON_CGDISPLAYBITSPERPIXEL, 1,
      [Define to 1 if Carbon Framework has CGDisplayBitsPerPixel.])
  fi
])
dnl
dnl Check if C compiler handles FLAG command line option.  If two
dnl arguments are specified, execute the second arg as shell commands.
dnl Otherwise, add FLAG to CFLAGS if the compiler accepts the flag.
dnl
AC_DEFUN([OCTAVE_CC_FLAG], [
  ac_safe=`echo "$1" | $SED 'y% ./+-:=%___p___%'`
  AC_MSG_CHECKING([whether ${CC-cc} accepts $1])
  AC_CACHE_VAL([octave_cv_cc_flag_$ac_safe],
    [AC_LANG_PUSH(C)
    ac_octave_save_CFLAGS="$CFLAGS"
    CFLAGS="$CFLAGS $1"
    AC_LINK_IFELSE([AC_LANG_PROGRAM([], [])],
      [eval "octave_cv_cc_flag_$ac_safe=yes"],
      [eval "octave_cv_cc_flag_$ac_safe=no"])
    CFLAGS="$ac_octave_save_CFLAGS"
    AC_LANG_POP(C)
  ])
  if eval "test \"`echo '$octave_cv_cc_flag_'$ac_safe`\" = yes"; then
    AC_MSG_RESULT([yes])
    ifelse([$2], ,
      [CFLAGS="$CFLAGS $1"
      AC_MSG_RESULT([adding $1 to CFLAGS])], [$2])
  else
    AC_MSG_RESULT([no])
    ifelse([$3], , , [$3])
  fi
])
dnl
dnl Check if pthread stack size accounts for thread-local storage.
dnl
dnl This program should succeed if the pthread library allocates memory
dnl for thread-local (__thread) variables independently of the
dnl requested thread stack size.
dnl
dnl It will fail if (as in the current version of glibc) the storage
dnl for thread-local variables is subtracted from the memory allocated
dnl for the thread stack.  (This can cause problems for Java and for
dnl other libraries.)
dnl
dnl This bug is tracked in glibc at:
dnl https://sourceware.org/bugzilla/show_bug.cgi?id=11787
dnl
AC_DEFUN([OCTAVE_CHECK_BROKEN_PTHREAD_STACKSIZE], [
  AC_CACHE_CHECK([whether pthread stack size does not account for thread-local storage],
    [octave_cv_broken_pthread_stacksize],
    [AC_LANG_PUSH(C)
    AC_RUN_IFELSE([AC_LANG_PROGRAM([[
#include <stdio.h>
#include <string.h>
#include <pthread.h>

static char __thread data[100 * 1024];

static void * threadfunc(void *arg)
{
    return data;
}
      ]], [[
  pthread_attr_t attr;
  pthread_t thread;
  int errnum;

  pthread_attr_init (&attr);
  errnum = pthread_attr_setstacksize (&attr, 64 * 1024);
  if (errnum != 0)
  {
    fprintf (stderr, "pthread_attr_setstacksize: %s\n", strerror(errnum));
    return 1;
  }
  errnum = pthread_create (&thread, &attr, &threadfunc, NULL);
  if (errnum != 0)
  {
    fprintf (stderr, "pthread_create: %s\n", strerror(errnum));
    return 1;
  }
  errnum = pthread_join (thread, NULL);
  if (errnum != 0)
  {
    fprintf (stderr, "pthread_join: %s\n", strerror(errnum));
    return 1;
  }

  pthread_attr_destroy (&attr);
  return 0;
    ]])],
    octave_cv_broken_pthread_stacksize=no,
    octave_cv_broken_pthread_stacksize=yes,
    octave_cv_broken_pthread_stacksize=no)
    AC_LANG_POP(C)
  ])
  if test $octave_cv_broken_pthread_stacksize = yes; then
    AC_DEFINE(HAVE_BROKEN_PTHREAD_STACKSIZE, 1,
      [Define to 1 if pthread stack size does not account for thread-local storage.])
  fi
])
dnl
<<<<<<< HEAD
=======
dnl Check for broken stl_algo.h header file in gcc versions 4.8.0, 4.8.1, 4.8.2
dnl which leads to failures in nth_element.
dnl
AC_DEFUN([OCTAVE_CHECK_BROKEN_STL_ALGO_H], [
  AC_CACHE_CHECK([whether stl_algo.h is broken],
    [octave_cv_broken_stl_algo_h],
    [AC_LANG_PUSH(C++)
    AC_RUN_IFELSE([AC_LANG_PROGRAM([[
// Based on code from a GCC test program.

// Copyright (C) 2013 Free Software Foundation, Inc.
//
// This file is part of the GNU ISO C++ Library. This library is free
// software; you can redistribute it and/or modify it under the
// terms of the GNU General Public License as published by the
// Free Software Foundation; either version 3, or (at your option)
// any later version.

// This library is distributed in the hope that it will be useful,
// but WITHOUT ANY WARRANTY; without even the implied warranty of
// MERCHANTABILITY or FITNESS FOR A PARTICULAR PURPOSE. See the
// GNU General Public License for more details.

// You should have received a copy of the GNU General Public License along
// with this library; see the file COPYING3. If not see
// <https://www.gnu.org/licenses/>.

// 25.3.2 [lib.alg.nth.element]

// { dg-options "-std=gnu++11" }

#include <algorithm>
#include <vector>
      ]], [[
std::vector<int> v (7);

v[0] = 207089;
v[1] = 202585;
v[2] = 180067;
v[3] = 157549;
v[4] = 211592;
v[5] = 216096;
v[6] = 207089;

std::nth_element (v.begin (), v.begin () + 3, v.end ());

return v[3] == 207089 ? 0 : 1;
    ]])],
    octave_cv_broken_stl_algo_h=no,
    octave_cv_broken_stl_algo_h=yes,
    [case "$GXX_VERSION" in
       *4.8.2*)
         octave_cv_broken_stl_algo_h=yes
       ;;
       *)
         octave_cv_broken_stl_algo_h=no
       ;;
     esac
    ])
    AC_LANG_POP(C++)
  ])
  if test "$GXX" = yes; then
    if test $octave_cv_broken_stl_algo_h = yes; then
      case "$GXX_VERSION" in
        4.8.[[012]])
        ;;
        *)
          octave_cv_broken_stl_algo_h=no
          warn_stl_algo_h="UNEXPECTED: found nth_element broken in g++ $GXX_VERSION.  Refusing to fix except for g++ 4.8.0, 4.8.1, or 4.8.2.  You appear to have g++ $GXX_VERSION."
          OCTAVE_CONFIGURE_WARNING([warn_stl_algo_h])
        ;;
      esac
    else
      case "$GXX_VERSION" in
        4.8.2)
          warn_stl_algo_h="UNEXPECTED: found nth_element working in g++ 4.8.2.  Has it been patched on your system?"
          OCTAVE_CONFIGURE_WARNING([warn_stl_algo_h])
        ;;
      esac
    fi
  else
    octave_cv_broken_stl_algo_h=no
    warn_stl_algo_h="UNEXPECTED: nth_element test failed.  Refusing to fix except for g++ 4.8.2."
    OCTAVE_CONFIGURE_WARNING([warn_stl_algo_h])
  fi
])
dnl
dnl Check for LLVM or Apple libc++ library.
dnl
AC_DEFUN([OCTAVE_LLVM_LIBCXX], [
  AC_CACHE_CHECK([whether using STL from LLVM or Apple],
    [octave_cv_llvm_libcxx],
    [AC_LANG_PUSH(C++)
    AC_RUN_IFELSE([AC_LANG_PROGRAM([[
        // Include any header from the STL
        #include <iostream>
        ]], [[
        #if defined (_LIBCPP_VERSION)
          return (0);
        #else
          return (1);
        #endif
      ]])],
      octave_cv_llvm_libcxx=yes,
      octave_cv_llvm_libcxx=no,
      octave_cv_llvm_libcxx=no)
    AC_LANG_POP(C++)
  ])
  if test $octave_cv_llvm_libcxx = yes; then
    AC_DEFINE(HAVE_LLVM_LIBCXX, 1,
      [Define to 1 if linking to LLVM or Apple libc++.])
  fi
])
dnl
>>>>>>> d9ba8f0f
dnl Check whether std::pmr::polymorphic_allocator is available.
dnl
AC_DEFUN([OCTAVE_CHECK_STD_PMR_POLYMORPHIC_ALLOCATOR], [
  AC_CACHE_CHECK([whether std::pmr::polymorphic_allocator is available],
    [octave_cv_std_pmr_polymorphic_allocator],
    [AC_LANG_PUSH(C++)
    AC_COMPILE_IFELSE([AC_LANG_PROGRAM([[
      #include <cstdlib>
      #include <memory_resource>
      #include <vector>
      class mx_memory_resource : public std::pmr::memory_resource
      {
      private:
        void * do_allocate (std::size_t bytes, size_t /*alignment*/)
        {
          void *ptr = std::malloc (bytes);
          if (! ptr)
            throw std::bad_alloc ();
            return ptr;
        }
        void do_deallocate (void* ptr, std::size_t /*bytes*/,
                            std::size_t /*alignment*/)
        {
          std::free (ptr);
        }
        bool do_is_equal (const std::pmr::memory_resource& other) const noexcept
        {
          return this == dynamic_cast<const mx_memory_resource *> (&other);
          return true;
        }
      };
      mx_memory_resource the_mx_memory_resource;
    ]], [[
      std::pmr::vector<int> my_int_vec { &the_mx_memory_resource };
    ]])],
    octave_cv_std_pmr_polymorphic_allocator=yes,
    octave_cv_std_pmr_polymorphic_allocator=no)
    AC_LANG_POP(C++)
  ])
  if test $octave_cv_std_pmr_polymorphic_allocator = yes; then
    AC_DEFINE(OCTAVE_HAVE_STD_PMR_POLYMORPHIC_ALLOCATOR, 1,
      [Define to 1 if std::pmr::polymorphic_allocator is available.])
  fi
])
dnl
dnl Check whether CXSparse is version 2.2 or later
dnl FIXME: This test uses a version number.  It potentially could
dnl        be re-written to actually call a function, but is it worth it?
dnl
AC_DEFUN([OCTAVE_CHECK_CXSPARSE_VERSION_OK], [
  AC_CACHE_CHECK([whether CXSparse is version 2.2 or later],
    [octave_cv_cxsparse_version_ok],
    [ac_octave_save_CPPFLAGS="$CPPFLAGS"
    CPPFLAGS="$CXSPARSE_CPPFLAGS $CPPFLAGS"
    AC_PREPROC_IFELSE([AC_LANG_PROGRAM([[
        #if defined (HAVE_SUITESPARSE_CS_H)
        #include <suitesparse/cs.h>
        #elif defined (HAVE_CXSPARSE_CS_H)
        #include <cxsparse/cs.h>
        #elif defined (HAVE_CS_H)
        #include <cs.h>
        #endif
        ]], [[
        #if (defined (HAVE_CXSPARSE) \
             && (! defined (CS_VER) \
                 || CS_VER < 2 \
                 || (CS_VER == 2 && CS_SUBVER < 2)))
        #error "Octave requires CXSparse version 2.2 or later"
        #endif
        ]])],
      octave_cv_cxsparse_version_ok=yes,
      octave_cv_cxsparse_version_ok=no)
    CPPFLAGS="$ac_octave_save_CPPFLAGS"
  ])
  if test $octave_cv_cxsparse_version_ok = yes; then
    AC_DEFINE(HAVE_CXSPARSE_VERSION_OK, 1,
      [Define to 1 if CXSparse is version 2.2 or later.])
  fi
])
dnl
dnl Check whether the FFTW library supports multi-threading. This macro
dnl should be called once per FFTW precision passing in the library
dnl variant (e.g. "fftw3") and a function in the thread support API
dnl (e.g. "fftw_plan_with_nthreads"). Depending on how FFTW was built,
dnl the thread functions could be compiled into the main FFTW library or
dnl could be a separate add-on library that is passed to the linker
dnl ahead of the main FFTW library.
dnl
AC_DEFUN([OCTAVE_CHECK_FFTW_THREADS], [
  ac_octave_save_CPPFLAGS="$CPPFLAGS"
  ac_octave_save_LDFLAGS="$LDFLAGS"
  ac_octave_save_LIBS="$LIBS"
  CPPFLAGS="$m4_toupper([$1])_CPPFLAGS $CPPFLAGS"
  LDFLAGS="$m4_toupper([$1])_LDFLAGS $LDFLAGS"
  LIBS="$m4_toupper([$1])_LIBS $LIBS"
  AC_CACHE_CHECK([for $1 multi-threading support],
    [octave_cv_[$1]_threads_lib],
    [AC_LINK_IFELSE([AC_LANG_PROGRAM([[
      #include <fftw3.h>
      ]], [[
      $2 (2);
      ]])],
      [octave_cv_[$1]_threads_lib=yes],
      [LIBS="-l[$1]_threads $LIBS"
      AC_LINK_IFELSE([AC_LANG_PROGRAM([[
        #include <fftw3.h>
        ]], [[
        $2 (2);
        ]])],
        [octave_cv_[$1]_threads_lib="-l[$1]_threads"],
        [octave_cv_[$1]_threads_lib=no])
    ])
  ])
  case $octave_cv_[$1]_threads_lib in
    -l*)
      m4_toupper([$1])_LIBS="$octave_cv_[$1]_threads_lib $m4_toupper([$1])_LIBS"
      ;;
    no)
      AC_MSG_WARN([No $1 multi-threading support found.])
      AC_MSG_WARN([The single-threaded library will be used instead.])
      ;;
  esac
  if test $octave_cv_[$1]_threads_lib != no; then
    AC_DEFINE([HAVE_]m4_toupper([$1])[_THREADS], 1,
      [Define to 1 if ]m4_toupper([$1])[ has multi-threading support.])
  fi
  CPPFLAGS="$ac_octave_save_CPPFLAGS"
  LDFLAGS="$ac_octave_save_LDFLAGS"
  LIBS="$ac_octave_save_LIBS"
])
dnl
dnl OCTAVE_CHECK_FORTRAN_SYMBOL_AND_CALLING_CONVENTIONS
dnl
dnl Set variables related to Fortran symbol names (append underscore,
dnl use uppercase names, etc.) and calling convention (mostly used for
dnl determining how character strings are passed).
dnl
AC_DEFUN([OCTAVE_CHECK_FORTRAN_SYMBOL_AND_CALLING_CONVENTIONS], [
  F77_TOLOWER=yes
  F77_APPEND_UNDERSCORE=yes
  F77_APPEND_EXTRA_UNDERSCORE=yes

  case $ac_cv_f77_mangling in
    "upper case") F77_TOLOWER=no ;;
  esac
  case $ac_cv_f77_mangling in
    "no underscore") F77_APPEND_UNDERSCORE=no ;;
  esac
  case $ac_cv_f77_mangling in
    "no extra underscore") F77_APPEND_EXTRA_UNDERSCORE=no ;;
  esac

  case $canonical_host_type in
    i[[3456789]]86-*-*)
      if test $ac_cv_f77_compiler_gnu = yes; then
        OCTAVE_F77_FLAG([-mieee-fp])
      fi
    ;;
    alpha*-*-*)
      if test $ac_cv_f77_compiler_gnu = yes; then
        OCTAVE_F77_FLAG([-mieee])
      else
        OCTAVE_F77_FLAG([-ieee])
        OCTAVE_F77_FLAG([-fpe1])
      fi
    ;;
    powerpc-apple-machten*)
      FFLAGS=
    ;;
  esac

  if test $ac_cv_f77_compiler_gnu = yes; then
    FORTRAN_CALLING_CONVENTION=gfortran
  else
    FORTRAN_CALLING_CONVENTION=unknown
  fi
  AC_ARG_ENABLE([fortran-calling-convention],
    [AS_HELP_STRING([--enable-fortran-calling-convention=OPTION],
      [Select C++ to Fortran calling convention.  "gfortran" should be detected automatically.  Other options are "cray", "visual-fortran", or "f2c".])],
    [FORTRAN_CALLING_CONVENTION="$enableval"], [])

  case $FORTRAN_CALLING_CONVENTION in
    gfortran)
      AC_DEFINE(F77_USES_GFORTRAN_CALLING_CONVENTION, 1, [Define to 1 if calling Fortran from C++ should use the gfortran calling convention.])
    ;;
    cray)
      AC_DEFINE(F77_USES_CRAY_CALLING_CONVENTION, 1, [Define to 1 if calling Fortran from C++ should use the Cray Fortran calling convention.])
    ;;
    visual-fortran)
      AC_DEFINE(F77_USES_VISUAL_FORTRAN_CALLING_CONVENTION, 1, [Define to 1 if calling Fortran from C++ should use the Visual Fortran calling convention.])
    ;;
    f2c)
      AC_DEFINE(F77_USES_F2C_CALLING_CONVENTION, 1, [Define to 1 if calling Fortran from C++ should use the f2c calling convention.])
    ;;
    *)
      AC_MSG_ERROR([to build Octave, the C++ to Fortran calling convention must be known.])
    ;;
  esac

  if test -n "$FFLAGS"; then
    AC_MSG_NOTICE([defining FFLAGS to be $FFLAGS])
  fi

  AC_SUBST(F77_TOLOWER)
  AC_SUBST(F77_APPEND_UNDERSCORE)
  AC_SUBST(F77_APPEND_EXTRA_UNDERSCORE)
])
dnl
dnl Check if function gluTessCallback is called with "(...)".
dnl
AC_DEFUN([OCTAVE_CHECK_FUNC_GLUTESSCALLBACK_THREEDOTS], [
  AC_CACHE_CHECK([whether gluTessCallback is called with "(...)"],
    [octave_cv_func_glutesscallback_threedots],
    [AC_LANG_PUSH(C++)
    AC_COMPILE_IFELSE([AC_LANG_PROGRAM([[
        #if defined (HAVE_GL_GLU_H)
        # include <GL/glu.h>
        #elif defined HAVE_OPENGL_GLU_H || defined HAVE_FRAMEWORK_OPENGL
        # include <OpenGL/glu.h>
        #endif
        ]], [[
        GLvoid (*func)(...);
        gluTessCallback(0, 0, func);
        ]])],
      octave_cv_func_glutesscallback_threedots=yes,
      octave_cv_func_glutesscallback_threedots=no)
    AC_LANG_POP(C++)
  ])
  if test $octave_cv_func_glutesscallback_threedots = yes; then
    AC_DEFINE(HAVE_GLUTESSCALLBACK_THREEDOTS, 1,
      [Define to 1 if gluTessCallback is called with (...).])
  fi
])
dnl
dnl Check whether the Qt class QList has a constructor that accepts
dnl a pair of iterators.  This constructor was introduced in Qt 5.14.
dnl
dnl FIXME: Delete this entirely when we drop support for Qt 5.13 or older.
dnl
AC_DEFUN([OCTAVE_CHECK_FUNC_QFONTMETRICS_HORIZONTAL_ADVANCE], [
  AC_CACHE_CHECK([for QFontMetrics::horizontalAdvance function],
    [octave_cv_func_qfontmetrics_horizontal_advance],
    [AC_LANG_PUSH(C++)
    ac_octave_save_CPPFLAGS="$CPPFLAGS"
    ac_octave_save_CXXFLAGS="$CXXFLAGS"
    CPPFLAGS="$QT_CPPFLAGS $CXXPICFLAG $CPPFLAGS"
    CXXFLAGS="$CXXPICFLAG $CXXFLAGS"
    AC_COMPILE_IFELSE([AC_LANG_PROGRAM([[
        #include <QFont>
        #include <QFontMetrics>
        #include <QString>
        ]], [[
        QFont font;
        QFontMetrics fm (font);
        fm.horizontalAdvance ('x');
        fm.horizontalAdvance (QString ("string"));
        ]])],
      octave_cv_func_qfontmetrics_horizontal_advance=yes,
      octave_cv_func_qfontmetrics_horizontal_advance=no)
    CPPFLAGS="$ac_octave_save_CPPFLAGS"
    CXXFLAGS="$ac_octave_save_CXXFLAGS"
    AC_LANG_POP(C++)
  ])
  if test $octave_cv_func_qfontmetrics_horizontal_advance = yes; then
    AC_DEFINE(HAVE_QFONTMETRICS_HORIZONTAL_ADVANCE, 1,
      [Define to 1 if you have the `QFontMetrics::horizontalAdvance' function.])
  fi
])
dnl
dnl Check whether the Qt class QHelpEngine has the documentsForIdentifier
dnl function.  dnl This member function was introduced in Qt 5.15.
dnl
dnl FIXME: Delete this entirely when we drop support for Qt 5.14 or older.
dnl
AC_DEFUN([OCTAVE_CHECK_FUNC_QHELPENGINE_DOCUMENTSFORIDENTIFIER], [
  AC_CACHE_CHECK([for QHelpEngine::documentsForIdentifier in <QHelpEngine>],
    [octave_cv_func_qhelpengine_documentsforidentifier],
    [AC_LANG_PUSH(C++)
    ac_octave_save_CPPFLAGS="$CPPFLAGS"
    ac_octave_save_CXXFLAGS="$CXXFLAGS"
    CPPFLAGS="$QT_CPPFLAGS $CXXPICFLAG $CPPFLAGS"
    CXXFLAGS="$CXXPICFLAG $CXXFLAGS"
    AC_COMPILE_IFELSE([AC_LANG_PROGRAM([[
        #include <QHelpEngine>
        #include <QHelpLink>
        #include <QList>
        #include <QString>
        #include <QUrl>
        ]], [[
        QString collection_file;
        QHelpEngine eng (collection_file);
        QString id;
        eng.documentsForIdentifier (id);
        ]])],
      octave_cv_func_qhelpengine_documentsforidentifier=yes,
      octave_cv_func_qhelpengine_documentsforidentifier=no)
    CPPFLAGS="$ac_octave_save_CPPFLAGS"
    CXXFLAGS="$ac_octave_save_CXXFLAGS"
    AC_LANG_POP(C++)
  ])
  if test $octave_cv_func_qhelpengine_documentsforidentifier = yes; then
    AC_DEFINE(HAVE_QHELPENGINE_DOCUMENTSFORIDENTIFIER, 1,
      [Define to 1 if you have the `QHelpEngine::documentsForIdentifier' member function.])
  fi
])
dnl
dnl Check whether the Qt QHelpSearchQueryWidget class has the searchInput
dnl member function.  This function was introduced in Qt 5.9.
dnl
dnl FIXME: Delete this entirely when we drop support for Qt 5.8 or older.
dnl
AC_DEFUN([OCTAVE_CHECK_FUNC_QHELPSEARCHQUERYWIDGET_SEARCHINPUT], [
  AC_CACHE_CHECK([for QHelpSearchQueryWidget::searchInput],
    [octave_cv_func_qhelpsearchquerywidget_searchinput],
    [AC_LANG_PUSH(C++)
    ac_octave_save_CPPFLAGS="$CPPFLAGS"
    ac_octave_save_CXXFLAGS="$CXXFLAGS"
    CPPFLAGS="$QT_CPPFLAGS $CXXPICFLAG $CPPFLAGS"
    CXXFLAGS="$CXXPICFLAG $CXXFLAGS"
    AC_COMPILE_IFELSE([AC_LANG_PROGRAM([[
        #include <QHelpSearchQueryWidget>
        #include <QString>
        ]], [[
        QHelpSearchQueryWidget *query_widget = new QHelpSearchQueryWidget ();
        QString search_input = query_widget->searchInput ();
        ]])],
      octave_cv_func_qhelpsearchquerywidget_searchinput=yes,
      octave_cv_func_qhelpsearchquerywidget_searchinput=no)
    CPPFLAGS="$ac_octave_save_CPPFLAGS"
    CXXFLAGS="$ac_octave_save_CXXFLAGS"
    AC_LANG_POP(C++)
  ])
  if test $octave_cv_func_qhelpsearchquerywidget_searchinput = yes; then
    AC_DEFINE(HAVE_QHELPSEARCHQUERYWIDGET_SEARCHINPUT, 1,
      [Define to 1 if you have the `QHelpSearchQueryWidget::searchInput' member function.])
  fi
])
dnl
dnl Check whether the Qt class QList has a constructor that accepts
dnl a pair of iterators.  This constructor was introduced in Qt 5.14.
dnl
dnl FIXME: Delete this entirely when we drop support for Qt 5.13 or older.
dnl
AC_DEFUN([OCTAVE_CHECK_FUNC_QLIST_ITERATOR_CONSTRUCTOR], [
  AC_CACHE_CHECK([for QList<T>::QList (iterator, iterator) constructor],
    [octave_cv_func_qlist_iterator_constructor],
    [AC_LANG_PUSH(C++)
    ac_octave_save_CPPFLAGS="$CPPFLAGS"
    ac_octave_save_CXXFLAGS="$CXXFLAGS"
    CPPFLAGS="$QT_CPPFLAGS $CXXPICFLAG $CPPFLAGS"
    CXXFLAGS="$CXXPICFLAG $CXXFLAGS"
    AC_COMPILE_IFELSE([AC_LANG_PROGRAM([[
        #include <QList>
        ]], [[
        QList<int> lst_one;
        QList<int> lst_two (lst_one.begin (), lst_one.end ());
        ]])],
      octave_cv_func_qlist_iterator_constructor=yes,
      octave_cv_func_qlist_iterator_constructor=no)
    CPPFLAGS="$ac_octave_save_CPPFLAGS"
    CXXFLAGS="$ac_octave_save_CXXFLAGS"
    AC_LANG_POP(C++)
  ])
  if test $octave_cv_func_qlist_iterator_constructor = yes; then
    AC_DEFINE(HAVE_QLIST_ITERATOR_CONSTRUCTOR, 1,
      [Define to 1 if you have the `QList<T>::QList (iterator, iterator)' constructor.])
  fi
])
dnl
dnl Check whether the Qt class QWheelEvent has the position member function.
dnl This member function was introduced in Qt 5.14.
dnl
dnl FIXME: Delete this entirely when we drop support for Qt 5.13 or older.
dnl
AC_DEFUN([OCTAVE_CHECK_FUNC_QWHEELEVENT_POSITION], [
  AC_CACHE_CHECK([for QWheelEvent::position in <QWheelEvent>],
    [octave_cv_func_qwheelevent_position],
    [AC_LANG_PUSH(C++)
    ac_octave_save_CPPFLAGS="$CPPFLAGS"
    ac_octave_save_CXXFLAGS="$CXXFLAGS"
    CPPFLAGS="$QT_CPPFLAGS $CXXPICFLAG $CPPFLAGS"
    CXXFLAGS="$CXXPICFLAG $CXXFLAGS"
    AC_COMPILE_IFELSE([AC_LANG_PROGRAM([[
        #include <QWheelEvent>
        void foo (const QWheelEvent& ev)
        {
          ev.position ();
        };
        ]])],
      octave_cv_func_qwheelevent_position=yes,
      octave_cv_func_qwheelevent_position=no)
    CPPFLAGS="$ac_octave_save_CPPFLAGS"
    CXXFLAGS="$ac_octave_save_CXXFLAGS"
    AC_LANG_POP(C++)
  ])
  if test $octave_cv_func_qwheelevent_position = yes; then
    AC_DEFINE(HAVE_QWHEELEVENT_POSITION, 1,
      [Define to 1 if you have the `QWheelEvent::position' member function.])
  fi
])
dnl
dnl Check whether the Qt method QPainter::setRenderHint accepts the
dnl QPainter::LosslessImageRendering flag.  This flag was introduced in
dnl Qt 5.13.
dnl
dnl FIXME: Delete this entirely when we drop support for Qt 5.12 or older.
dnl
AC_DEFUN([OCTAVE_CHECK_FUNC_QPAINTER_SETRENDERHINT_LOSSLESS], [
  AC_CACHE_CHECK([for QPainter::LosslessImageRendering flag],
    [octave_cv_func_qpainter_setrenderhint_lossless],
    [AC_LANG_PUSH(C++)
    ac_octave_save_CPPFLAGS="$CPPFLAGS"
    ac_octave_save_CXXFLAGS="$CXXFLAGS"
    CPPFLAGS="$QT_CPPFLAGS $CXXPICFLAG $CPPFLAGS"
    CXXFLAGS="$CXXPICFLAG $CXXFLAGS"
    AC_COMPILE_IFELSE([AC_LANG_PROGRAM([[
        #include <QPainter>
        ]], [[
        QPainter painter;
        painter.setRenderHint (QPainter::LosslessImageRendering);
        ]])],
      octave_cv_func_qpainter_setrenderhint_lossless=yes,
      octave_cv_func_qpainter_setrenderhint_lossless=no)
    CPPFLAGS="$ac_octave_save_CPPFLAGS"
    CXXFLAGS="$ac_octave_save_CXXFLAGS"
    AC_LANG_POP(C++)
  ])
  if test $octave_cv_func_qpainter_setrenderhint_lossless = yes; then
    AC_DEFINE(HAVE_QPAINTER_RENDERHINT_LOSSLESS, 1,
      [Define to 1 if you have the `QPainter::LosslessImageRendering' flag.])
  fi
])
dnl
dnl Check whether HDF5 library has version 1.6 API functions.
dnl
AC_DEFUN([OCTAVE_CHECK_HDF5_HAS_VER_16_API], [
  AC_CACHE_CHECK([whether HDF5 library has enforced version 1.6 API],
    [octave_cv_hdf5_has_ver_16_api],
    [AC_LINK_IFELSE([AC_LANG_PROGRAM([[
      #include <hdf5.h>
      ]], [[
      H5Eset_auto (0, 0);
      ]])],
      octave_cv_hdf5_has_ver_16_api=yes,
      octave_cv_hdf5_has_ver_16_api=no)
  ])
  if test $octave_cv_hdf5_has_ver_16_api != yes; then
    AC_DEFINE(HAVE_HDF5_18, 1, [Define to 1 if >=HDF5-1.8 is available.])
  fi
])
dnl
dnl Check whether HDF5 library has UTF-8 file API.
dnl
AC_DEFUN([OCTAVE_CHECK_HDF5_HAS_UTF8_API], [
  AC_CACHE_CHECK([whether HDF5 library has UTF-8 file API],
    [octave_cv_hdf5_has_utf8_api],
    [case $host_os in
      msdosmsvc | mingw*)
        AC_LINK_IFELSE([AC_LANG_PROGRAM([[
          #include <stddef.h>
          const wchar_t *H5_get_utf16_str(const char *s);
          ]], [[
          H5_get_utf16_str ("");
          ]])],
          octave_cv_hdf5_has_utf8_api=yes,
          octave_cv_hdf5_has_utf8_api=no)
      ;;
      *)
        ## Assume yes on all other platforms
        octave_cv_hdf5_has_utf8_api=yes
      ;;
     esac
    ])
  if test $octave_cv_hdf5_has_utf8_api = yes; then
    AC_DEFINE(HAVE_HDF5_UTF8, 1, [Define to 1 if HDF5 has UTF-8 file API.])
  fi
])
dnl
dnl Usage:
dnl OCTAVE_CHECK_LIB(LIBRARY, DOC-NAME, WARN-MSG, HEADER, FUNC,
dnl                  LANG, DOC-STRING, EXTRA-CHECK, PKG-CONFIG-NAME,
dnl                  REQUIRED)
dnl
AC_DEFUN([OCTAVE_CHECK_LIB], [
  AC_ARG_WITH([m4_tolower($1)-includedir],
    [AS_HELP_STRING([--with-m4_tolower($1)-includedir=DIR],
      [look for $2 include files in DIR])],
    [m4_toupper([$1])_CPPFLAGS="-I$withval"])
  AC_SUBST(m4_toupper([$1])_CPPFLAGS)

  AC_ARG_WITH([m4_tolower($1)-libdir],
    [AS_HELP_STRING([--with-m4_tolower($1)-libdir=DIR],
      [look for $2 libraries in DIR])],
    [m4_toupper([$1])_LDFLAGS="-L$withval"])
  AC_SUBST(m4_toupper([$1])_LDFLAGS)

  AC_ARG_WITH([m4_tolower($1)],
    [ifelse([$#], 10,
       [m4_ifblank([$7],
         [AS_HELP_STRING([--with-m4_tolower($1)=<lib>], [use $2 library <lib>])],
         [AS_HELP_STRING([--with-m4_tolower($1)], [$7])])],
       [m4_ifblank([$7],
         [AS_HELP_STRING([--without-m4_tolower($1)], [don't use $2 library])],
         [AS_HELP_STRING([--without-m4_tolower($1)], [$7])])])],
    with_$1=$withval, with_$1=yes)

  ac_octave_$1_pkg_check=no
  m4_toupper([$1])_LIBS=
  warn_$1="$3"
  case $with_$1 in
    no)
      ifelse([$#], 10,
        [AC_MSG_ERROR([--without-m4_tolower($1) specified but $2 is required.])],
        [warn_$1=""
         m4_toupper([$1])_LIBS=])
    ;;
    yes | "")
      ac_octave_$1_pkg_check=yes
      m4_toupper([$1])_LIBS="-l$1"
    ;;
    -* | */* | *.a | *.so | *.so.* | *.o)
      m4_toupper([$1])_LIBS="$with_$1"
    ;;
    *)
      m4_toupper([$1])_LIBS="-l$with_$1"
    ;;
  esac

  if test $ac_octave_$1_pkg_check = yes; then
    PKG_CHECK_EXISTS(m4_default([$9], [$1]), [
      if test -z "$m4_toupper([$1])_CPPFLAGS"; then
        m4_toupper([$1])_CPPFLAGS="$($PKG_CONFIG --cflags-only-I m4_default([$9], [$1]) | $SED -e 's/^ *$//')"
      fi
      if test -z "$m4_toupper([$1])_LDFLAGS"; then
        m4_toupper([$1])_LDFLAGS="$($PKG_CONFIG --libs-only-L m4_default([$9], [$1]) | $SED -e 's/^ *$//')"
      fi
      m4_toupper([$1])_LIBS="$($PKG_CONFIG --libs-only-l m4_default([$9], [$1]) | $SED -e 's/^ *$//')"
    ])
  fi

  if test -n "$m4_toupper([$1])_LIBS"; then
    ac_octave_save_CPPFLAGS="$CPPFLAGS"
    ac_octave_save_LDFLAGS="$LDFLAGS"
    ac_octave_save_LIBS="$LIBS"
    CPPFLAGS="$m4_toupper([$1])_CPPFLAGS $CPPFLAGS"
    LDFLAGS="$m4_toupper([$1])_LDFLAGS $LDFLAGS"
    LIBS="$m4_toupper([$1])_LIBS $LIBS"
    m4_ifnblank([$6], [AC_LANG_PUSH($6)])
    ac_octave_$1_check_for_lib=no
    m4_ifblank([$4], [ac_octave_$1_check_for_lib=yes],
               [AC_CHECK_HEADERS([$4], [ac_octave_$1_check_for_lib=yes; break])])
    if test $ac_octave_$1_check_for_lib = yes; then
      AC_CACHE_CHECK([for $5 in $m4_toupper([$1])_LIBS],
        [octave_cv_lib_$1],
        [AC_LINK_IFELSE([AC_LANG_CALL([], [$5])],
          [octave_cv_lib_$1=yes], [octave_cv_lib_$1=no])
      ])
      if test "$octave_cv_lib_$1" = yes; then
        m4_ifblank([$8], [
          warn_$1=
          AC_DEFINE([HAVE_]m4_toupper([$1]), 1,
            [Define to 1 if $2 is available.])], [$8])
      else
        m4_toupper([$1])_LIBS=
      fi
    else
      octave_cv_lib_$1=no
      m4_toupper([$1])_LIBS=
    fi
    m4_ifnblank([$6], [AC_LANG_POP($6)])
    CPPFLAGS="$ac_octave_save_CPPFLAGS"
    LDFLAGS="$ac_octave_save_LDFLAGS"
    LIBS="$ac_octave_save_LIBS"
  else
    octave_cv_lib_$1=no
  fi

  ifelse([$#], 10, [
    if test $octave_cv_lib_$1 = no; then
      AC_MSG_ERROR([to build Octave, you must have the $2 library and header files installed])
    fi])
  AC_SUBST(m4_toupper([$1])_LIBS)
  if test -n "$warn_$1"; then
    OCTAVE_CONFIGURE_WARNING([warn_$1])
  fi
])
dnl
dnl Check whether ARPACK works (does not crash).
dnl
dnl Using a pure Fortran program doesn't seem to crash when linked
dnl with the buggy ARPACK library, but the C++ program does.  Maybe it
dnl is the memory allocation that exposes the bug and using statically
dnl allocated arrays in Fortran does not?
dnl
dnl FIXME: it would be nice to avoid the duplication of F77 macros
dnl and typedefs here and in the f77-fcn.h header file.  Also, the
dnl definition of the character handling macros are not right for
dnl all systems (but should work on most modern systems in use today).
dnl
AC_DEFUN([OCTAVE_CHECK_LIB_ARPACK_OK_1], [
  AC_CACHE_CHECK([whether the arpack library works],
    [octave_cv_lib_arpack_ok_1],
    [AC_LANG_PUSH(C++)
    AC_RUN_IFELSE([AC_LANG_PROGRAM([[

#include <cfloat>

#include <stdint.h>

typedef int F77_RET_T;

#define F77_CHAR_ARG2(x, l) x
#define F77_CONST_CHAR_ARG2(x, l) F77_CHAR_ARG2 (x, l)

#define F77_CHAR_ARG_LEN(l) , l

#define F77_CONST_CHAR_ARG_DECL const char *
#define F77_CHAR_ARG_LEN_DECL , long

#define F77_INT $OCTAVE_F77_INT_TYPE
#define F77_DBLE double

extern "C"
{
  F77_RET_T
  F77_FUNC (dnaupd, DNAUPD) (F77_INT&,
                             F77_CONST_CHAR_ARG_DECL,
                             const F77_INT&,
                             F77_CONST_CHAR_ARG_DECL,
                             F77_INT&, const F77_DBLE&,
                             F77_DBLE*, const F77_INT&, F77_DBLE*,
                             const F77_INT&, F77_INT*,
                             F77_INT*, F77_DBLE*, F77_DBLE*,
                             const F77_INT&, F77_INT&
                             F77_CHAR_ARG_LEN_DECL
                             F77_CHAR_ARG_LEN_DECL);

  F77_RET_T
  F77_FUNC (dneupd, DNEUPD) (const F77_INT&,
                             F77_CONST_CHAR_ARG_DECL,
                             F77_INT*, F77_DBLE*, F77_DBLE*,
                             F77_DBLE*, const F77_INT&, const F77_DBLE&,
                             const F77_DBLE&, F77_DBLE*,
                             F77_CONST_CHAR_ARG_DECL,
                             const F77_INT&,
                             F77_CONST_CHAR_ARG_DECL,
                             F77_INT&, const F77_DBLE&, F77_DBLE*,
                             const F77_INT&, F77_DBLE*,
                             const F77_INT&, F77_INT*,
                             F77_INT*, F77_DBLE*, F77_DBLE*,
                             const F77_INT&, F77_INT&
                             F77_CHAR_ARG_LEN_DECL
                             F77_CHAR_ARG_LEN_DECL
                             F77_CHAR_ARG_LEN_DECL);

  F77_RET_T
  F77_FUNC (dgemv, DGEMV) (F77_CONST_CHAR_ARG_DECL,
                           const F77_INT&, const F77_INT&,
                           const F77_DBLE&, const F77_DBLE*,
                           const F77_INT&, const F77_DBLE*,
                           const F77_INT&, const F77_DBLE&,
                           F77_DBLE*, const F77_INT&
                           F77_CHAR_ARG_LEN_DECL);
}

void
doit (void)
{
  // Based on function EigsRealNonSymmetricMatrix from liboctave/eigs-base.cc.

  // Problem matrix.  See bug #31479.
  F77_INT n = 4;
  double *m = new double [n * n];
  m[0] = 1, m[4] = 0, m[8]  = 0, m[12] = -1;
  m[1] = 0, m[5] = 1, m[9]  = 0, m[13] =  0;
  m[2] = 0, m[6] = 0, m[10] = 1, m[14] =  0;
  m[3] = 0, m[7] = 0, m[11] = 2, m[15] =  1;

  double *resid = new double [4];

  resid[0] = 0.960966;
  resid[1] = 0.741195;
  resid[2] = 0.150143;
  resid[3] = 0.868067;

  F77_INT *ip = new F77_INT [11];

  ip[0] = 1;   // ishift
  ip[1] = 0;   // ip[1] not referenced
  ip[2] = 300; // mxiter, maximum number of iterations
  ip[3] = 1;   // NB blocksize in recurrence
  ip[4] = 0;   // nconv, number of Ritz values that satisfy convergence
  ip[5] = 0;   // ip[5] not referenced
  ip[6] = 1;   // mode
  ip[7] = 0;   // ip[7] to ip[10] are return values
  ip[8] = 0;
  ip[9] = 0;
  ip[10] = 0;

  F77_INT *ipntr = new F77_INT [14];

  F77_INT k = 1;
  F77_INT p = 3;
  F77_INT lwork = 3 * p * (p + 2);

  double *v = new double [n * (p + 1)];
  double *workl = new double [lwork + 1];
  double *workd = new double [3 * n + 1];

  F77_INT ido = 0;
  F77_INT info = 0;

  double tol = DBL_EPSILON;

  do
    {
      F77_FUNC (dnaupd, DNAUPD) (ido, F77_CONST_CHAR_ARG2 ("I", 1),
                                 n, F77_CONST_CHAR_ARG2 ("LM", 2),
                                 k, tol, resid, p, v, n, ip, ipntr,
                                 workd, workl, lwork, info
                                 F77_CHAR_ARG_LEN (1)
                                 F77_CHAR_ARG_LEN (2));

      if (ido == -1 || ido == 1 || ido == 2)
        {
          double *x = workd + ipntr[0] - 1;
          double *y = workd + ipntr[1] - 1;

          F77_FUNC (dgemv, DGEMV) (F77_CONST_CHAR_ARG2 ("N", 1),
                                   n, n, 1.0, m, n, x, 1, 0.0, y, 1
                                   F77_CHAR_ARG_LEN (1));
        }
      else
        {
          if (info < 0)
            return;  // Error

          break;
        }
    }
  while (1);

  F77_INT *sel = new F77_INT [p];

  // In Octave, the dimensions of dr and di are k+1, but k+2 avoids segfault
  double *dr = new double [k + 1];
  double *di = new double [k + 1];
  double *workev = new double [3 * p];

  for (F77_INT i = 0; i < k + 1; i++)
    dr[i] = di[i] = 0.0;

  F77_INT rvec = 1;

  double sigmar = 0.0;
  double sigmai = 0.0;

  // In Octave, this is n*(k+1), but n*(k+2) avoids segfault
  double *z = new double [n * (k + 1)];

  F77_FUNC (dneupd, DNEUPD) (rvec, F77_CONST_CHAR_ARG2 ("A", 1),
                             sel, dr, di, z, n, sigmar, sigmai, workev,
                             F77_CONST_CHAR_ARG2 ("I", 1), n,
                             F77_CONST_CHAR_ARG2 ("LM", 2), k, tol,
                             resid, p, v, n, ip, ipntr, workd,
                             workl, lwork, info
                             F77_CHAR_ARG_LEN (1)
                             F77_CHAR_ARG_LEN (1)
                             F77_CHAR_ARG_LEN (2));
}

]], [[

  for (int i = 0; i < 10; i++)
    doit ();

    ]])],
    octave_cv_lib_arpack_ok_1=yes,
    octave_cv_lib_arpack_ok_1=no,
    octave_cv_lib_arpack_ok_1=yes)
    AC_LANG_POP(C++)
  ])
  if test $octave_cv_lib_arpack_ok_1 = yes; then
    $1
    :
  else
    $2
    :
  fi
])
dnl
dnl Check whether ARPACK is buggy (it doesn't crash, but gets wrong answers).
dnl
dnl ARPACK versions < 3.3.0 have a bug which results in different eigenvalues
dnl being calculated depending on whether eigenvectors are also requested.
dnl See bug #52425.
dnl
AC_DEFUN([OCTAVE_CHECK_LIB_ARPACK_OK_2], [
  AC_CACHE_CHECK([whether the arpack library is free of bugs],
    [octave_cv_lib_arpack_ok_2],
    [save_FFLAGS="$FFLAGS"
    FFLAGS="$FFLAGS $F77_INTEGER_8_FLAG"
    AC_LANG_PUSH(Fortran 77)
    AC_RUN_IFELSE([[
      program bug_52425
c
      integer          maxn, maxnev, maxncv, ldv
      parameter       (maxn=256, maxnev=10, maxncv=25,
     $                 ldv=maxn )
c
      Double precision
     &                 v(ldv,maxncv), workl(maxncv*(maxncv+8)),
     &                 workd(3*maxn), d(maxncv,2), resid(maxn),
     &                 ax(maxn)
      logical          select(maxncv)
      integer          iparam(11), ipntr(11)
c
      character        bmat*1, which*2
      integer          ido, n, nev, ncv, lworkl, info, ierr, j,
     &                 nx, nconv, maxitr, mode, ishfts
      logical          rvec
      Double precision
     &                 tol, sigma
c
      Double precision
     &                 zero
      parameter        (zero = 0.0D+0)
c
      Double precision
     &                 dnrm2
      external         dnrm2, daxpy
c
      intrinsic        abs
c
      n = 20
      nev =  4
      ncv =  20
      bmat = 'I'
      which = 'BE'
c
      lworkl = ncv*(ncv+8)
      tol = zero
      info = 1
      do j = 1,n
         resid (j) = 1.0d0
      end do
      ido = 0
c
      ishfts = 1
      maxitr = 300
      mode   = 1
c
      iparam(1) = ishfts
      iparam(3) = maxitr
      iparam(7) = mode
c
 10   continue
c
         call dsaupd ( ido, bmat, n, which, nev, tol, resid,
     &                 ncv, v, ldv, iparam, ipntr, workd, workl,
     &                 lworkl, info )
c
         if (ido .eq. -1 .or. ido .eq. 1) then
            call av (n, workd(ipntr(1)), workd(ipntr(2)))
            go to 10
         end if
c
      if ( info .lt. 0 ) then
          stop 1
      else
         rvec = .false.
c
         call dseupd ( rvec, 'All', select, d, v, ldv, sigma,
     &        bmat, n, which, nev, tol, resid, ncv, v, ldv,
     &        iparam, ipntr, workd, workl, lworkl, ierr )
c
         if ( ierr .ne. 0) then
             stop 1
         else
             nconv =  iparam(5)
             do 20 j=1, nconv
                call av(n, v(1,j), ax)
                call daxpy(n, -d(j,1), v(1,j), 1, ax, 1)
                d(j,2) = dnrm2(n, ax, 1)
                d(j,2) = d(j,2) / abs(d(j,1))
c
 20          continue
c
c            | Litmus test: return 1 or 0 based on returned eigenvalue
c
             if (abs(d(1,1) - 2.0810) > 1.0d-4) then
                stop 1
             else
                stop 0
             end if
         end if
      end if
c
      end
c
      subroutine av (n, v, w)
      integer           n, j
      Double precision v(n), w(n)
c
      w(1) = 4*v(1) + v(3)
      w(2) = 4*v(2) + v(4)
      do 10 j = 3, n - 2
         w(j) = v(j-2) + 4*v(j) + v(j+2)
 10   continue
      w(n-1) = v(n-3) + 4 * v(n-1)
      w(n) = v(n-2) + 4 * v(n)
      return
      end
    ]],
    octave_cv_lib_arpack_ok_2=yes,
    octave_cv_lib_arpack_ok_2=no,
    octave_cv_lib_arpack_ok_2=yes)
    ## Restore FFLAGS.
    FFLAGS="$save_FFLAGS"
    AC_LANG_POP(Fortran 77)
  ])
  if test $octave_cv_lib_arpack_ok_2 = yes; then
    $1
    :
  else
    $2
    :
  fi
])
dnl
dnl Check whether GLPK provides the latest API functions required
dnl for the glpk function. The glp_iptcp structure was introduced
dnl in GLPK version 4.38.
dnl
AC_DEFUN([OCTAVE_CHECK_LIB_GLPK_OK], [
  AC_CACHE_CHECK([whether the glpk library has glp_interior(glp_prob*, glp_iptcp*)],
    [octave_cv_lib_glpk_ok],
    [AC_LANG_PUSH(C++)
    AC_LINK_IFELSE([AC_LANG_PROGRAM([[
        extern "C"
        {
        #if defined (HAVE_GLPK_GLPK_H)
        #include <glpk/glpk.h>
        #else
        #include <glpk.h>
        #endif
        }
        ]], [[
        glp_prob *lp = glp_create_prob ();
        glp_iptcp iptcp;
        glp_init_iptcp (&iptcp);
        int retval = glp_interior (lp, &iptcp);
        ]])],
      octave_cv_lib_glpk_ok=yes,
      octave_cv_lib_glpk_ok=no)
    AC_LANG_POP(C++)
  ])
  if test $octave_cv_lib_glpk_ok = yes; then
    $1
    :
  else
    $2
    :
  fi
])
dnl
dnl Check whether using HDF5 DLL under Windows.  This is done by
dnl testing for a data symbol in the HDF5 library, which would
dnl require the definition of _HDF5USEDL_ under MSVC compiler.
dnl
AC_DEFUN([OCTAVE_CHECK_LIB_HDF5_DLL], [
  AC_CACHE_CHECK([if _HDF5USEDLL_ needs to be defined],
    [octave_cv_lib_hdf5_dll],
    [AC_LINK_IFELSE([AC_LANG_PROGRAM([[
        #include <hdf5.h>
        ]], [[
        hid_t x = H5T_NATIVE_DOUBLE;
        return x
      ]])],
      [octave_cv_lib_hdf5_dll=no],
      [save_CFLAGS="$CFLAGS"
      CFLAGS="$CFLAGS -DWIN32 -D_HDF5USEDLL_"
      ac_octave_save_LIBS="$LIBS"
      LIBS="$HDF5_LIBS $LIBS"
      AC_LINK_IFELSE([AC_LANG_PROGRAM([[
          #include <hdf5.h>
          ]], [[
          hid_t x = H5T_NATIVE_DOUBLE;
          return x
        ]])],
        octave_cv_lib_hdf5_dll=yes,
        octave_cv_lib_hdf5_dll=no)
      CFLAGS="$save_CFLAGS"
      LIBS="$ac_octave_save_LIBS"
    ])
  ])
  if test $octave_cv_lib_hdf5_dll = yes; then
    AC_DEFINE(_HDF5USEDLL_, 1, [Define to 1 if using HDF5 dll (Win32).])
  fi
])
dnl
dnl Check for OpenGL.  If found, define OPENGL_LIBS.
dnl
dnl FIXME: The following tests should probably check for the
dnl libraries separately.
dnl
dnl FIXME: Should we allow a way to specify a directory for OpenGL
dnl libraries and header files?
dnl
AC_DEFUN([OCTAVE_CHECK_LIB_OPENGL], [
  OPENGL_LIBS=

  ## On MacOSX systems the OpenGL framework can be used
  OCTAVE_HAVE_FRAMEWORK(OpenGL, [[
    #include <OpenGL/gl.h>
    #include <OpenGL/glu.h>
    ]], [[
    GLint par; glGetIntegerv (GL_VIEWPORT, &par);
    ]],
    have_framework_opengl=yes, have_framework_opengl=no)

  if test $have_framework_opengl = yes; then
    AC_DEFINE(HAVE_FRAMEWORK_OPENGL, 1,
      [Define to 1 if framework OPENGL is available.])
    OPENGL_LIBS="-framework OpenGL"
    AC_MSG_NOTICE([adding -framework OpenGL to OPENGL_LIBS])
    OCTAVE_CHECK_FUNC_GLUTESSCALLBACK_THREEDOTS
  else
    case $canonical_host_type in
      *-*-mingw32* | *-*-msdosmsvc)
        AC_CHECK_HEADERS([windows.h])
      ;;
    esac
    have_opengl_incs=no
    AC_CHECK_HEADERS([GL/gl.h OpenGL/gl.h],
      [AC_CHECK_HEADERS([GL/glu.h OpenGL/glu.h],
        [have_opengl_incs=yes; break], [], [
#if defined (HAVE_WINDOWS_H)
#include <windows.h>
#endif
      ])
      break
      ], [], [
#if defined (HAVE_WINDOWS_H)
# include <windows.h>
#endif
    ])

    if test $have_opengl_incs = yes; then
      AC_CHECK_HEADERS([GL/glext.h OpenGL/glext.h], [], [], [
#if defined (HAVE_WINDOWS_H)
# include <windows.h>
#endif
#if defined (HAVE_GL_GL_H)
# include <GL/gl.h>
#elif defined (HAVE_OPENGL_GL_H)
# include <OpenGL/gl.h>
#endif
      ])
      case $canonical_host_type in
        *-*-mingw32* | *-*-msdosmsvc)
          ac_octave_save_LIBS="$LIBS"
          LIBS="$LIBS -lopengl32"
          AC_MSG_CHECKING([for glEnable in -lopengl32])
          AC_LINK_IFELSE([AC_LANG_PROGRAM([[
            #if HAVE_WINDOWS_H
            # include <windows.h>
            #endif
            #if defined (HAVE_GL_GL_H)
            # include <GL/gl.h>
            #elif defined (HAVE_OPENGL_GL_H)
            # include <OpenGL/gl.h>
            #endif
            ]], [[
            glEnable(GL_SMOOTH);
            ]])], [OPENGL_LIBS="-lopengl32 -lglu32"])

          LIBS="$ac_octave_save_LIBS"
          if test -n "$OPENGL_LIBS"; then
            AC_MSG_RESULT([yes])
          else
            AC_MSG_RESULT([no])
          fi
          ;;
        *)
          ## Non-Mac, Non-Windows systems use this check
          AC_CHECK_LIB([GL], [glEnable], [OPENGL_LIBS="-lGL -lGLU"])
          ;;
      esac
    fi
  fi
  AC_SUBST(OPENGL_LIBS)
  if test -n "$OPENGL_LIBS"; then
    AC_DEFINE(HAVE_OPENGL, 1, [Define to 1 if OpenGL is available.])
  fi
])
dnl
dnl Check whether PCRE is compiled with --enable-utf.
dnl
AC_DEFUN([OCTAVE_CHECK_LIB_PCRE_OK], [
  AC_CACHE_CHECK([whether PCRE library was compiled with UTF support],
    [octave_cv_lib_pcre_ok],
    [AC_LANG_PUSH(C++)
    AC_RUN_IFELSE([AC_LANG_PROGRAM([[
        #include <stdio.h>
        #if defined (HAVE_PCRE_H)
        #  include <pcre.h>
        #elif defined (HAVE_PCRE_PCRE_H)
        #  include <pcre/pcre.h>
        #endif
        ]], [[
        const char *pattern = "test";
        const char *err;
        int erroffset;
        pcre *data = pcre_compile (pattern, PCRE_UTF8, &err, &erroffset, nullptr);
        return (! data);
      ]])],
      octave_cv_lib_pcre_ok=yes,
      octave_cv_lib_pcre_ok=no,
      octave_cv_lib_pcre_ok=yes)
    AC_LANG_POP(C++)
  ])
  if test $octave_cv_lib_pcre_ok = yes; then
    $1
    :
  else
    $2
    :
  fi
])
dnl
dnl Check whether PCRE2 is compiled with --enable-utf.
dnl
AC_DEFUN([OCTAVE_CHECK_LIB_PCRE2_OK], [
  AC_CACHE_CHECK([whether PCRE2 library was compiled with UTF support],
    [octave_cv_lib_pcre2_ok],
    [AC_LANG_PUSH(C++)
    AC_RUN_IFELSE([AC_LANG_PROGRAM([[
        #include <stdio.h>
        #define PCRE2_CODE_UNIT_WIDTH 8
        #if defined (HAVE_PCRE2_H)
        #  include <pcre2.h>
        #elif defined (HAVE_PCRE2_PCRE2_H)
        #  include <pcre2/pcre2.h>
        #endif
        ]], [[
        const char *pattern = "test";
        int err;
        PCRE2_SIZE erroffset;
        pcre2_code *data = pcre2_compile ((PCRE2_SPTR) pattern, PCRE2_ZERO_TERMINATED, PCRE2_UTF, &err, &erroffset, nullptr);
        return (! data);
      ]])],
      octave_cv_lib_pcre2_ok=yes,
      octave_cv_lib_pcre2_ok=no,
      octave_cv_lib_pcre2_ok=yes)
    AC_LANG_POP(C++)
  ])
  if test $octave_cv_lib_pcre2_ok = yes; then
    $1
    :
  else
    $2
    :
  fi
])
dnl
dnl Check whether Qhull works (does not crash).
dnl
AC_DEFUN([OCTAVE_CHECK_LIB_QHULL_OK], [
  AC_CACHE_CHECK([whether the qhull_r library works],
    [octave_cv_lib_qhull_r_ok],
    [AC_RUN_IFELSE([AC_LANG_PROGRAM([[
        #include <stdio.h>
        #if defined (HAVE_LIBQHULL_R_LIBQHULL_R_H)
        # include <libqhull_r/libqhull_r.h>
        # include <libqhull_r/qset_r.h>
        # include <libqhull_r/geom_r.h>
        # include <libqhull_r/poly_r.h>
        # include <libqhull_r/io_r.h>
        #elif defined (HAVE_LIBQHULL_R_H)
        # include <libqhull_r.h>
        # include <qset_r.h>
        # include <geom_r.h>
        # include <poly_r.h>
        # include <io_r.h>
        #endif
        #if defined (NEED_QHULL_R_VERSION)
          char *qh_version = "version";
        #endif
        ]], [[
        int dim = 2;
        int n = 4;
        coordT points[8] = { -0.5, -0.5, -0.5, 0.5, 0.5, -0.5, 0.5, 0.5 };
        boolT ismalloc = 0;
        qhT context = { };
        qhT* qh = &context;
        return qh_new_qhull (qh, dim, n, points, ismalloc, "qhull ", 0, stderr);
      ]])],
      octave_cv_lib_qhull_r_ok=yes,
      octave_cv_lib_qhull_r_ok=no,
      octave_cv_lib_qhull_r_ok=yes)
  ])
  if test $octave_cv_lib_qhull_r_ok = yes; then
    $1
    :
  else
    $2
    :
  fi
])
dnl
dnl Check whether sndfile library is modern enough to include things like Ogg
dnl
AC_DEFUN([OCTAVE_CHECK_LIB_SNDFILE_OK], [
  AC_CACHE_CHECK([whether sndfile library is modern enough],
    [octave_cv_lib_sndfile_ok],
    [AC_COMPILE_IFELSE([AC_LANG_PROGRAM([[
        #include <sndfile.h>
        ]], [[
        int x = SF_FORMAT_OGG;
      ]])],
      octave_cv_lib_sndfile_ok=yes,
      octave_cv_lib_sndfile_ok=no)
  ])
  if test $octave_cv_lib_sndfile_ok = yes; then
    $1
    :
  else
    $2
    :
  fi
])
dnl
dnl Check whether new API is used with QHelpIndexWidget.
dnl Under new API, QHelpIndexWidget emits documentActivates.
dnl Under old API, QHelpIndexWidget emits linkActivated.
dnl New structure/signal API was introduced in Qt 5.15.
dnl
dnl FIXME: Delete this entirely when we drop support for Qt 5.14 or older.
dnl
AC_DEFUN([OCTAVE_CHECK_NEW_QHELPINDEXWIDGET_API], [
  AC_CACHE_CHECK([for new QHelpIndexWidget API],
    [octave_cv_new_qhelpindexwidget_api],
    [AC_LANG_PUSH(C++)
    ac_octave_save_CPPFLAGS="$CPPFLAGS"
    ac_octave_save_CXXFLAGS="$CXXFLAGS"
    CPPFLAGS="$QT_CPPFLAGS $CXXPICFLAG $CPPFLAGS"
    CXXFLAGS="$CXXPICFLAG $CXXFLAGS"
    AC_COMPILE_IFELSE([AC_LANG_PROGRAM([[
        #include <QHelpLink>
        ]], [[
        QHelpLink link;
        ]])],
      octave_cv_new_qhelpindexwidget_api=yes,
      octave_cv_new_qhelpindexwidget_api=no)
    CPPFLAGS="$ac_octave_save_CPPFLAGS"
    CXXFLAGS="$ac_octave_save_CXXFLAGS"
    AC_LANG_POP(C++)
  ])
  if test $octave_cv_new_qhelpindexwidget_api = yes; then
    AC_DEFINE(HAVE_NEW_QHELPINDEXWIDGET_API, 1,
      [Define to 1 if using new QHelpIndexWidget API.])
  fi
])
dnl
dnl Check for the Qhull version.
dnl
AC_DEFUN([OCTAVE_CHECK_QHULL_VERSION], [
  AC_CACHE_CHECK([for qh_version in $QHULL_R_LIBS],
    [octave_cv_lib_qhull_r_version],
    [AC_LINK_IFELSE([AC_LANG_PROGRAM([[
        #include <stdio.h>
        #if defined (HAVE_LIBQHULL_R_LIBQHULL_R_H)
        # include <libqhull_r/libqhull_r.h>
        # include <libqhull_r/qset_r.h>
        # include <libqhull_r/geom_r.h>
        # include <libqhull_r/poly_r.h>
        # include <libqhull_r/io_r.h>
        #elif defined (HAVE_LIBQHULL_R_H)
        # include <libqhull_r.h>
        # include <qset_r.h>
        # include <geom_r.h>
        # include <poly_r.h>
        # include <io_r.h>
        #endif
        ]], [[
        const char *tmp = qh_version;
      ]])],
      octave_cv_lib_qhull_r_version=yes, octave_cv_lib_qhull_r_version=no)
  ])
  if test $octave_cv_lib_qhull_r_version = no; then
    AC_DEFINE(NEED_QHULL_R_VERSION, 1,
      [Define to 1 if the Qhull library needs a qh_version variable defined.])
  fi
])
dnl
dnl Check whether the Qt class QRegion has the iterators and related
dnl functions introduced in Qt 5.8.
dnl
dnl FIXME: Delete this entirely when we drop support for Qt 5.7 or older.
dnl
AC_DEFUN([OCTAVE_CHECK_QREGION_ITERATORS], [
  AC_CACHE_CHECK([for QRegion iterators and related functions],
    [octave_cv_qregion_iterators],
    [AC_LANG_PUSH(C++)
    ac_octave_save_CPPFLAGS="$CPPFLAGS"
    ac_octave_save_CXXFLAGS="$CXXFLAGS"
    CPPFLAGS="$QT_CPPFLAGS $CXXPICFLAG $CPPFLAGS"
    CXXFLAGS="$CXXPICFLAG $CXXFLAGS"
    AC_COMPILE_IFELSE([AC_LANG_PROGRAM([[
        #include <QRegion>
        ]], [[
        QRegion region;
        QRegion::const_iterator it;
        it = region.begin ();
        it = region.end ();
        it = region.cbegin ();
        it = region.cend ();
        QRegion::const_reverse_iterator rit;
        rit = region.rbegin ();
        rit = region.rend ();
        rit = region.crbegin ();
        rit = region.crend ();
        ]])],
      octave_cv_qregion_iterators=yes,
      octave_cv_qregion_iterators=no)
    CPPFLAGS="$ac_octave_save_CPPFLAGS"
    CXXFLAGS="$ac_octave_save_CXXFLAGS"
    AC_LANG_POP(C++)
  ])
  if test $octave_cv_qregion_iterators = yes; then
    AC_DEFINE(HAVE_QREGION_ITERATORS, 1,
      [Define to 1 if you have the `QFontMetrics::horizontalAdvance' function.])
  fi
])
dnl
dnl Check whether we have QScintilla for the given Qt VERSION.
dnl
AC_DEFUN([OCTAVE_CHECK_QSCINTILLA], [
  qt_version="$1";
  use_qscintilla=no
  warn_qscintilla=""

  ## Check for Qt libraries
  case "$qt_version" in
    5)
      octave_qscintilla_libnames="qscintilla2-qt5 qscintilla2_qt5 qt5scintilla2"
    ;;
    *)
      AC_MSG_ERROR([Unrecognized Qt version $qt_version])
    ;;
  esac

  if test $build_qt_gui = yes && test $check_qscintilla = yes; then

    ## Check for QScintilla library which is used in the Qt GUI editor.
    AC_CACHE_CHECK([for the QScintilla library for Qt $qt_version],
      [octave_cv_lib_qscintilla],
      [save_CPPFLAGS="$CPPFLAGS"
      save_CXXFLAGS="$CXXFLAGS"
      save_LDFLAGS="$LDFLAGS"
      ac_octave_save_LIBS="$LIBS"
      CPPFLAGS="$QT_CPPFLAGS $CXXPICFLAG $CPPFLAGS"
      CXXFLAGS="$CXXPICFLAG $CXXFLAGS"
      LDFLAGS="$QT_LDFLAGS $LDFLAGS"
      AC_LANG_PUSH(C++)
      for octave_qscintilla_try in $octave_qscintilla_libnames; do
        LIBS="$QT_LIBS -l$octave_qscintilla_try"
        AC_LINK_IFELSE([AC_LANG_PROGRAM([[
          #include <Qsci/qsciapis.h>
          #include <Qsci/qscilexercpp.h>
          ]], [[
          QsciLexer *lexer = new QsciLexerCPP ();
          QsciAPIs *lexer_apis = new QsciAPIs (lexer);
          ]])],
          octave_cv_lib_qscintilla="-l$octave_qscintilla_try",
          octave_cv_lib_qscintilla=no)
        if test $octave_cv_lib_qscintilla != no; then
          break
        fi
      done
      CPPFLAGS="$save_CPPFLAGS"
      CXXFLAGS="$save_CXXFLAGS"
      LDFLAGS="$save_LDFLAGS"
      LIBS="$ac_octave_save_LIBS"
      AC_LANG_POP([C++])
    ])

    if test $octave_cv_lib_qscintilla = no; then
      warn_qscintilla="QScintilla library not found; disabling built-in Qt GUI editor"
    else
      ## Let's assume QScintilla library is at the same location as
      ## other regular Qt libraries.
      QT_LIBS="$QT_LIBS $octave_cv_lib_qscintilla"
      OCTAVE_CHECK_QSCINTILLA_VERSION
      AC_DEFINE(HAVE_QSCINTILLA, 1,
        [Define to 1 if the QScintilla library and header files are available.])

      save_CPPFLAGS="$CPPFLAGS"
      save_CXXFLAGS="$CXXFLAGS"
      CPPFLAGS="$QT_CPPFLAGS $CXXPICFLAG $CPPFLAGS"
      CXXFLAGS="$CXXPICFLAG $CXXFLAGS"
      AC_LANG_PUSH(C++)
      AC_CHECK_HEADERS([Qsci/qscilexeroctave.h Qsci/qscilexermatlab.h])
      AC_LANG_POP(C++)
      CPPFLAGS="$save_CPPFLAGS"
      CXXFLAGS="$save_CXXFLAGS"

      use_qscintilla=yes
    fi
  fi
])
dnl
dnl Check whether QScintilla has version 2.6.0 or later
dnl FIXME: This test uses a version number.  It potentially could
dnl        be re-written to actually call the function, but is it worth it?
dnl
AC_DEFUN([OCTAVE_CHECK_QSCINTILLA_VERSION], [
  AC_CACHE_CHECK([whether QScintilla has version 2.6.0 or later],
    [octave_cv_version_2_6_0],
    [AC_LANG_PUSH(C++)
    ac_octave_save_CPPFLAGS="$CPPFLAGS"
    CPPFLAGS="$QT_CPPFLAGS $CXXPICFLAG $CPPFLAGS"
    AC_PREPROC_IFELSE([AC_LANG_PROGRAM([[
        #include <Qsci/qsciglobal.h>
        ]], [[
        #if QSCINTILLA_VERSION < 0x020600
        #error Old FindFirst function found.
        #endif
        ]])],
      octave_cv_version_2_6_0=yes,
      octave_cv_version_2_6_0=no)
    CPPFLAGS="$ac_octave_save_CPPFLAGS"
    AC_LANG_POP(C++)
  ])
  if test $octave_cv_version_2_6_0 = yes; then
    AC_DEFINE(HAVE_QSCI_VERSION_2_6_0, 1,
      [Define to 1 if QScintilla is of Version 2.6.0 or later.])
  fi
])
dnl
dnl OCTAVE_CHECK_QT
dnl
AC_DEFUN([OCTAVE_CHECK_QT], [
  octave_qt_versions="$1"

  build_qt_gui=no
  use_qscintilla=no
  win32_terminal=no

  for ver in $octave_qt_versions; do
    OCTAVE_CHECK_QT_VERSION([$ver])
    if test $build_qt_gui = yes; then
      have_qt_version=$ver
      break
    elif test -n "$QT_MODULES_AVAILABLE"; then
      ## We currently only support Qt5, but previously, when it was
      ## possible to build Octave with either qt4 or Qt5 and we detected
      ## only some modules available for a particular version $ver, then
      ## we warned about a possible incomplete or broken Qt installation
      ## instead of checking for next version in the list.  We did not
      ## attempt a similar check for tools here because version-specific
      ## Qt tools may be installed with the same name so determining
      ## whether there is a mix of versions requires more work than just
      ## looking which tools are installed.
      ##
      ## NOTE: Leave this logic in place because it may be needed again
      ## if/when we begin supporting both Qt5 and Qt6
      warn_qt_modules="Your installation of Qt version $ver appears incomplete or broken in some way.  Fix that or use --with-qt=VER to use another version."
      break
    fi
  done

  if test $build_qt_gui = yes; then
    BUILD_QT_SUMMARY_MSG="yes (version: $have_qt_version)"
    if test x"$have_qt_version" = x5; then
      AC_DEFINE(HAVE_QT5, 1, [Define to 1 if using Qt version 5.])
    fi
  else
    if test -n "$QT_MODULES_MISSING" || test -n "$QT_TOOLS_MISSING"; then
      qt_missing=`echo $QT_MODULES_MISSING$QT_TOOLS_MISSING | sed 's/  *$//'`
      BUILD_QT_SUMMARY_MSG="no (missing:$qt_missing)"
    else
      BUILD_QT_SUMMARY_MSG="no"
    fi
    if test -n "$warn_qt_modules"; then
      OCTAVE_CONFIGURE_WARNING([warn_qt_modules])
    fi
    if test -n "$warn_qt_libraries"; then
      OCTAVE_CONFIGURE_WARNING([warn_qt_libraries])
    fi
    if test -n "$warn_qt_version"; then
      OCTAVE_CONFIGURE_WARNING([warn_qt_version])
    fi
    if test -n "$warn_qt_tools"; then
      OCTAVE_CONFIGURE_WARNING([warn_qt_tools])
    fi
    if test -n "$warn_qt_setvbuf"; then
      OCTAVE_CONFIGURE_WARNING([warn_qt_setvbuf])
    fi
    if test -n "$warn_qt_lib_fcns"; then
      OCTAVE_CONFIGURE_WARNING([warn_qt_lib_fcns])
    fi
    if test -n "$warn_qt_abstract_item_model"; then
      OCTAVE_CONFIGURE_WARNING([warn_qt_abstract_item_model])
    fi
    if test -n "$warn_qt_opengl"; then
      OCTAVE_CONFIGURE_WARNING([warn_qt_opengl])
    fi
    if test -n "$warn_qscintilla"; then
      OCTAVE_CONFIGURE_WARNING([warn_qscintilla])
    fi
  fi

  AM_CONDITIONAL([AMCOND_BUILD_QT_GUI], [test $build_qt_gui = yes])
  AM_CONDITIONAL([AMCOND_HAVE_QSCINTILLA], [test $use_qscintilla = yes])
  AM_CONDITIONAL([WIN32_TERMINAL], [test $win32_terminal = yes])
])
dnl
dnl Check whether the Qt::ImCursorRectangle enum value exists.
dnl It replaces the Qt::ImMicroFocus enum value that was deprecated
dnl in Qt 5.14.
dnl
AC_DEFUN([OCTAVE_CHECK_QT_IMCURSORRECTANGLE_ENUM_VALUE], [
  AC_CACHE_CHECK([for Qt::ImCursorRectangle enum value],
    [octave_cv_qt_imcursorrectangle_enum_value],
    [AC_LANG_PUSH(C++)
    ac_octave_save_CPPFLAGS="$CPPFLAGS"
    ac_octave_save_CXXFLAGS="$CXXFLAGS"
    CPPFLAGS="$QT_CPPFLAGS $CXXPICFLAG $CPPFLAGS"
    CXXFLAGS="$CXXPICFLAG $CXXFLAGS"
    AC_COMPILE_IFELSE([AC_LANG_PROGRAM([[
        #include <Qt>
        ]], [[
        Qt::InputMethodQuery method_query = Qt::ImCursorRectangle;
        ]])],
      octave_cv_qt_imcursorrectangle_enum_value=yes,
      octave_cv_qt_imcursorrectangle_enum_value=no)
    CPPFLAGS="$ac_octave_save_CPPFLAGS"
    CXXFLAGS="$ac_octave_save_CXXFLAGS"
    AC_LANG_POP(C++)
  ])
  if test $octave_cv_qt_imcursorrectangle_enum_value = yes; then
    AC_DEFINE(HAVE_QT_IMCURSORRECTANGLE_ENUM_VALUE, 1,
      [Define to 1 if you have the `Qt::ImCursorRectangle' enum value.])
  fi
])
dnl
dnl Check whether the Qt::SplitBehavior enum exists and has
dnl Qt::KeepEmptyParts and Qt::SkipEmptyParts members.  This enum
dnl was introduced or modified in Qt 5.14.
dnl
dnl FIXME: Delete this entirely when we drop support for Qt 5.13 or older.
dnl
AC_DEFUN([OCTAVE_CHECK_QT_SPLITBEHAVIOR_ENUM], [
  AC_CACHE_CHECK([for Qt::SplitBehavior enum],
    [octave_cv_qt_splitbehavior_enum],
    [AC_LANG_PUSH(C++)
    ac_octave_save_CPPFLAGS="$CPPFLAGS"
    ac_octave_save_CXXFLAGS="$CXXFLAGS"
    CPPFLAGS="$QT_CPPFLAGS $CXXPICFLAG $CPPFLAGS"
    CXXFLAGS="$CXXPICFLAG $CXXFLAGS"
    AC_COMPILE_IFELSE([AC_LANG_PROGRAM([[
        #include <Qt>
        ]], [[
        Qt::SplitBehavior sb_keep = Qt::KeepEmptyParts;
        Qt::SplitBehavior sb_skip = Qt::SkipEmptyParts;
        ]])],
      octave_cv_qt_splitbehavior_enum=yes,
      octave_cv_qt_splitbehavior_enum=no)
    CPPFLAGS="$ac_octave_save_CPPFLAGS"
    CXXFLAGS="$ac_octave_save_CXXFLAGS"
    AC_LANG_POP(C++)
  ])
  if test $octave_cv_qt_splitbehavior_enum = yes; then
    AC_DEFINE(HAVE_QT_SPLITBEHAVIOR_ENUM, 1,
      [Define to 1 if you have the `Qt::SplitBehavior' enum.])
  fi
])
dnl
dnl OCTAVE_CHECK_QT_TOOL(TOOL)
dnl
AC_DEFUN([OCTAVE_CHECK_QT_TOOL], [
  AC_CHECK_TOOLS(m4_toupper([$1])_QTVER, [$1-qt$qt_version])
  if test -z "$m4_toupper([$1])_QTVER"; then
    AC_CHECK_TOOLS(m4_toupper([$1]), [$1])
    if test -n "$m4_toupper([$1])"; then
      if test -n "$QTCHOOSER"; then
        m4_toupper([$1])FLAGS="-qt=$qt_version"
      fi
      QT_TOOLS_AVAILABLE="$QT_TOOLS_AVAILABLE $1"
    else
      QT_TOOLS_MISSING="$QT_TOOLS_MISSING $1"
    fi
  else
    m4_toupper([$1])="$m4_toupper([$1])_QTVER"
    QT_TOOLS_AVAILABLE="$QT_TOOLS_AVAILABLE $1"
  fi
])
dnl
dnl Check whether Qt VERSION is present, supports QScintilla,
dnl and will work for Octave.
dnl
dnl OCTAVE_CHECK_QT_VERSION(VERSION)
dnl
AC_DEFUN([OCTAVE_CHECK_QT_VERSION], [AC_MSG_CHECKING([Qt version $1])
  QT_CPPFLAGS=
  QT_LDFLAGS=
  QT_LIBS=

  qt_version="$1";

  build_qt_gui=yes
  win32_terminal=no

  warn_qt_libraries=""
  warn_qt_version=""
  warn_qt_tools=""
  warn_qt_setvbuf=""
  warn_qt_lib_fcns=""
  warn_qt_abstract_item_model=""
  warn_qt_opengl=""

  ## Check for Qt libraries
  case "$qt_version" in
    5)
      QT_MODULES="Qt5Core Qt5Gui Qt5Help Qt5Network Qt5OpenGL Qt5PrintSupport Qt5Xml"
    ;;
    *)
      AC_MSG_ERROR([Unrecognized Qt version $qt_version])
    ;;
  esac

  ## Use this check to get info in the log file.
  PKG_CHECK_MODULES(QT, [$QT_MODULES],
    [],
    [build_qt_gui=no
     warn_qt_libraries="Qt libraries not found; disabling Qt GUI"])

  ## Check the modules again individually to get lists of modules that
  ## are available and/or missing
  QT_MODULES_AVAILABLE=
  QT_MODULES_MISSING=
  for qt_mod in $QT_MODULES; do
    if $PKG_CONFIG --exists $qt_mod; then
      QT_MODULES_AVAILABLE="$QT_MODULES_AVAILABLE $qt_mod"
    else
      QT_MODULES_MISSING="$QT_MODULES_MISSING $qt_mod"
    fi
  done

  if test $build_qt_gui = yes; then
    ## Retrieve Qt compilation and linker flags
    QT_CPPFLAGS="$($PKG_CONFIG --cflags-only-I $QT_MODULES | $SED -e 's/^ *$//')"
    QT_LDFLAGS="$($PKG_CONFIG --libs-only-L $QT_MODULES | $SED -e 's/^ *$//')"
    QT_LIBS="$($PKG_CONFIG --libs-only-l $QT_MODULES | $SED -e 's/^ *$//')"

    case $host_os in
      *darwin*)
        ## Qt might be installed in framework
        if test -z "$QT_LIBS"; then
          QT_LDFLAGS="`$PKG_CONFIG --libs-only-other $QT_MODULES | tr ' ' '\n' | $GREP -e '-F' | uniq | tr '\n' ' '`"
          QT_LIBS="`$PKG_CONFIG --libs-only-other $QT_MODULES | tr ' ' '\n' | $GREP -v -e '-F' | uniq | tr '\n' ' '`"
          ## Enabling link_all_deps works around libtool's imperfect handling
          ## of the -F flag
          if test -n "$QT_LDFLAGS"; then
            link_all_deps=yes
          fi
          AM_CONDITIONAL([AMCOND_LINK_ALL_DEPS], [test $link_all_deps = yes])
        fi
      ;;
    esac
  fi

  QT_TOOLS_AVAILABLE=
  QT_TOOLS_MISSING=

  if test $build_qt_gui = yes; then
    AC_CHECK_TOOLS(QTCHOOSER, [qtchooser])

    OCTAVE_CHECK_QT_TOOL([moc])
    OCTAVE_CHECK_QT_TOOL([uic])
    OCTAVE_CHECK_QT_TOOL([rcc])
    OCTAVE_CHECK_QT_TOOL([lrelease])
    OCTAVE_CHECK_QT_TOOL([qcollectiongenerator])
    OCTAVE_CHECK_QT_TOOL([qhelpgenerator])

    if test -n "$QT_TOOLS_MISSING"; then
      warn_qt_tools="one or more of the Qt utilities moc, uic, rcc, lrelease, qcollectiongenerator, and qhelpgenerator not found; disabling Qt GUI"
      build_qt_gui=no
      MOC_QTVER=
      UIC_QTVER=
      RCC_QTVER=
      LRELEASE_QTVER=
      QCOLLECTIONGENERATOR_QTVER=
      QHELPGENERATOR_QTVER=
      MOCFLAGS=
      UICFLAGS=
      RCCFLAGS=
      LRELEASEFLAGS=
      QCOLLECTIONGENERATORFLAGS=
      QHELPGENERATORFLAGS=
      $as_unset ac_cv_prog_MOC_QTVER
      $as_unset ac_cv_prog_ac_ct_MOC_QTVER
      $as_unset ac_cv_prog_UIC_QTVER
      $as_unset ac_cv_prog_ac_ct_UIC_QTVER
      $as_unset ac_cv_prog_RCC_QTVER
      $as_unset ac_cv_prog_ac_ct_RCC_QTVER
      $as_unset ac_cv_prog_LRELEASE_QTVER
      $as_unset ac_cv_prog_ac_ct_LRELEASE_QTVER
      $as_unset ac_cv_prog_QCOLLECTIONGENERATOR_QTVER
      $as_unset ac_cv_prog_ac_ct_QCOLLECTIONGENERATOR_QTVER
      $as_unset ac_cv_prog_QHELPGENERATOR_QTVER
      $as_unset ac_cv_prog_ac_ct_QHELPGENERATOR_QTVER
    fi
  fi

  if test $build_qt_gui = yes; then
    case $host_os in
      mingw* | msdosmsvc*)
        AC_CHECK_FUNCS([setvbuf], [win32_terminal=yes],
          [build_qt_gui=no
           warn_qt_setvbuf="setvbuf not found; disabling Qt GUI"])
      ;;
      *)
        AC_CHECK_HEADERS([pty.h libutil.h util.h])
        AC_SEARCH_LIBS([openpty], [util],
          [AC_DEFINE(HAVE_OPENPTY, 1, [Define to 1 if openpty exists])])
        AC_CHECK_FUNCS([chmod chown ftruncate mmap munmap], [],
          [build_qt_gui=no
           warn_qt_lib_fcns="At least one of chmod, chown, ftruncate, mmap, and munmap not found; disabling Qt GUI"])
      ;;
    esac
  fi

  if test $build_qt_gui = yes; then
    ## We have what we need to build the Qt GUI.  The remaining
    ## checks below are for optional features related to the Qt GUI.

    AC_DEFINE(HAVE_QT, 1,
      [Define to 1 if Qt is available, with all required functions, libraries, developer header files, and utilities.])

    AC_LANG_PUSH(C++)
    ac_octave_save_CPPFLAGS="$CPPFLAGS"
    CPPFLAGS="$QT_CPPFLAGS $CXXPICFLAG $CPPFLAGS"
    AC_CHECK_HEADERS([QStandardPaths])
    CPPFLAGS="$ac_octave_save_CPPFLAGS"
    AC_LANG_POP(C++)

    ## We don't need to unset cache variables for any of the remaining
    ## tests if they fail because we have already decided that the Qt
    ## version that we are testing now will be the one used.

    OCTAVE_CHECK_FUNC_QFONTMETRICS_HORIZONTAL_ADVANCE
    OCTAVE_CHECK_FUNC_QHELPSEARCHQUERYWIDGET_SEARCHINPUT
    OCTAVE_CHECK_NEW_QHELPINDEXWIDGET_API
    OCTAVE_CHECK_FUNC_QLIST_ITERATOR_CONSTRUCTOR
    OCTAVE_CHECK_FUNC_QHELPENGINE_DOCUMENTSFORIDENTIFIER
    OCTAVE_CHECK_FUNC_QWHEELEVENT_POSITION
    OCTAVE_CHECK_FUNC_QPAINTER_SETRENDERHINT_LOSSLESS

    OCTAVE_CHECK_QREGION_ITERATORS
    OCTAVE_CHECK_QT_IMCURSORRECTANGLE_ENUM_VALUE
    OCTAVE_CHECK_QT_SPLITBEHAVIOR_ENUM

    OCTAVE_CHECK_QSCINTILLA([$qt_version])

  fi
  AC_SUBST(MOCFLAGS)
  AC_SUBST(UICFLAGS)
  AC_SUBST(RCCFLAGS)
  AC_SUBST(LRELEASEFLAGS)
  AC_SUBST(QCOLLECTIONGENERATORFLAGS)
  AC_SUBST(QHELPGENERATORFLAGS)
  AC_SUBST(QT_CPPFLAGS)
  AC_SUBST(QT_LDFLAGS)
  AC_SUBST(QT_LIBS)
])
dnl
dnl Check if the default Fortran INTEGER is 64 bits wide.
dnl If cross-compiling, assume 4 bytes unless the cache value
dnl is already set.
dnl
AC_DEFUN([OCTAVE_CHECK_SIZEOF_FORTRAN_INTEGER], [
  AC_CACHE_CHECK([default size of Fortran INTEGER],
    [octave_cv_sizeof_fortran_integer],
    [ac_octave_save_FFLAGS="$FFLAGS"
     FFLAGS="$FFLAGS $F77_INTEGER_8_FLAG"
     AC_LANG_PUSH(Fortran 77)
     AC_RUN_IFELSE([AC_LANG_PROGRAM(,[[
      integer*8 n8
      integer n
c Generate -2**33 + 1.
      n8 = 2
      n8 = -4 * (n8 ** 30)
      n8 = n8 + 1
c Convert to default integer type.  If the values are no longer equal,
c assume the default integer size is 32-bits.
      n = n8
      if (n .ne. n8) stop 1
       ]])],
       octave_cv_sizeof_fortran_integer=8,
       octave_cv_sizeof_fortran_integer=4,
       octave_cv_sizeof_fortran_integer=4)
     AC_LANG_POP(Fortran 77)
     FFLAGS="$ac_octave_save_FFLAGS"
  ])
])
dnl
dnl Check whether SUNDIALS libraries provide a compatible interface.
dnl The current recommended interface was introduced in SUNDIALS version 4.
dnl The deprecated interface that Octave currently works to be compatible with
dnl was introduced in SUNDIALS version 3.
dnl
AC_DEFUN([OCTAVE_CHECK_SUNDIALS_COMPATIBLE_API], [
  ac_octave_save_LIBS=$LIBS
  LIBS="$SUNDIALS_IDA_LIBS $SUNDIALS_NVECSERIAL_LIBS $LIBS"
  dnl Current API functions present in SUNDIALS version 4
  AC_CHECK_FUNCS([IDASetJacFn IDASetLinearSolver SUNLinSol_Dense SUNSparseMatrix_Reallocate SUNContext_Create])
  dnl FIXME: The purpose of the following tests is to detect the deprecated
  dnl API from SUNDIALS version 3, which should only be used if the current
  dnl API tests above failed. For now, always test for ida_direct.h.
  AC_CHECK_HEADERS([ida/ida_direct.h ida_direct.h])
  dnl Each of these is a deprecated analog to the functions listed above.
  AC_CHECK_FUNCS([IDADlsSetJacFn IDADlsSetLinearSolver SUNDenseLinearSolver])
  LIBS=$ac_octave_save_LIBS
  AC_MSG_CHECKING([whether SUNDIALS API provides the necessary functions])
  if test "x$ac_cv_func_IDASetJacFn" = xyes \
     && test "x$ac_cv_func_IDASetLinearSolver" = xyes \
     && test "x$ac_cv_func_SUNLinSol_Dense" = xyes; then
    octave_have_sundials_compatible_api=yes
  elif test "x$ac_cv_func_IDADlsSetJacFn" = xyes \
     && test "x$ac_cv_func_IDADlsSetLinearSolver" = xyes \
     && test "x$ac_cv_func_SUNDenseLinearSolver" = xyes; then
    octave_have_sundials_compatible_api=yes
  else
    octave_have_sundials_compatible_api=no
  fi
  AC_MSG_RESULT([$octave_have_sundials_compatible_api])
  if test "x$ac_cv_func_SUNContext_Create" = xyes; then
    AC_DEFINE(HAVE_SUNDIALS_SUNCONTEXT, 1,
      [Define to 1 if SUNDIALS' API is using a SUNContext object.])
  fi
  if test $octave_have_sundials_compatible_api = no; then
    warn_sundials_disabled="SUNDIALS libraries do not provide an API that is compatible with Octave.  The solvers ode15i and ode15s will be disabled."
    OCTAVE_CONFIGURE_WARNING([warn_sundials_disabled])
  fi
])
dnl
dnl Check whether SUNDIALS IDA library is configured with double
dnl precision realtype.
dnl
AC_DEFUN([OCTAVE_CHECK_SUNDIALS_SIZEOF_REALTYPE], [
  AC_CACHE_CHECK([whether SUNDIALS IDA is configured with double precision realtype],
    [octave_cv_sundials_realtype_is_double],
    [AC_COMPILE_IFELSE([AC_LANG_PROGRAM([[
        #if defined (HAVE_IDA_IDA_H)
        #  include <ida/ida.h>
        #endif
        #include <assert.h>
        ]], [[
        static_assert (sizeof (realtype) == sizeof (double),
                       "SUNDIALS is not configured for double precision");
      ]])],
      octave_cv_sundials_realtype_is_double=yes,
      octave_cv_sundials_realtype_is_double=no)
  ])
  if test $octave_cv_sundials_realtype_is_double = no; then
    warn_sundials_disabled="SUNDIALS IDA library not configured with double precision realtype.  The solvers ode15i and ode15s will be disabled."
    OCTAVE_CONFIGURE_WARNING([warn_sundials_disabled])
  fi
])
dnl
dnl Check whether SUNDIALS IDA library has the SUNLINSOL_DENSE linear solver.
dnl
AC_DEFUN([OCTAVE_CHECK_SUNDIALS_SUNLINSOL_DENSE], [
  AC_CHECK_HEADERS([sunlinsol/sunlinsol_dense.h],
      octave_cv_sundials_sunlinsol_dense=yes,
      octave_cv_sundials_sunlinsol_dense=no)
    ])
  if test $octave_cv_sundials_sunlinsol_dense = yes; then
    AC_DEFINE(HAVE_SUNDIALS_SUNLINSOL_DENSE, 1,
      [Define to 1 if SUNDIALS IDA includes the SUNLINSOL_DENSE linear solver.])
  else
    warn_sundials_disabled="SUNDIALS IDA library does not include the SUNLINSOL_DENSE linear solver.  The solvers ode15i and ode15s will be disabled."
    OCTAVE_CONFIGURE_WARNING([warn_sundials_disabled])
  fi
])
dnl
dnl Check whether SUNDIALS IDA library is configured with SUNLINSOL_KLU
dnl enabled.
dnl
AC_DEFUN([OCTAVE_CHECK_SUNDIALS_SUNLINSOL_KLU], [
  ## Including <sunlinsol/sunlinsol_klu.h> may depend on including klu.h
  ## first.  So perform the check as follows using several different
  ## possible locations for klu.h instead of using OCTAVE_CHECK_LIB to
  ## check for sunlinsol_klu.h.
  AC_CHECK_HEADERS([klu.h klu/klu.h suitesparse/klu.h ufsparse/klu.h])
  AC_CHECK_HEADERS([sunlinsol/sunlinsol_klu.h], [], [],
    [#if defined (HAVE_KLU_H)
     #  include <klu.h>
     #elif  defined (HAVE_KLU_KLU_H)
     #  include <klu/klu.h>
     #elif  defined (HAVE_SUITESPARSE_KLU_H)
     #  include <suitesparse/klu.h>
     #elif  defined (HAVE_UFSPARSE_KLU_H)
     #  include <ufsparse/klu.h>
     #endif
    ])
  ## Check for current KLU function name first.
  OCTAVE_CHECK_LIB(sundials_sunlinsolklu, SUNLINSOL_KLU, [],
    [], [SUNLinSol_KLU], [],
    [don't use SUNDIALS SUNLINSOL_KLU library, disable ode15i and ode15s sparse Jacobian],
    [AC_CHECK_FUNCS([SUNLinSol_KLU])
     AC_CACHE_CHECK([whether compiling a program that calls SUNLinSol_KLU works],
      [octave_cv_sundials_sunlinsol_klu],
      [AC_COMPILE_IFELSE([AC_LANG_PROGRAM([[
         #if defined (HAVE_IDA_IDA_H)
         #include <ida/ida.h>
         #endif
         #if defined (HAVE_KLU_H)
         #include <klu.h>
         #endif
         #if defined (HAVE_KLU_KLU_H)
         #include <klu/klu.h>
         #endif
         #if defined (HAVE_SUITESPARSE_KLU_H)
         #include <suitesparse/klu.h>
         #endif
         #if defined (HAVE_UFPARSE_KLU_H)
         #include <ufsparse/klu.h>
         #endif
         #if defined (HAVE_SUNLINSOL_SUNLINSOL_KLU_H)
         #include <sunlinsol/sunlinsol_klu.h>
         #endif
         ]], [[
         #if defined (HAVE_SUNCONTEXT_CREATE)
           SUNContext *sunContext;
           if (SUNContext_Create (NULL, sunContext) < 0)
             1/0;  // provoke an error
           SUNLinSol_KLU (0, 0, *sunContext);
           SUNContext_Free (sunContext);
         #else
           SUNLinSol_KLU (0, 0);
         #endif
      ]])],
      octave_cv_sundials_sunlinsol_klu=yes,
      octave_cv_sundials_sunlinsol_klu=no)
    ])])
  if test "x$octave_cv_sundials_sunlinsol_klu" = xno; then
    ## Check for deprecated KLU function name second.
    OCTAVE_CHECK_LIB(sundials_sunlinsolklu, SUNLINSOL_KLU, [],
      [], [SUNKLU], [],
      [don't use SUNDIALS SUNLINSOL_KLU library, disable ode15i and ode15s sparse Jacobian],
      [AC_CHECK_FUNCS([SUNKLU])
       AC_CACHE_CHECK([whether compiling a program that calls SUNLinSol_KLU works],
        [octave_cv_sundials_sunlinsol_klu],
        [AC_COMPILE_IFELSE([AC_LANG_PROGRAM([[
           #if defined (HAVE_IDA_IDA_H)
           #include <ida/ida.h>
           #endif
           #if defined (HAVE_KLU_H)
           #include <klu.h>
           #endif
           #if defined (HAVE_KLU_KLU_H)
           #include <klu/klu.h>
           #endif
           #if defined (HAVE_SUITESPARSE_KLU_H)
           #include <suitesparse/klu.h>
           #endif
           #if defined (HAVE_UFPARSE_KLU_H)
           #include <ufsparse/klu.h>
           #endif
           #if defined (HAVE_SUNLINSOL_SUNLINSOL_KLU_H)
           #include <sunlinsol/sunlinsol_klu.h>
           #endif
           ]], [[
           SUNKLU (0, 0);
        ]])],
        octave_cv_sundials_sunlinsol_klu=yes,
        octave_cv_sundials_sunlinsol_klu=no)
      ])])
  fi
  if test "x$ac_cv_header_sunlinsol_sunlinsol_klu_h" = xyes \
     && test "x$octave_cv_sundials_sunlinsol_klu" = xyes; then
    AC_DEFINE(HAVE_SUNDIALS_SUNLINSOL_KLU, 1,
      [Define to 1 if SUNDIALS IDA is configured with SUNLINSOL_KLU enabled.])
  else
    warn_sundials_sunlinsol_klu="SUNDIALS IDA library not configured with SUNLINSOL_KLU or sunlinsol_klu.h is not usable.  The solvers ode15i and ode15s will not support the sparse Jacobian feature."
    OCTAVE_CONFIGURE_WARNING([warn_sundials_sunlinsol_klu])
  fi
])
dnl
dnl Like AC_CONFIG_FILES, but don't touch the output file if it already
dnl exists and hasn't changed.
dnl
AC_DEFUN([OCTAVE_CONFIG_MOVE_IF_CHANGE_FILES], [
  m4_foreach_w([elt], [$1], [
    AC_CONFIG_FILES(elt[-tmp:]patsubst(elt, [.sh$], [.in.sh]))
    AC_CONFIG_COMMANDS(elt,
    [$SHELL $srcdir/build-aux/move-if-change ]elt[-tmp ]elt)])])
dnl
dnl Add warning to final summary.
dnl
AC_DEFUN([OCTAVE_CONFIGURE_WARNING], [
  AC_MSG_WARN([$][$1])
  m4_set_add([summary_warning_list], [$1])
])
dnl
dnl Print final summary.
dnl
AC_DEFUN([OCTAVE_CONFIGURE_WARNING_SUMMARY], [
  m4_set_foreach([summary_warning_list], [elt], [
    if test -n "[$]elt"; then
      AC_MSG_WARN([$]elt)
      warn_msg_printed=true
    fi])
])
dnl
dnl Check if the C++ library has the bit_and, bit_or, and bit_xor
dnl templates defined.
dnl
AC_DEFUN([OCTAVE_CXX_BITWISE_OP_TEMPLATES], [
  AC_CACHE_CHECK([whether bit_and, bit_or, bit_xor are defined in the C++ library],
    [octave_cv_cxx_bitwise_op_templates],
    [AC_LANG_PUSH(C++)
    AC_COMPILE_IFELSE([AC_LANG_PROGRAM([[
        #include <functional>
        ]], [[
        int x = 0;
        int y = 1;
        int z1 = std::bit_and<int>() (x, y);
        int z2 = std::bit_or<int>() (x, y);
        int z3 = std::bit_xor<int>() (x, y);
      ]])],
      octave_cv_cxx_bitwise_op_templates=yes,
      octave_cv_cxx_bitwise_op_templates=no)
    AC_LANG_POP(C++)
  ])
  if test $octave_cv_cxx_bitwise_op_templates = yes; then
    AC_DEFINE(HAVE_CXX_BITWISE_OP_TEMPLATES, 1,
      [Define to 1 if C++ library has templated bitwise operators.])
  fi
])
dnl
dnl Check if the C++ library has functions to access real and imaginary
dnl parts of complex numbers independently via references.
dnl
AC_DEFUN([OCTAVE_CXX_COMPLEX_REFERENCE_ACCESSORS], [
  AC_CACHE_CHECK([whether complex class can reference components independently],
    [octave_cv_cxx_complex_reference_accessors],
    [AC_LANG_PUSH(C++)
    AC_COMPILE_IFELSE([AC_LANG_PROGRAM([[
        #include <complex>
        ]], [[
        std::complex<double> x;
        x.real () = 1.0;
        x.imag () = 1.0;
      ]])],
      octave_cv_cxx_complex_reference_accessors=yes,
      octave_cv_cxx_complex_reference_accessors=no)
    AC_LANG_POP(C++)
  ])
  if test $octave_cv_cxx_complex_reference_accessors = yes; then
    AC_DEFINE(HAVE_CXX_COMPLEX_REFERENCE_ACCESSORS, 1,
      [Define to 1 if C++ complex class has T& real () and T& imag () methods.])
  fi
])
dnl
dnl Check if the C++ library has functions to set real and imaginary
dnl parts of complex numbers independently.
dnl
AC_DEFUN([OCTAVE_CXX_COMPLEX_SETTERS], [
  AC_CACHE_CHECK([whether complex class can set components independently],
    [octave_cv_cxx_complex_setters],
    [AC_LANG_PUSH(C++)
    AC_COMPILE_IFELSE([AC_LANG_PROGRAM([[
        #include <complex>
        ]], [[
        std::complex<double> x;
        x.real (1.0);
        x.imag (2.0);
      ]])],
      octave_cv_cxx_complex_setters=yes, octave_cv_cxx_complex_setters=no)
    AC_LANG_POP(C++)
  ])
  if test $octave_cv_cxx_complex_setters = yes; then
    AC_DEFINE(HAVE_CXX_COMPLEX_SETTERS, 1,
      [Define to 1 if C++ complex class has void real (T) and void imag (T) methods.])
  fi
])
dnl
dnl Check if the compiler supports dynamic auto arrays.
dnl
AC_DEFUN([OCTAVE_CXX_DYNAMIC_AUTO_ARRAYS], [
  AC_CACHE_CHECK([whether C++ supports dynamic auto arrays],
    [octave_cv_cxx_dynamic_auto_arrays],
    [AC_LANG_PUSH(C++)
    AC_COMPILE_IFELSE([AC_LANG_PROGRAM([], [[
        void test(char *);
        int length();
        char x[length()];
        test(x);
      ]])],
      octave_cv_cxx_dynamic_auto_arrays=yes,
      octave_cv_cxx_dynamic_auto_arrays=no)
    AC_LANG_POP(C++)
  ])
  if test $octave_cv_cxx_dynamic_auto_arrays = yes; then
    AC_DEFINE(HAVE_DYNAMIC_AUTO_ARRAYS, 1,
      [Define to 1 if C++ supports dynamic auto arrays.])
  fi
])
dnl
dnl Check if C++ compiler handles FLAG command line option.  If two
dnl arguments are specified, execute the second arg as shell commands.
dnl Otherwise, add FLAG to CXXFLAGS if the compiler accepts the flag.
dnl
AC_DEFUN([OCTAVE_CXX_FLAG], [
  ac_safe=`echo "$1" | $SED 'y%./+-:=%__p___%'`
  AC_MSG_CHECKING([whether ${CXX-g++} accepts $1])
  AC_CACHE_VAL([octave_cv_cxx_flag_$ac_safe],
    [AC_LANG_PUSH(C++)
    ac_octave_save_CXXFLAGS="$CXXFLAGS"
    CXXFLAGS="$CXXFLAGS $1"
    AC_LINK_IFELSE([AC_LANG_PROGRAM([], [])],
      eval "octave_cv_cxx_flag_$ac_safe=yes",
      eval "octave_cv_cxx_flag_$ac_safe=no")
    CXXFLAGS="$ac_octave_save_CXXFLAGS"
    AC_LANG_POP(C++)
  ])
  if eval "test \"`echo '$octave_cv_cxx_flag_'$ac_safe`\" = yes"; then
    AC_MSG_RESULT([yes])
    ifelse([$2], ,
      [CXXFLAGS="$CXXFLAGS $1"
      AC_MSG_RESULT([adding $1 to CXXFLAGS])], [$2])
  else
    AC_MSG_RESULT([no])
    ifelse([$3], , , [$3])
  fi
])
dnl
dnl OCTAVE_DEFINE_MKOCTFILE_DYNAMIC_LINK_OPTIONS
dnl
dnl Requires the following variables to already be set:
dnl
dnl   AR
dnl   CFLAGS
dnl   CXX
dnl   CXXFLAGS
dnl   EXEEXT
dnl   GCC
dnl   GREP
dnl   GXX
dnl   LDFLAGS
dnl   ac_cv_f77_compiler_gnu
dnl   canonical_host_type
dnl   have_msvc
dnl
AC_DEFUN_ONCE([OCTAVE_DEFINE_MKOCTFILE_DYNAMIC_LINK_OPTIONS], [
  ### Set system-dependent options for building shared libraries.
  ### These are used by mkoctfile to create dynamically loadable
  ### .oct and .mex files.  It would be great if we could somehow
  ### use libtool to get this information.

  CPICFLAG=-fPIC
  CXXPICFLAG=-fPIC
  FPICFLAG=-fPIC
  SH_LDFLAGS=-shared
  DL_LDFLAGS="${SH_LDFLAGS}"
  MKOCTFILE_DL_LDFLAGS="${DL_LDFLAGS}"
  NO_OCT_FILE_STRIP=false
  TEMPLATE_AR="${AR}"
  TEMPLATE_ARFLAGS="${ARFLAGS}"
  library_path_var=LD_LIBRARY_PATH
  ldpreloadsep=" "
  case $canonical_host_type in
    *-*-386bsd* | *-*-netbsd*)
      SH_LDFLAGS=-Bshareable
    ;;
    *-*-openbsd*)
      SH_LDFLAGS="-shared -fPIC"
    ;;
    *-*-freebsd*)
      SH_LDFLAGS="-shared -Wl,-x"
    ;;
    alpha*-dec-osf*)
      CPICFLAG=
      CXXPICFLAG=
      FPICFLAG=
      SH_LDFLAGS="-shared -Wl,-expect_unresolved -Wl,'*'"
    ;;
    *-*-darwin*)
      dnl Contains variables that are defined and undefined at this point,
      dnl so use appropriate quoting to defer expansion of
      dnl ${abs_top_builddir}, ${bindir}, and ${version}.
      DL_LDFLAGS='-bundle -undefined dynamic_lookup -bind_at_load -bundle_loader ${abs_top_builddir}/src/octave'"${EXEEXT} ${LDFLAGS}"
      MKOCTFILE_DL_LDFLAGS='-bundle -undefined dynamic_lookup -bind_at_load -bundle_loader ${bindir}/octave-${version}'"${EXEEXT}"
      SH_LDFLAGS="-dynamiclib -single_module ${LDFLAGS}"
      case $canonical_host_type in
        powerpc-*)
          CXXPICFLAG=
          CPICFLAG=
          FPICFLAG=
        ;;
      esac
      NO_OCT_FILE_STRIP=true
      library_path_var=DYLD_LIBRARY_PATH
    ;;
    *-*-cygwin*)
      CPICFLAG=
      CXXPICFLAG=
      FPICFLAG=
      DL_LDFLAGS="-shared -Wl,--export-all-symbols -Wl,--enable-auto-import -Wl,--enable-runtime-pseudo-reloc"
      SH_LDFLAGS="-shared -Wl,--export-all-symbols -Wl,--enable-auto-import -Wl,--enable-auto-image-base"
      ldpreloadsep=":"
    ;;
    *-*-mingw*)
      if test $have_msvc = yes; then
        DL_LDFLAGS="-shared"
        CPICFLAG=
        CXXPICFLAG=
        FPICFLAG=
        SH_LDFLAGS="-shared"
        if test -n "`echo $CFLAGS | $GREP -e '-g'`" || test -n "`echo $CXXFLAGS | $GREP -e '-g'`"; then
          DL_LDFLAGS="$DL_LDFLAGS -g"
          SH_LDFLAGS="$SH_LDFLAGS -g"
        fi
        NO_OCT_FILE_STRIP=true
        library_path_var=PATH
      else
        CPICFLAG=
        CXXPICFLAG=
        FPICFLAG=
        DL_LDFLAGS="-shared -Wl,--export-all-symbols -Wl,--enable-auto-import -Wl,--enable-runtime-pseudo-reloc"
        SH_LDFLAGS="-shared -Wl,--export-all-symbols -Wl,--enable-auto-import -Wl,--enable-auto-image-base"
        library_path_var=PATH
      fi
    ;;
    *-*-msdosmsvc)
      DL_LDFLAGS="-shared"
      CPICFLAG=
      CXXPICFLAG=
      FPICFLAG=
      SH_LDFLAGS="-shared"
      if test -n "`echo $CFLAGS | $GREP -e '-g'`" || test -n "`echo $CXXFLAGS | $GREP -e '-g'`"; then
        DL_LDFLAGS="$DL_LDFLAGS -g"
        SH_LDFLAGS="$SH_LDFLAGS -g"
      fi
      NO_OCT_FILE_STRIP=true
      library_path_var=PATH
    ;;
    *-*-linux* | *-*-gnu*)
      MKOCTFILE_DL_LDFLAGS="-shared -Wl,-Bsymbolic"
    ;;
    i[[3456]]86-*-sco3.2v5*)
      SH_LDFLAGS=-G
    ;;
    rs6000-ibm-aix* | powerpc-ibm-aix*)
      CPICFLAG=
      CXXPICFLAG=
      FPICFLAG=
      library_path_var=LIBPATH
    ;;
    hppa*-hp-hpux*)
      if test $ac_cv_f77_compiler_gnu = yes; then
        FPICFLAG=-fPIC
      else
        FPICFLAG=+Z
      fi
      SH_LDFLAGS="-shared -fPIC"
      library_path_var=SHLIB_PATH
    ;;
    ia64*-hp-hpux*)
      if test $ac_cv_f77_compiler_gnu = yes; then
        FPICFLAG=-fPIC
      else
        FPICFLAG=+Z
      fi
      SH_LDFLAGS="-shared -fPIC"
    ;;
    *-sgi-*)
      CPICFLAG=
      CXXPICFLAG=
      FPICFLAG=
    ;;
    sparc-sun-sunos4*)
      if test $ac_cv_f77_compiler_gnu = yes; then
        FPICFLAG=-fPIC
      else
        FPICFLAG=-PIC
      fi
      SH_LDFLAGS="-assert nodefinitions"
    ;;
    sparc-sun-solaris2* | i386-pc-solaris2*)
      if test $ac_cv_f77_compiler_gnu = yes; then
        FPICFLAG=-fPIC
      else
        FPICFLAG=-KPIC
      fi
      if test "$GCC" = yes; then
        CPICFLAG=-fPIC
      else
        CPICFLAG=-KPIC
      fi
      if test "$GXX" = yes; then
        CXXPICFLAG=-fPIC
        SH_LDFLAGS=-shared
      else
        CXXPICFLAG=-KPIC
        SH_LDFLAGS=-G
      fi
      ## Template closures in archive libraries need a different mechanism.
      if test "$GXX" != yes; then
        TEMPLATE_AR="${CXX}"
        TEMPLATE_ARFLAGS="-xar -o"
      fi
    ;;
  esac

  AC_MSG_NOTICE([defining FPICFLAG to be $FPICFLAG])
  AC_MSG_NOTICE([defining CPICFLAG to be $CPICFLAG])
  AC_MSG_NOTICE([defining CXXPICFLAG to be $CXXPICFLAG])
  AC_MSG_NOTICE([defining SH_LDFLAGS to be $SH_LDFLAGS])
  AC_MSG_NOTICE([defining DL_LDFLAGS to be $DL_LDFLAGS])
  AC_MSG_NOTICE([defining MKOCTFILE_DL_LDFLAGS to be $MKOCTFILE_DL_LDFLAGS])
  AC_MSG_NOTICE([defining NO_OCT_FILE_STRIP to be $NO_OCT_FILE_STRIP])
  AC_MSG_NOTICE([defining TEMPLATE_AR to be $TEMPLATE_AR])
  AC_MSG_NOTICE([defining TEMPLATE_ARFLAGS to be $TEMPLATE_ARFLAGS])
  AC_MSG_NOTICE([defining library_path_var to be $library_path_var])
  AC_SUBST(FPICFLAG)
  AC_SUBST(CPICFLAG)
  AC_SUBST(CXXPICFLAG)
  AC_SUBST(SH_LDFLAGS)
  AC_SUBST(DL_LDFLAGS)
  AC_SUBST(MKOCTFILE_DL_LDFLAGS)
  AC_SUBST(NO_OCT_FILE_STRIP)
  AC_SUBST(TEMPLATE_AR)
  AC_SUBST(TEMPLATE_ARFLAGS)
  AC_SUBST(library_path_var)
  AC_SUBST(ldpreloadsep)
  AM_SUBST_NOTMAKE(ldpreloadsep)
])
dnl
dnl Allow the user disable support for command line editing using GNU
dnl readline.
dnl
AC_DEFUN([OCTAVE_ENABLE_READLINE], [
  USE_READLINE=yes
  AC_ARG_ENABLE([readline],
    [AS_HELP_STRING([--disable-readline],
      [do not use readline library])],
    [if test "$enableval" = no; then
       USE_READLINE=no
       warn_readline="command editing and history features require GNU Readline"
     fi])
  if test $USE_READLINE = yes; then
    gl_FUNC_READLINE
    if test "$gl_cv_lib_readline" != no; then
      AC_DEFINE(USE_READLINE, 1, [Define to 1 to use the readline library.])
    else
      AC_MSG_WARN([I need GNU Readline 4.2 or later])
      AC_MSG_ERROR([this is fatal unless you specify --disable-readline])
    fi
  fi
])
dnl
dnl Check if Fortran compiler handles FLAG command line option.  If
dnl two arguments are specified, execute the second arg as shell
dnl commands.  Otherwise, add FLAG to FFLAGS if the compiler accepts
dnl the flag.
dnl
AC_DEFUN([OCTAVE_F77_FLAG], [
  ac_safe=`echo "$1" | $SED 'y%./+-:=%__p___%'`
  AC_MSG_CHECKING([whether ${F77-g77} accepts $1])
  AC_CACHE_VAL([octave_cv_f77_flag_$ac_safe], [
    AC_LANG_PUSH(Fortran 77)
    ac_octave_save_FFLAGS="$FFLAGS"
    FFLAGS="$FFLAGS $1"
    AC_LINK_IFELSE([AC_LANG_PROGRAM([], [])],
      eval "octave_cv_f77_flag_$ac_safe=yes",
      eval "octave_cv_f77_flag_$ac_safe=no")
    FFLAGS="$ac_octave_save_FFLAGS"
    AC_LANG_POP(Fortran 77)
  ])
  if eval "test \"`echo '$octave_cv_f77_flag_'$ac_safe`\" = yes"; then
    AC_MSG_RESULT([yes])
    ifelse([$2], ,
      [FFLAGS="$FFLAGS $1"
      AC_MSG_RESULT([adding $1 to FFLAGS])], [$2])
  else
    AC_MSG_RESULT([no])
    ifelse([$3], , , [$3])
  fi
])
dnl
dnl Check to see if the compiler and the linker can handle the flags
dnl "-framework $1" for the given prologue $2 and the given body $3 of
dnl a source file.  Arguments 2 and 3 optionally can also be empty.
dnl Add options (lower case letters $1) "--with-framework-$1" and
dnl "--without-framework-$1".  If this test is successful then perform
dnl $4, otherwise do $5.
dnl
AC_DEFUN([OCTAVE_HAVE_FRAMEWORK], [
  AC_MSG_CHECKING([whether ${LD-ld} accepts -framework $1])
  AC_CACHE_VAL([octave_cv_framework_$1],
    [ac_octave_save_LDFLAGS="$LDFLAGS"
    LDFLAGS="$LDFLAGS -framework $1"
    AC_LANG_PUSH(C++)
    AC_LINK_IFELSE([AC_LANG_PROGRAM([$2], [$3])],
      eval "octave_cv_framework_$1=yes",
      eval "octave_cv_framework_$1=no")
    AC_LANG_POP(C++)
    LDFLAGS="$ac_octave_save_LDFLAGS"
  ])
  if test "$octave_cv_framework_$1" = yes; then
    AC_MSG_RESULT([yes])
    AC_ARG_WITH(framework-m4_tolower($1),
      [AS_HELP_STRING([--without-framework-m4_tolower($1)],
        [don't use framework $1])],
         with_have_framework=$withval, with_have_framework=yes)
    if test "$with_have_framework" = yes; then
      [$4]
      :
    else
      AC_MSG_NOTICE([framework rejected by --without-framework-m4_tolower($1)])
      [$5]
    fi
  else
    AC_MSG_RESULT([no])
    [$5]
  fi
])
dnl
dnl Check for IEEE 754 data format.
dnl
AC_DEFUN([OCTAVE_IEEE754_DATA_FORMAT], [
  AC_MSG_CHECKING([for IEEE 754 data format])
  AC_CACHE_VAL([octave_cv_ieee754_data_format],
    [AC_RUN_IFELSE([AC_LANG_SOURCE([[
        int
        main (void)
        {
          typedef union { unsigned char c[8]; double d; } ieeebytes;

          ieeebytes l = {0x1c, 0xbc, 0x6e, 0xf2, 0x54, 0x8b, 0x11, 0x43};
          ieeebytes b = {0x43, 0x11, 0x8b, 0x54, 0xf2, 0x6e, 0xbc, 0x1c};

          return l.d != 1234567891234567.0 && b.d != 1234567891234567.0;
        }
      ]])],
      octave_cv_ieee754_data_format=yes,
      octave_cv_ieee754_data_format=no,
      octave_cv_ieee754_data_format=yes)
  ])
  if test "$cross_compiling" = yes; then
    AC_MSG_RESULT([$octave_cv_ieee754_data_format assumed for cross compilation])
  else
    AC_MSG_RESULT([$octave_cv_ieee754_data_format])
  fi
  if test $octave_cv_ieee754_data_format = yes; then
    AC_DEFINE(HAVE_IEEE754_DATA_FORMAT, 1,
      [Define to 1 if your system uses IEEE 754 data format.])
  else
    ## If the format is unknown, then you will probably not have a
    ## useful system, so we will abort here.  Anyone wishing to
    ## experiment with building Octave on a system without IEEE
    ## floating point should be capable of removing this check and
    ## the one in the octave_ieee_init function in liboctave/lo-ieee.cc.
    AC_MSG_ERROR([IEEE 754 data format required for building Octave])
  fi
])
dnl
dnl Check if MIPS processor is target and quiet signalling NaN value is
dnl opposite of IEEE 754-2008 standard used by all other architectures.
dnl
AC_DEFUN([OCTAVE_MIPS_NAN], [
  AC_CACHE_CHECK([whether MIPS processor is using non-standard NaN encoding],
    [octave_cv_mips_nan],
    [AC_LANG_PUSH(C++)
    AC_RUN_IFELSE([AC_LANG_PROGRAM([[
        #include <cmath>
        #include <limits>
        ]], [[
        /* FIXME: Only test is that MIPS is the target architecture.
         * This should be AND'ed with a test for whether the actual NaN
         * value for the high word (LO_IEEE_NA_HW) has the value
         * 0x7FF840F4 (normal) or 0x7FF040F4 (non-standard).  Template code
         * that could work is in liboctave/utils/lo-ieee.cc but it also
         * depends on knowing whether the architecture is big-endian or
         * little-endian.  */
        #if defined (__mips__)
          return (0);
        #else
          return (1);
        #endif
      ]])],
      octave_cv_mips_nan=yes,
      octave_cv_mips_nan=no,
      octave_cv_mips_nan=no)
    AC_LANG_POP(C++)
  ])
  if test $octave_cv_mips_nan = yes; then
    AC_DEFINE(HAVE_MIPS_NAN, 1,
      [Define to 1 if MIPS processor is using non-standard NaN encoding.])
  fi
])
dnl
dnl Check for ar.
dnl
AC_DEFUN([OCTAVE_PROG_AR], [
  if test -z "$AR"; then
    AR=ar
  fi
  AC_SUBST(AR)

  if test -z "$ARFLAGS"; then
    ARFLAGS="cr"
  fi
  AC_SUBST(ARFLAGS)

  dnl FIXME: Remove when libtool updated (placed 4/15/2017).
  dnl This silences the following unnecessary warning during compile:
  dnl ar: `u' modifier ignored since `D' is the default (see `U')
  if test -z "$AR_FLAGS"; then
    AR_FLAGS="$ARFLAGS"
  fi
])
dnl
dnl Check for bison.
dnl
AC_DEFUN([OCTAVE_PROG_BISON], [
  dnl FIXME: What is our actual required minimum version for Bison?
  gl_PROG_BISON([BISON], [3.0])
  WARN_BISONFLAGS=

  case "`$BISON --version`" in
    *bison*) tmp_have_bison=yes ;;
    *) tmp_have_bison=no ;;
  esac

  if test $tmp_have_bison = yes; then
    WARN_BISONFLAGS="-Wno-yacc"

    AC_CACHE_CHECK([syntax of bison api.prefix (or name-prefix) declaration],
                   [octave_cv_bison_api_prefix_decl_style], [
      style="api name"
      quote="quote brace"
      for s in $style; do
        for q in $quote; do
          if test $s = "api"; then
            if test $q = "quote"; then
              def='%define api.prefix "foo_"'
            else
              def='%define api.prefix {foo_}'
            fi
          else
            if test $q = "quote"; then
              def='%name-prefix="foo_"'
            else
              def='%name-prefix {foo_}'
            fi
          fi
          cat << EOF > conftest.yy
$def
%start input
%%
input:;
%%
EOF
          ## Older versions of bison only warn and exit with success.
          octave_bison_output=`$BISON $WARN_BISONFLAGS conftest.yy 2>&1`
          ac_status=$?
          if test $ac_status -eq 0 && test -z "$octave_bison_output"; then
            octave_cv_bison_api_prefix_decl_style="$s $q"
            break
          fi
        done
        if test -n "$octave_cv_bison_api_prefix_decl_style"; then
          break
        fi
      done
      rm -f conftest.yy y.tab.h y.tab.c
      ])

    AC_CACHE_CHECK([whether api.prefix applies to yysymbol_kind_t],
                   [octave_cv_bison_api_prefix_applies_to_yysymbol_kind_t], [
      [case "$octave_cv_bison_api_prefix_decl_style" in
        "api brace")
          def='%define api.prefix {PREFIX_}'
        ;;
        "api quote")
          def='%define api.prefix "PREFIX_"'
        ;;
        "name brace")
          def='%define name-prefix {PREFIX_}'
        ;;
        "name quote")
          def='%define name-prefix "PREFIX_"'
        ;;
      esac]
      cat << EOF > conftest.yy
$def
%start input
%%
input:;
%%
EOF
      ## Older versions of bison only warn and exit with success.
      $BISON $WARN_BISONFLAGS --defines --output conftest.cc conftest.yy
      if grep PREFIX_symbol_kind_t conftest.cc > /dev/null; then
        octave_cv_bison_api_prefix_applies_to_yysymbol_kind_t=yes
      else
        octave_cv_bison_api_prefix_applies_to_yysymbol_kind_t=no
      fi
      rm -f conftest.yy y.tab.h conftest.cc
      ])
  fi

  if test -z "$octave_cv_bison_api_prefix_decl_style" \
    || test "$octave_cv_bison_api_prefix_decl_style" != "api brace"; then
    tmp_have_bison=no
    warn_bison_api_prefix_decl_style="

I wasn't able to find a suitable style for declaring the api prefix
in a bison input file so I'm disabling bison.  We expect bison to
understand the '%define api.prefix { PREFIX }' syntax.
"
    OCTAVE_CONFIGURE_WARNING([warn_bison_api_prefix_decl_style])
  fi

  if test $tmp_have_bison = no; then
    BISON='${top_srcdir}/build-aux/missing bison'
    warn_bison="

I didn't find bison, or the version of bison that I found does not
support all the features that are required, but it's only a problem
if you need to reconstruct parse.cc, which is the case if you're
building from VCS sources.
"
    OCTAVE_CONFIGURE_WARNING([warn_bison])

  fi
  if test "$octave_cv_bison_api_prefix_applies_to_yysymbol_kind_t" = no; then
    OCTAVE_PARSER_CPPFLAGS="-Dyysymbol_kind_t=octave_symbol_kind_t"
    OCTAVE_TEX_PARSER_CPPFLAGS="-Dyysymbol_kind_t=octave_tex_symbol_kind_t"
  fi
  AC_SUBST(OCTAVE_PARSER_CPPFLAGS)
  AC_SUBST(OCTAVE_TEX_PARSER_CPPFLAGS)
])
dnl
dnl Find find program.
dnl
## Prefer GNU find if found.
AN_MAKEVAR([FIND],  [OCTAVE_PROG_FIND])
AN_PROGRAM([gfind], [OCTAVE_PROG_FIND])
AN_PROGRAM([find],  [OCTAVE_PROG_FIND])
AC_DEFUN([OCTAVE_PROG_FIND], [
  AC_CHECK_PROGS(FIND, [gfind find])
])
dnl
dnl Check for flex.
dnl
AC_DEFUN([OCTAVE_PROG_FLEX], [
  ## For now, don't define LEXLIB to be -lfl -- we don't use anything in
  ## it, and it might not be installed.
  ##
  ## Also make sure that we generate an interactive scanner if we are
  ## using flex.
dnl We declare %noyywrap in the lexer files so we use the noyywrap
dnl option here to skip the search for that function.
  AC_PROG_LEX([noyywrap])
  case "`$LEX --version`" in
    *flex*)
      LFLAGS="-I"
      AC_MSG_RESULT([defining LFLAGS to be $LFLAGS])
      LEXLIB=
    ;;
    *)
      LEX='${top_srcdir}/build-aux/missing flex'
      warn_flex="

I didn't find flex, but it's only a problem if you need to reconstruct
lex.cc, which is the case if you're building from VCS sources.
"
      OCTAVE_CONFIGURE_WARNING([warn_flex])
    ;;
  esac
  AC_SUBST(LFLAGS)
])
dnl
dnl Check for ghostscript.
dnl
AC_DEFUN([OCTAVE_PROG_GHOSTSCRIPT], [
  case "$canonical_host_type" in
    *-*-mingw* | *-*-msdosmsvc)
      ac_octave_gs_names="gs gswin32c gswin64c mgs"
    ;;
    *)
      ac_octave_gs_names="gs"
    ;;
  esac
  AC_CHECK_PROGS(GHOSTSCRIPT, [$ac_octave_gs_names])
  if test -z "$GHOSTSCRIPT"; then
    GHOSTSCRIPT='${top_srcdir}/build-aux/missing gs'
    warn_ghostscript="

I didn't find ghostscript, so reconstructing figures for the manual
will fail, and saving graphics in some output formats will fail when
using Octave
"
    OCTAVE_CONFIGURE_WARNING([warn_ghostscript])
  fi
  AC_SUBST(GHOSTSCRIPT)
])
dnl
dnl Check for gnuplot.
dnl
AC_DEFUN([OCTAVE_PROG_GNUPLOT], [
  ac_octave_gp_names="gnuplot"
  ac_octave_gp_default="gnuplot"
  if test "$cross_compiling" = yes; then
    GNUPLOT="$ac_octave_gp_default"
    GNUPLOT_BINARY=$GNUPLOT
    AC_MSG_RESULT([assuming $GNUPLOT exists on $canonical_host_type host])
  else
    AC_CHECK_PROGS(GNUPLOT, [$ac_octave_gp_names])
    GNUPLOT_BINARY=$GNUPLOT
    if test -z "$GNUPLOT"; then
      GNUPLOT="$ac_octave_gp_default"
      GNUPLOT_BINARY=""
      warn_gnuplot="

gnuplot not found.  It isn't necessary to have gnuplot installed, but
without native graphics or gnuplot you won't be able to use any of
Octave's plotting commands.
"
      OCTAVE_CONFIGURE_WARNING([warn_gnuplot])
    fi
  fi
  AC_SUBST(GNUPLOT)
])
dnl
dnl Check for gperf.
dnl
AC_DEFUN([OCTAVE_PROG_GPERF], [
  AC_CHECK_PROG(GPERF, gperf, gperf, [])
  if test -z "$GPERF"; then
    GPERF='${top_srcdir}/build-aux/missing gperf'
    warn_gperf="

I didn't find gperf, but it's only a problem if you need to
reconstruct oct-gperf.h
"
    OCTAVE_CONFIGURE_WARNING([warn_gperf])
    GPERF='${top_srcdir}/build-aux/missing gperf'
  fi
  AC_SUBST(GPERF)
])
dnl
dnl Find icotool program.
dnl
AC_DEFUN([OCTAVE_PROG_ICOTOOL], [
  AC_CHECK_PROG(ICOTOOL, icotool, icotool, [])
  if test -z "$ICOTOOL"; then
    ICOTOOL='${top_srcdir}/build-aux/missing icotool'
    warn_icotool="

I didn't find icotool, but it's only a problem if you need to
reconstruct octave-logo.ico, which is the case if you're building from
VCS sources.
"
    OCTAVE_CONFIGURE_WARNING([warn_icotool])
  fi
  AC_SUBST(ICOTOOL)
])
dnl
dnl Check for makeinfo.
dnl
AC_DEFUN([OCTAVE_PROG_MAKEINFO], [
  dnl use MKINFO, not MAKEINFO, for variable name because Automake
  dnl automatically defines a value for MAKEINFO even when it does not
  dnl exist which will then fool the 'test -z' line.
  AC_CHECK_PROG(MKINFO, makeinfo, makeinfo, [])
  if test -z "$MKINFO"; then
    warn_makeinfo="

I didn't find makeinfo, which is required for reading documentation.
You may install a copy later for Octave to use.
"
    OCTAVE_CONFIGURE_WARNING([warn_makeinfo])
  fi
  dnl If we have a GNU makeinfo program, see if it supports the @sortas command
  dnl for defining a custom sort key for an index entry.
  if test -n "$MKINFO"; then
    AC_CACHE_CHECK([for makeinfo support for @sortas command],
      [octave_cv_makeinfo_sortas_command],
      [cat << EOF > conftest.texi
\input texinfo
@node Top
@top Document
@menu
* Chapter::
* Index::
@end menu
@node Chapter
@chapter Chapter
@cindex @sortas{a} foo
@node Index
@unnumbered Index
@printindex cp
@bye
EOF
        if $MKINFO --no-warn conftest.texi 2>/dev/null; then
          octave_cv_makeinfo_sortas_command=yes
        else
          octave_cv_makeinfo_sortas_command=no
        fi
        rm -f conftest.info conftest.texi
    ])
    if test $octave_cv_makeinfo_sortas_command = no; then
      warn_makeinfo="

I wasn't able to find a version of GNU makeinfo that supports the
@sortas command, but it's only a problem if you need to build the
manual, which is the case if you're building from VCS sources.
"
      OCTAVE_CONFIGURE_WARNING([warn_makeinfo])
    fi
  fi
])
dnl
dnl What pager should we use?
dnl
AC_DEFUN([OCTAVE_PROG_PAGER], [
  if test "$cross_compiling" = yes; then
    DEFAULT_PAGER=less
    AC_MSG_RESULT([assuming $DEFAULT_PAGER exists on $canonical_host_type host])
    AC_SUBST(DEFAULT_PAGER)
  else
    ac_octave_possible_pagers="less more page pg"
    case "$canonical_host_type" in
      *-*-cygwin* | *-*-mingw32* | *-*-msdosmsvc)
        ac_octave_possible_pagers="$ac_octave_possible_pagers more.com"
      ;;
    esac

    AC_CHECK_PROGS(DEFAULT_PAGER, [$ac_octave_possible_pagers], [])
    if test -z "$DEFAULT_PAGER"; then
      warn_less="I couldn't find \`less', \`more', \`page', or \`pg'"
      OCTAVE_CONFIGURE_WARNING([warn_less])
    fi
  fi
])
dnl
dnl Find Perl program.
dnl
AC_DEFUN([OCTAVE_PROG_PERL], [
  AC_CHECK_PROG(PERL, perl, perl, [])
  AC_SUBST(PERL)
])
dnl
dnl Find Python program.
dnl
AC_DEFUN([OCTAVE_PROG_PYTHON], [
  AC_CHECK_PROGS(PYTHON, [python3 python], python, [])
  AC_SUBST(PYTHON)
])
dnl
dnl Find rsvg-convert program.
dnl
AC_DEFUN([OCTAVE_PROG_RSVG_CONVERT], [
  AC_CHECK_PROG(RSVG_CONVERT, rsvg-convert, rsvg-convert, [])
  if test -z "$RSVG_CONVERT"; then
    RSVG_CONVERT='${top_srcdir}/build-aux/missing rsvg-convert'
    warn_rsvg_convert="

I didn't find rsvg-convert, but it's only a problem if you need to
reconstruct octave-logo-*.png, which is the case if you're building
from VCS sources.
"
    OCTAVE_CONFIGURE_WARNING([warn_rsvg_convert])
  fi
  AC_SUBST(RSVG_CONVERT)
])
dnl
dnl Find sed program.
dnl
# Check for a fully-functional sed program, that truncates
# as few characters as possible and that supports "\(X\|Y\)"
# style regular expression alternation.  Prefer GNU sed if found.
AC_DEFUN([OCTAVE_PROG_SED], [
  AC_MSG_CHECKING([for a usable sed])
  if test -z "$SED"; then
    AC_CACHE_VAL([octave_cv_prog_sed],
      [# Loop through the user's path and search for sed and gsed.
      # Next, test potential sed programs in list for truncation.
      _AS_PATH_WALK([$PATH],
        [for ac_prog in sed gsed; do
          for ac_exec_ext in '' $ac_executable_extensions; do
            if AS_EXECUTABLE_P(["$as_dir/$ac_prog$ac_exec_ext"]); then
              _sed_list="$_sed_list $as_dir/$ac_prog$ac_exec_ext"
            fi
          done
        done
      ])
      AS_TMPDIR(sed)
      _max=0
      _count=0
      # Add /usr/xpg4/bin/sed as it is typically found on Solaris
      # along with /bin/sed that truncates output.
      for _sed in $_sed_list /usr/xpg4/bin/sed; do
        test ! -f ${_sed} && break
        cat /dev/null > "$tmp/sed.in"
        _count=0
        echo $ECHO_N "0123456789$ECHO_C" >"$tmp/sed.in"
        # Check for GNU sed and select it if it is found.
        if "${_sed}" --version 2>&1 < /dev/null | $EGREP '(GNU)' > /dev/null; then
          octave_cv_prog_sed=${_sed}
          break;
        fi
        # Reject if RE alternation is not handled.
        if test "`echo 'this and that' | ${_sed} -n 's/\(this\|that\).*$/\1/p'`" != "this"; then
          continue;
        fi
        while true; do
          cat "$tmp/sed.in" "$tmp/sed.in" >"$tmp/sed.tmp"
          mv "$tmp/sed.tmp" "$tmp/sed.in"
          cp "$tmp/sed.in" "$tmp/sed.nl"
          echo >>"$tmp/sed.nl"
          ${_sed} -e 's/a$//' < "$tmp/sed.nl" >"$tmp/sed.out" || break
          cmp -s "$tmp/sed.out" "$tmp/sed.nl" || break
          # 10000 chars as input seems more than enough
          test $_count -gt 10 && break
          _count=`expr $_count + 1`
          if test $_count -gt $_max; then
            _max=$_count
            octave_cv_prog_sed=$_sed
          fi
        done
      done
      rm -rf "$tmp"
    ])
    SED=$octave_cv_prog_sed
    if test -z "$SED"; then
      AC_MSG_ERROR([no usable version of sed found])
    fi
  fi
  AC_SUBST(SED)
  AC_MSG_RESULT([$SED])
])
dnl
dnl Check for options that can be passed to tar to make archives reproducible.
dnl
AC_DEFUN([OCTAVE_PROG_TAR_REPRODUCIBLE], [
  AC_MSG_CHECKING([for options to make reproducible archives with GNU tar])
  AC_CACHE_VAL([octave_cv_tar_flags],
    [octave_cv_tar_flags=
    dnl This uses Automake's logic for finding GNU tar under various names
    for octave_tar in tar gnutar gtar :; do
      $octave_tar --version >/dev/null 2>&1 && break
    done
    dnl If we have a valid GNU tar program, see if it supports sets of options
    if test x"$octave_tar" != x:; then
      echo > conftest.txt
      for octave_tar_flag in --owner=0 --group=0 --numeric-owner --sort=name; do
        $octave_tar -cf conftest.tar $octave_cv_tar_flags $octave_tar_flag conftest.txt 2>/dev/null
        if test $? -eq 0; then
          octave_cv_tar_flags="${octave_cv_tar_flags:+$octave_cv_tar_flags }$octave_tar_flag"
        fi
      done
      rm -f conftest.tar conftest.txt
    fi
  ])

  REPRODUCIBLE_TAR_FLAGS="$octave_cv_tar_flags"
  AC_SUBST(REPRODUCIBLE_TAR_FLAGS)
  AC_MSG_RESULT([$REPRODUCIBLE_TAR_FLAGS])
])
dnl
dnl Check for texi2dvi.
dnl
AC_DEFUN([OCTAVE_PROG_TEXI2DVI], [
  AC_CHECK_PROG(TEXI2DVI, texi2dvi, texi2dvi, [])
  if test -z "$TEXI2DVI"; then
    TEXI2DVI='${top_srcdir}/build-aux/missing texi2dvi'
    warn_texi2dvi="

I didn't find texi2dvi, but it's only a problem if you need to
reconstruct the DVI version of the manual
"
    OCTAVE_CONFIGURE_WARNING([warn_texi2dvi])
  fi
  AC_SUBST(TEXI2DVI)
])
dnl
dnl Check for texi2pdf.
dnl
AC_DEFUN([OCTAVE_PROG_TEXI2PDF], [
  AC_REQUIRE([OCTAVE_PROG_TEXI2DVI])
  AC_CHECK_PROG(TEXI2PDF, texi2pdf, texi2pdf, [])
  if test -z "$TEXI2PDF"; then
    ac_octave_texi2pdf_missing=yes;
    if test -n "$TEXI2DVI"; then
      TEXI2PDF="$TEXI2DVI --pdf"
      ac_octave_texi2pdf_missing=no;
    fi
  else
    ac_octave_texi2pdf_missing=no;
  fi
  if test $ac_octave_texi2pdf_missing = yes; then
    TEXI2PDF='${top_srcdir}/build-aux/missing texi2pdf'
    warn_texi2pdf="

I didn't find texi2pdf, but it's only a problem if you need to
reconstruct the PDF version of the manual
"
    OCTAVE_CONFIGURE_WARNING([warn_texi2pdf])
  fi
  AC_SUBST(TEXI2PDF)
])
dnl
dnl Set default value for a variable and substitute it.
dnl
AC_DEFUN([OCTAVE_SET_DEFAULT], [
  ifelse($#, 2, [: ${$1=$2}
])dnl
  AC_MSG_RESULT([defining $1 to be $$1])
  AC_SUBST($1)
])
dnl
dnl Check for UMFPACK separately split complex matrix and RHS.
dnl
dnl Macro assumes that the check for umfpack has already been performed.
dnl
AC_DEFUN([OCTAVE_UMFPACK_SEPARATE_SPLIT], [
  AC_MSG_CHECKING([for UMFPACK separate complex matrix and rhs split])
  AC_CACHE_VAL([octave_cv_umfpack_separate_split],
    [AC_RUN_IFELSE([AC_LANG_SOURCE([[
        #include <stdint.h>
        #include <stdlib.h>
        #include <math.h>
        #if defined (HAVE_SUITESPARSE_UMFPACK_H)
        # include <suitesparse/umfpack.h>
        #elif defined (HAVE_UMFPACK_UMFPACK_H)
        # include <umfpack/umfpack.h>
        #elif defined (HAVE_UMFPACK_H)
        # include <umfpack.h>
        #endif
        #if defined (OCTAVE_ENABLE_64)
        typedef uint64_t idx_type;
        #define UMFPACK_NAME(name) umfpack_zl_ ## name
        #else
        typedef int idx_type;
        #define UMFPACK_NAME(name) umfpack_zi_ ## name
        #endif
        idx_type n = 5;
        idx_type Ap[] = {0, 2, 5, 9, 10, 12};
        idx_type Ai[]  = {0, 1, 0, 2, 4, 1, 2, 3, 4, 2, 1, 4};
        double Ax[] = {2., 0., 3., 0., 3., 0., -1., 0., 4., 0., 4., 0.,
                      -3., 0., 1., 0., 2., 0., 2., 0., 6., 0., 1., 0.};
        double br[] = {8., 45., -3., 3., 19.};
        double bi[] = {0., 0., 0., 0., 0.};
        int main (void)
        {
          double *null = (double *) NULL ;
          double *x = (double *)malloc (2 * n * sizeof(double));
          idx_type i ;
          void *Symbolic, *Numeric ;
          (void) UMFPACK_NAME (symbolic) (n, n, Ap, Ai, Ax, null, &Symbolic, null, null) ;
          (void) UMFPACK_NAME (numeric) (Ap, Ai, Ax, null, Symbolic, &Numeric, null, null) ;
          UMFPACK_NAME (free_symbolic) (&Symbolic) ;
          (void) UMFPACK_NAME (solve) (0, Ap, Ai, Ax, null, x, null, br, bi,
                                   Numeric, null, null) ;
          UMFPACK_NAME (free_numeric) (&Numeric) ;
          for (i = 0; i < n; i++, x+=2)
            if (fabs (*x - i - 1.) > 1.e-13)
              return (1);
          return (0) ;
        }
      ]])],
      octave_cv_umfpack_separate_split=yes,
      octave_cv_umfpack_separate_split=no,
      octave_cv_umfpack_separate_split=yes)
  ])
  if test "$cross_compiling" = yes; then
    AC_MSG_RESULT([$octave_cv_umfpack_separate_split assumed for cross compilation])
  else
    AC_MSG_RESULT([$octave_cv_umfpack_separate_split])
  fi
  if test $octave_cv_umfpack_separate_split = yes; then
    AC_DEFINE(UMFPACK_SEPARATE_SPLIT, 1,
      [Define to 1 if the UMFPACK Complex solver allows matrix and RHS to be split independently.])
  fi
])<|MERGE_RESOLUTION|>--- conflicted
+++ resolved
@@ -167,95 +167,6 @@
   fi
 ])
 dnl
-<<<<<<< HEAD
-=======
-dnl Check for broken stl_algo.h header file in gcc versions 4.8.0, 4.8.1, 4.8.2
-dnl which leads to failures in nth_element.
-dnl
-AC_DEFUN([OCTAVE_CHECK_BROKEN_STL_ALGO_H], [
-  AC_CACHE_CHECK([whether stl_algo.h is broken],
-    [octave_cv_broken_stl_algo_h],
-    [AC_LANG_PUSH(C++)
-    AC_RUN_IFELSE([AC_LANG_PROGRAM([[
-// Based on code from a GCC test program.
-
-// Copyright (C) 2013 Free Software Foundation, Inc.
-//
-// This file is part of the GNU ISO C++ Library. This library is free
-// software; you can redistribute it and/or modify it under the
-// terms of the GNU General Public License as published by the
-// Free Software Foundation; either version 3, or (at your option)
-// any later version.
-
-// This library is distributed in the hope that it will be useful,
-// but WITHOUT ANY WARRANTY; without even the implied warranty of
-// MERCHANTABILITY or FITNESS FOR A PARTICULAR PURPOSE. See the
-// GNU General Public License for more details.
-
-// You should have received a copy of the GNU General Public License along
-// with this library; see the file COPYING3. If not see
-// <https://www.gnu.org/licenses/>.
-
-// 25.3.2 [lib.alg.nth.element]
-
-// { dg-options "-std=gnu++11" }
-
-#include <algorithm>
-#include <vector>
-      ]], [[
-std::vector<int> v (7);
-
-v[0] = 207089;
-v[1] = 202585;
-v[2] = 180067;
-v[3] = 157549;
-v[4] = 211592;
-v[5] = 216096;
-v[6] = 207089;
-
-std::nth_element (v.begin (), v.begin () + 3, v.end ());
-
-return v[3] == 207089 ? 0 : 1;
-    ]])],
-    octave_cv_broken_stl_algo_h=no,
-    octave_cv_broken_stl_algo_h=yes,
-    [case "$GXX_VERSION" in
-       *4.8.2*)
-         octave_cv_broken_stl_algo_h=yes
-       ;;
-       *)
-         octave_cv_broken_stl_algo_h=no
-       ;;
-     esac
-    ])
-    AC_LANG_POP(C++)
-  ])
-  if test "$GXX" = yes; then
-    if test $octave_cv_broken_stl_algo_h = yes; then
-      case "$GXX_VERSION" in
-        4.8.[[012]])
-        ;;
-        *)
-          octave_cv_broken_stl_algo_h=no
-          warn_stl_algo_h="UNEXPECTED: found nth_element broken in g++ $GXX_VERSION.  Refusing to fix except for g++ 4.8.0, 4.8.1, or 4.8.2.  You appear to have g++ $GXX_VERSION."
-          OCTAVE_CONFIGURE_WARNING([warn_stl_algo_h])
-        ;;
-      esac
-    else
-      case "$GXX_VERSION" in
-        4.8.2)
-          warn_stl_algo_h="UNEXPECTED: found nth_element working in g++ 4.8.2.  Has it been patched on your system?"
-          OCTAVE_CONFIGURE_WARNING([warn_stl_algo_h])
-        ;;
-      esac
-    fi
-  else
-    octave_cv_broken_stl_algo_h=no
-    warn_stl_algo_h="UNEXPECTED: nth_element test failed.  Refusing to fix except for g++ 4.8.2."
-    OCTAVE_CONFIGURE_WARNING([warn_stl_algo_h])
-  fi
-])
-dnl
 dnl Check for LLVM or Apple libc++ library.
 dnl
 AC_DEFUN([OCTAVE_LLVM_LIBCXX], [
@@ -283,7 +194,6 @@
   fi
 ])
 dnl
->>>>>>> d9ba8f0f
 dnl Check whether std::pmr::polymorphic_allocator is available.
 dnl
 AC_DEFUN([OCTAVE_CHECK_STD_PMR_POLYMORPHIC_ALLOCATOR], [
