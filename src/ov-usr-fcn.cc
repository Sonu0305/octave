--- conflicted
+++ resolved
@@ -633,20 +633,13 @@
 @deftypefnx {Built-in Function} {} nargin (@var{fcn})\n\
 Within a function, return the number of arguments passed to the function.\n\
 At the top level, return the number of command line arguments passed to\n\
-<<<<<<< HEAD
 Octave.\n\
 \n\
 If called with the optional argument @var{fcn}, a function name or handle,\n\
 return the declared number of arguments that the function can accept.\n\
 If the last argument is @var{varargin} the returned value is negative.\n\
 This feature does not work on builtin functions.\n\
-@seealso{nargout, varargin, varargout}\n\
-=======
-Octave.  If called with the optional argument @var{fcn_name}, return the\n\
-maximum number of arguments the named function can accept, or -1 if the\n\
-function accepts a variable number of arguments.\n\
 @seealso{nargout, varargin, isargout, varargout, nthargout}\n\
->>>>>>> c31c2e96
 @end deftypefn")
 {
   octave_value retval;
@@ -659,7 +652,6 @@
 
       if (func.is_string ())
         {
-<<<<<<< HEAD
           std::string name = func.string_value ();
           func = symbol_table::find_function (name);
           if (func.is_undefined ())
@@ -670,13 +662,9 @@
       if (fcn_val)
         {
           octave_user_function *fcn = fcn_val->user_function_value (true);
-=======
-          octave_value fcn_val = symbol_table::find_function (fname);
->>>>>>> c31c2e96
-
-          if (fcn_val.is_user_function ())
-            {
-<<<<<<< HEAD
+
+          if (fcn)
+            {
               tree_parameter_list *param_list = fcn->parameter_list ();
 
               retval = param_list ? param_list->length () : 0;
@@ -687,30 +675,6 @@
             {
               // Matlab gives up for histc, so maybe it's ok we give up somtimes too.
               error ("nargin: nargin information not available for builtin functions");
-=======
-              octave_user_function *fcn = fcn_val.user_function_value (true);
-
-              if (fcn)
-                {
-                  if (fcn->takes_varargs ())
-                    retval = -1;
-                  else
-                    {
-                      tree_parameter_list *param_list = fcn->parameter_list ();
-
-                      retval = param_list ? param_list->length () : 0;
-                    }
-                }
-              else
-                error ("nargin: loading user-defined function failed");
-            }
-          else
-            {
-              // FIXME -- what about built-in functions or functions
-              // defined in .oct files or .mex files?
-
-              error ("nargin: FCN_NAME must be a user-defined function");
->>>>>>> c31c2e96
             }
         }
       else
@@ -756,7 +720,6 @@
 will cause @code{nargout} to return 2 inside the function\n\
 @code{f}.\n\
 \n\
-<<<<<<< HEAD
 In the second usage,\n\
 \n\
 @example\n\
@@ -774,11 +737,7 @@
 At the top level, @code{nargout} with no argument is undefined.\n\
 @code{nargout} does not work on builtin functions.\n\
 @code{nargout} returns -1 for all anonymous functions.\n\
-@seealso{nargin, varargin, varargout}\n\
-=======
-At the top level, @code{nargout} is undefined.\n\
 @seealso{nargin, varargin, isargout, varargout, nthargout}\n\
->>>>>>> c31c2e96
 @end deftypefn")
 {
   octave_value retval;
