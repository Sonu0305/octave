--- conflicted
+++ resolved
@@ -839,19 +839,6 @@
 endif
 .PHONY: install-oct uninstall-oct
 
-<<<<<<< HEAD
-# Special rules -- these files need special things to be defined.
-
-$(OPT_HANDLERS) : %.cc : $(top_srcdir)/liboctave/%.in $(top_srcdir)/mk-opts.pl
-	$(PERL) $(top_srcdir)/mk-opts.pl --opt-handler-fcns $< > $@-t
-	mv $@-t $@
-
-## We require Bison.
-#parse.cc : parse.y
-#	@echo "expect 16 shift/reduce conflicts"
-#	$(YACC) $(YFLAGS) --output=$@ --defines=y.tab.h $<
-=======
->>>>>>> bb9b2359
 
 CLEANFILES = \
   DLD-FUNCTIONS/PKG_ADD \
