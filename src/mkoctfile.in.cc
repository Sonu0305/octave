// %NO_EDIT_WARNING%
/*

Copyright (C) 2008-2016 Michael Goffioul

This file is part of Octave.

Octave is free software; you can redistribute it and/or modify it
under the terms of the GNU General Public License as published by
the Free Software Foundation; either version 3 of the License, or
(at your option) any later version.

Octave is distributed in the hope that it will be useful, but
WITHOUT ANY WARRANTY; without even the implied warranty of
MERCHANTABILITY or FITNESS FOR A PARTICULAR PURPOSE.  See the
GNU General Public License for more details.

You should have received a copy of the GNU General Public License
along with Octave; see the file COPYING.  If not, see
<http://www.gnu.org/licenses/>.

*/

#if defined (HAVE_CONFIG_H)
#  include "config.h"
#endif

#include <string>
#include <cstring>
#include <map>
#include <list>
#include <algorithm>
#include <iostream>
#include <fstream>
#include <sstream>
#include <vector>
#include <cstdlib>

#if defined (CROSS)
#  include <sys/types.h>
#  include <sys/wait.h>
#  include <unistd.h>
#else
#  include "unistd-wrappers.h"
#  include "wait-wrappers.h"
#endif

static std::map<std::string, std::string> vars;

#if ! defined (OCTAVE_VERSION)
#  define OCTAVE_VERSION %OCTAVE_CONF_VERSION%
#endif

#if ! defined (OCTAVE_PREFIX)
#  define OCTAVE_PREFIX %OCTAVE_CONF_PREFIX%
#endif

#include "shared-fcns.h"

#if defined (CROSS)

static int
octave_unlink_wrapper (const char *nm)
{
  return unlink (nm);
}

static bool
octave_wifexited_wrapper (int status)
{
  return WIFEXITED (status);
}

static int
octave_wexitstatus_wrapper (int status)
{
  return WEXITSTATUS (status);
}

#endif

static std::string
get_line (FILE *fp)
{
  std::ostringstream buf;

  while (true)
    {
      int c = std::fgetc (fp);

      if (c == '\n' || c == EOF)
        break;

      buf << static_cast<char> (c);
    }

  return buf.str ();
}

static std::string
get_variable (const char *name, const std::string& defval)
{
  const char *val = getenv (name);

  if (val && *val)
    return std::string (val);
  else
    return defval;
}

static std::string
quote_path (const std::string& s)
{
  if (s.find (' ') != std::string::npos && s[0] != '"')
    return "\"" + s + "\"";
  else
    return s;
}

static void
initialize (void)
{
  vars["OCTAVE_HOME"] = get_octave_home ();

  vars["OCTAVE_PREFIX"] = OCTAVE_PREFIX;

  vars["SED"] = get_variable ("SED", %OCTAVE_CONF_SED%);

  vars["OCTINCLUDEDIR"]
    = get_variable ("OCTINCLUDEDIR",
                    subst_octave_home (%OCTAVE_CONF_OCTINCLUDEDIR%));

  vars["INCLUDEDIR"]
    = get_variable ("INCLUDEDIR",
                    subst_octave_home (%OCTAVE_CONF_INCLUDEDIR%));

  vars["LIBDIR"]
    = get_variable ("LIBDIR", subst_octave_home (%OCTAVE_CONF_LIBDIR%));

  vars["OCTLIBDIR"]
    = get_variable ("OCTLIBDIR", subst_octave_home (%OCTAVE_CONF_OCTLIBDIR%));

#if defined (OCTAVE_USE_WINDOWS_API)
  std::string DEFAULT_INCFLAGS
    = "-I" + quote_path (vars["OCTINCLUDEDIR"] + "\\..")
      + " -I" + quote_path (vars["OCTINCLUDEDIR"]);
#else
  std::string DEFAULT_INCFLAGS
    = "-I" + quote_path (vars["OCTINCLUDEDIR"] + "/..")
      + " -I" + quote_path (vars["OCTINCLUDEDIR"]);
#endif

  if (vars["INCLUDEDIR"] != "/usr/include")
    DEFAULT_INCFLAGS += " -I" + quote_path (vars["INCLUDEDIR"]);

  std::string DEFAULT_LFLAGS = "-L" + quote_path (vars["OCTLIBDIR"]);

  if (vars["LIBDIR"] != "/usr/lib")
    DEFAULT_LFLAGS += " -L" + quote_path (vars["LIBDIR"]);

  vars["CPPFLAGS"] = get_variable ("CPPFLAGS", %OCTAVE_CONF_CPPFLAGS%);

  vars["INCFLAGS"] = get_variable ("INCFLAGS", DEFAULT_INCFLAGS);

  vars["F77"] = get_variable ("F77", %OCTAVE_CONF_MKOCTFILE_F77%);

  vars["FFLAGS"] = get_variable ("FFLAGS", %OCTAVE_CONF_FFLAGS%);

  vars["FPICFLAG"] = get_variable ("FPICFLAG", %OCTAVE_CONF_FPICFLAG%);

  vars["CC"] = get_variable ("CC", %OCTAVE_CONF_MKOCTFILE_CC%);

  vars["CFLAGS"] = get_variable ("CFLAGS", %OCTAVE_CONF_CFLAGS%);

  vars["CPICFLAG"] = get_variable ("CPICFLAG", %OCTAVE_CONF_CPICFLAG%);

  vars["CXX"] = get_variable ("CXX", %OCTAVE_CONF_MKOCTFILE_CXX%);

  vars["CXXFLAGS"] = get_variable ("CXXFLAGS", %OCTAVE_CONF_CXXFLAGS%);

  vars["CXXPICFLAG"] = get_variable ("CXXPICFLAG", %OCTAVE_CONF_CXXPICFLAG%);

  vars["XTRA_CFLAGS"] = get_variable ("XTRA_CFLAGS", %OCTAVE_CONF_XTRA_CFLAGS%);

  vars["XTRA_CXXFLAGS"] = get_variable ("XTRA_CXXFLAGS",
                                        %OCTAVE_CONF_XTRA_CXXFLAGS%);

  vars["AR"] = get_variable ("AR", %OCTAVE_CONF_MKOCTFILE_AR%);

  vars["RANLIB"] = get_variable ("RANLIB", %OCTAVE_CONF_MKOCTFILE_RANLIB%);

  vars["DEPEND_FLAGS"] = get_variable ("DEPEND_FLAGS",
                                       %OCTAVE_CONF_DEPEND_FLAGS%);

  vars["DEPEND_EXTRA_SED_PATTERN"]
    = get_variable ("DEPEND_EXTRA_SED_PATTERN",
                    %OCTAVE_CONF_DEPEND_EXTRA_SED_PATTERN%);

  vars["DL_LD"] = get_variable ("DL_LD", %OCTAVE_CONF_MKOCTFILE_DL_LD%);

  vars["DL_LDFLAGS"] = get_variable ("DL_LDFLAGS",
                                     %OCTAVE_CONF_MKOCTFILE_DL_LDFLAGS%);

  vars["RDYNAMIC_FLAG"] = get_variable ("RDYNAMIC_FLAG",
                                        %OCTAVE_CONF_RDYNAMIC_FLAG%);

  vars["LIBOCTAVE"] = "-loctave";

  vars["LIBOCTINTERP"] = "-loctinterp";

  vars["READLINE_LIBS"] = "-lreadline";

  vars["LAPACK_LIBS"] = get_variable ("LAPACK_LIBS", %OCTAVE_CONF_LAPACK_LIBS%);

  vars["BLAS_LIBS"] = get_variable ("BLAS_LIBS", %OCTAVE_CONF_BLAS_LIBS%);

  vars["FFTW3_LDFLAGS"] = get_variable ("FFTW3_LDFLAGS",
                                        %OCTAVE_CONF_FFTW3_LDFLAGS%);

  vars["FFTW3_LIBS"] = get_variable ("FFTW3_LIBS", %OCTAVE_CONF_FFTW3_LIBS%);

  vars["FFTW3F_LDFLAGS"] = get_variable ("FFTW3F_LDFLAGS",
                                         %OCTAVE_CONF_FFTW3F_LDFLAGS%);

  vars["FFTW3F_LIBS"] = get_variable ("FFTW3F_LIBS", %OCTAVE_CONF_FFTW3F_LIBS%);

  vars["LIBS"] = get_variable ("LIBS", %OCTAVE_CONF_LIBS%);

  vars["FLIBS"] = get_variable ("FLIBS", %OCTAVE_CONF_FLIBS%);

  vars["OCTAVE_LINK_DEPS"] = get_variable ("OCTAVE_LINK_DEPS",
                                           %OCTAVE_CONF_OCTAVE_LINK_DEPS%);

  vars["OCTAVE_LINK_OPTS"] = get_variable ("OCTAVE_LINK_OPTS",
                                           %OCTAVE_CONF_OCTAVE_LINK_OPTS%);

  vars["OCT_LINK_DEPS"] = get_variable ("OCT_LINK_DEPS",
                                        %OCTAVE_CONF_OCT_LINK_DEPS%);

  vars["OCT_LINK_OPTS"] = get_variable ("OCT_LINK_OPTS",
                                        %OCTAVE_CONF_OCT_LINK_OPTS%);

  vars["LD_CXX"] = get_variable ("LD_CXX", %OCTAVE_CONF_MKOCTFILE_LD_CXX%);

  vars["LDFLAGS"] = get_variable ("LDFLAGS", %OCTAVE_CONF_LDFLAGS%);

  vars["LD_STATIC_FLAG"] = get_variable ("LD_STATIC_FLAG",
                                         %OCTAVE_CONF_LD_STATIC_FLAG%);

  vars["LFLAGS"] = get_variable ("LFLAGS", DEFAULT_LFLAGS);

  vars["F77_INTEGER8_FLAG"] = get_variable ("F77_INTEGER8_FLAG",
                                            %OCTAVE_CONF_F77_INTEGER_8_FLAG%);
  vars["ALL_FFLAGS"] = vars["FFLAGS"] + " " + vars["F77_INTEGER8_FLAG"];

  vars["ALL_CFLAGS"]
    = vars["INCFLAGS"] + " " + vars["XTRA_CFLAGS"] + " " + vars["CFLAGS"];

  vars["ALL_CXXFLAGS"]
    = vars["INCFLAGS"] + " " + vars["XTRA_CXXFLAGS"] + " " + vars["CXXFLAGS"];

  vars["ALL_LDFLAGS"]
    = vars["LD_STATIC_FLAG"] + " " + vars["CPICFLAG"] + " " + vars["LDFLAGS"];

  vars["OCTAVE_LIBS"]
    = (vars["LIBOCTINTERP"] + " " + vars["LIBOCTAVE"] + " "
       + vars["SPECIAL_MATH_LIB"]);

  vars["FFTW_LIBS"] = vars["FFTW3_LDFLAGS"] + " " + vars["FFTW3_LIBS"] + " "
                      + vars["FFTW3F_LDFLAGS"] + " " + vars["FFTW3F_LIBS"];
}

static std::string usage_msg = "usage: mkoctfile [options] file ...";

static std::string version_msg = "mkoctfile, version " OCTAVE_VERSION;

static bool debug = false;

static std::string help_msg =
"\n"
"Options:\n"
"\n"
"  -h, -?, --help          Print this message.\n"
"\n"
"  -IDIR                   Add -IDIR to compile commands.\n"
"\n"
"  -idirafter DIR          Add -idirafter DIR to compile commands.\n"
"\n"
"  -DDEF                   Add -DDEF to compile commands.\n"
"\n"
"  -lLIB                   Add library LIB to link command.\n"
"\n"
"  -LDIR                   Add -LDIR to link command.\n"
"\n"
"  -M, --depend            Generate dependency files (.d) for C and C++\n"
"                          source files.\n"
#if ! defined (OCTAVE_USE_WINDOWS_API)
"\n"
"  -pthread                Add -pthread to link command.\n"
#endif
"\n"
"  -RDIR                   Add -RDIR to link command.\n"
"\n"
"  -Wl,...                 Pass flags though the linker like -Wl,-rpath=...\n"
"\n"
"  -W...                   Pass flags though the compiler like -Wa,OPTION.\n"
"\n"
"  -c, --compile           Compile, but do not link.\n"
"\n"
"  -o FILE, --output FILE  Output filename.  Default extension is .oct\n"
"                          (or .mex if --mex is specified) unless linking\n"
"                          a stand-alone executable.\n"
"\n"
"  -g                      Enable debugging options for compilers.\n"
"\n"
"  -p VAR, --print VAR     Print configuration variable VAR.  Recognized\n"
"                          variables are:\n"
"\n"
"                            ALL_CFLAGS                  INCFLAGS\n"
"                            ALL_CXXFLAGS                INCLUDEDIR\n"
"                            ALL_FFLAGS                  LAPACK_LIBS\n"
"                            ALL_LDFLAGS                 LD_CXX\n"
"                            AR                          LDFLAGS\n"
"                            BLAS_LIBS                   LD_STATIC_FLAG\n"
"                            CC                          LFLAGS\n"
"                            CFLAGS                      LIBDIR\n"
"                            CPICFLAG                    LIBOCTAVE\n"
"                            CPPFLAGS                    LIBOCTINTERP\n"
"                            CXX                         LIBS\n"
"                            CXXFLAGS                    OCTAVE_HOME\n"
"                            CXXPICFLAG                  OCTAVE_LIBS\n"
"                            DEPEND_EXTRA_SED_PATTERN    OCTAVE_LINK_DEPS\n"
"                            DEPEND_FLAGS                OCTAVE_LINK_OPTS\n"
"                            DL_LD                       OCTAVE_PREFIX\n"
"                            DL_LDFLAGS                  OCTINCLUDEDIR\n"
"                            F77                         OCTLIBDIR\n"
"                            F77_INTEGER8_FLAG           OCT_LINK_DEPS\n"
"                            FFLAGS                      OCT_LINK_OPTS\n"
"                            FFTW3F_LDFLAGS              RANLIB\n"
"                            FFTW3F_LIBS                 RDYNAMIC_FLAG\n"
"                            FFTW3_LDFLAGS               READLINE_LIBS\n"
"                            FFTW3_LIBS                  SED\n"
"                            FFTW_LIBS                   SPECIAL_MATH_LIB\n"
"                            FLIBS                       XTRA_CFLAGS\n"
"                            FPICFLAG                    XTRA_CXXFLAGS\n"
"\n"
"  --link-stand-alone      Link a stand-alone executable file.\n"
"\n"
"  --mex                   Assume we are creating a MEX file.  Set the\n"
"                          default output extension to \".mex\".\n"
"\n"
"  -s, --strip             Strip output file.\n"
"\n"
"  -n, --just-print, --dry-run\n"
"                          Print commands, but do not execute them.\n"
"\n"
"  -v, --verbose           Echo commands as they are executed.\n"
"\n"
"  FILE                    Compile or link FILE.  Recognized file types are:\n"
"\n"
"                            .c    C source\n"
"                            .cc   C++ source\n"
"                            .cp   C++ source\n"
"                            .cpp  C++ source\n"
"                            .CPP  C++ source\n"
"                            .cxx  C++ source\n"
"                            .c++  C++ source\n"
"                            .C    C++ source\n"
"                            .f    Fortran source (fixed form)\n"
"                            .F    Fortran source (fixed form)\n"
"                            .f90  Fortran source (free form)\n"
"                            .F90  Fortran source (free form)\n"
"                            .o    object file\n"
"                            .a    library file\n"
#if defined (_MSC_VER)
"                            .lib  library file\n"
#endif
"\n";

static std::string
basename (const std::string& s, bool strip_path = false)
{
  std::string retval;

  size_t pos = s.rfind ('.');

  if (pos == std::string::npos)
    retval = s;
  else
    retval = s.substr (0, pos);

  if (strip_path)
    {
      size_t p1 = retval.rfind ('/'), p2 = retval.rfind ('\\');

      pos = (p1 != std::string::npos && p2 != std::string::npos
             ? std::max (p1, p2) : (p2 != std::string::npos ? p2 : p1));

      if (pos != std::string::npos)
        retval = retval.substr (++pos, std::string::npos);
    }

  return retval;
}

inline bool
starts_with (const std::string& s, const std::string& prefix)
{
  return (s.length () >= prefix.length () && s.find (prefix) == 0);
}

inline bool
ends_with (const std::string& s, const std::string& suffix)
{
  return (s.length () >= suffix.length ()
          && s.rfind (suffix) == s.length () - suffix.length ());
}

static int
run_command (const std::string& cmd, bool printonly = false)
{
  if (printonly)
    {
      std::cout << cmd << std::endl;
      return 0;
    }

  if (debug)
    std::cout << cmd << std::endl;

  int result = system (cmd.c_str ());

  if (octave_wifexited_wrapper (result))
    result = octave_wexitstatus_wrapper (result);

  return result;
}

bool
is_true (const std::string& s)
{
  return (s == "yes" || s == "true");
}

int
main (int argc, char **argv)
{
  initialize ();

  if (argc == 1)
    {
      std::cout << usage_msg << std::endl;
      return 1;
    }

  if (argc == 2 && (! strcmp (argv[1], "-v")
                    || ! strcmp (argv[1], "-version")
                    || ! strcmp (argv[1], "--version")))
    {
      std::cout << version_msg << std::endl;
      return 0;
    }

  std::list<std::string> cfiles, ccfiles, f77files;
  std::string output_ext = ".oct";
  std::string objfiles, libfiles, octfile, outputfile;
  std::string incflags, defs, ldflags, pass_on_options;
  bool strip = false;
  bool no_oct_file_strip_on_this_platform = is_true ("%NO_OCT_FILE_STRIP%");
  bool link = true;
  bool link_stand_alone = false;
  bool depend = false;
  bool printonly = false;

  for (int i = 1; i < argc; i++)
    {
      std::string arg = argv[i];

      std::string file;

      if (ends_with (arg, ".c"))
        {
          file = arg;
          cfiles.push_back (file);
        }
      else if (ends_with (arg, ".cc") || ends_with (arg, ".cp")
               || ends_with (arg, ".cpp") || ends_with (arg, ".CPP")
               || ends_with (arg, ".cxx") || ends_with (arg, ".c++")
               || ends_with (arg, ".C"))
        {
          file = arg;
          ccfiles.push_back (file);
        }
      else if (ends_with (arg, ".f") || ends_with (arg, ".F")
               || ends_with (arg, "f90") || ends_with (arg, ".F90"))
        {
          file = arg;
          f77files.push_back (file);
        }
      else if (ends_with (arg, ".o") || ends_with (arg, ".obj"))
        {
          file = arg;
          objfiles += (" " + quote_path (arg));
        }
      else if (ends_with (arg, ".lib") || ends_with (arg, ".a"))
        {
          file = arg;
          libfiles += (" " + quote_path (arg));
        }
      else if (arg == "-d" || arg == "-debug" || arg == "--debug"
               || arg == "-v" || arg == "-verbose" ||  arg == "--verbose")
        {
          debug = true;
          if (vars["CC"] == "cc-msvc")
            vars["CC"] += " -d";
          if (vars["CXX"] == "cc-msvc")
            vars["CXX"] += " -d";
          if (vars["DL_LD"] == "cc-msvc")
            vars["DL_LD"] += " -d";
        }
      else if (arg == "-h" || arg == "-?" || arg == "-help" || arg == "--help")
        {
          std::cout << usage_msg << std::endl;
          std::cout << help_msg << std::endl;
          return 0;
        }
      else if (starts_with (arg, "-I"))
        {
          incflags += (" " + quote_path (arg));
        }
      else if (arg == "-idirafter")
        {
          if (i < argc-1)
            {
              arg = argv[++i];
              incflags += (" -idirafter " + arg);
            }
          else
            std::cerr << "mkoctfile: include directory name missing"
                      << std::endl;
        }
      else if (starts_with (arg, "-D"))
        {
          defs += (" " + arg);
        }
      else if (arg == "-largeArrayDims" || arg == "-compatibleArrayDims")
        {
          std::cout << "warning: -largeArrayDims and -compatibleArrayDims are accepted for compatibility, but ignored" << std::endl;
        }
      else if (starts_with (arg, "-Wl,") || starts_with (arg, "-l")
               || starts_with (arg, "-L") || starts_with (arg, "-R"))
        {
          ldflags += (" " + arg);
        }
#if ! defined (OCTAVE_USE_WINDOWS_API)
      else if (arg == "-pthread")
        {
          ldflags += (" " + arg);
        }
#endif
      else if (arg == "-M" || arg == "-depend" || arg == "--depend")
        {
          depend = true;
        }
      else if (arg == "-o" || arg == "-output" || arg == "--output")
        {
          if (i < argc-1)
            {
              arg = argv[++i];
              outputfile = arg;
            }
          else
            std::cerr << "mkoctfile: output filename missing" << std::endl;
        }
      else if (arg == "-n" || arg == "--dry-run" || arg == "--just-print")
        {
          printonly = true;
        }
      else if (arg == "-p" || arg == "-print" || arg == "--print")
        {
          if (i < argc-1)
            {
              arg = argv[++i];
              std::cout << vars[arg] << std::endl;
              return 0;
            }
          else
            std::cerr << "mkoctfile: --print requires argument" << std::endl;
        }
      else if (arg == "-s" || arg == "-strip" || arg == "--strip")
        {
          if (no_oct_file_strip_on_this_platform)
            std::cerr << "mkoctfile: stripping disabled on this platform"
                      << std::endl;
          else
            strip = true;
        }
      else if (arg == "-c" || arg == "-compile" || arg == "--compile")
        {
          link = false;
        }
      else if (arg == "-g")
        {
          vars["ALL_CFLAGS"] += " -g";
          vars["ALL_CXXFLAGS"] += " -g";
          vars["ALL_FFLAGS"] += " -g";
        }
      else if (arg == "-link-stand-alone" || arg == "--link-stand-alone")
        {
          link_stand_alone = true;
        }
      else if (arg == "-mex" || arg == "--mex")
        {
          incflags += " -I.";
#if defined (_MSC_VER)
          ldflags += " -Wl,-export:mexFunction";
#endif
          output_ext = ".mex";
        }
      else if (starts_with (arg, "-W"))
        {
          pass_on_options += (" " + arg);
        }
      else if (starts_with (arg, "-"))
        {
          // Pass through any unrecognized options
          pass_on_options += (" " + arg);
        }
      else
        {
          std::cerr << "mkoctfile: unrecognized argument " << arg << std::endl;
          return 1;
        }

      if (! file.empty () && octfile.empty ())
        octfile = file;
    }

  if (output_ext ==  ".mex"
      && vars["ALL_CFLAGS"].find ("-g") != std::string::npos)
    {
      defs += " -DMEX_DEBUG";
    }

  std::string output_option;

  if (link_stand_alone)
    {
      if (! outputfile.empty ())
        output_option = "-o " + outputfile;
    }
  else
    {
      if (! outputfile.empty ())
        {
          octfile = outputfile;
          size_t len = octfile.length ();
          size_t len_ext = output_ext.length ();
          if (octfile.substr (len-len_ext) != output_ext)
            octfile += output_ext;
        }
      else
        octfile = basename (octfile, true) + output_ext;
    }

  if (depend)
    {
      for (const auto& f : cfiles)
        {
          std::string dfile = basename (f, true) + ".d", line;

          octave_unlink_wrapper (dfile.c_str ());

          std::string cmd
            = (vars["CC"] + " " + vars["DEPEND_FLAGS"] + " "
               + vars["CPPFLAGS"] + " " + vars["ALL_CFLAGS"] + " "
               + incflags  + " " + defs + " " + quote_path (f));

          FILE *fd = popen (cmd.c_str (), "r");
          std::ofstream fo (dfile.c_str ());
          size_t pos;
          while (! feof (fd))
            {
              line = get_line (fd);
              if ((pos = line.rfind (".o:")) != std::string::npos)
                {
                  size_t spos = line.rfind ('/', pos);
                  std::string ofile =
                    (spos == std::string::npos
                     ? line.substr (0, pos+2)
                     : line.substr (spos+1, pos-spos+1));
                  fo << "pic/" << ofile << " " << ofile << " "
                     << dfile << line.substr (pos) << std::endl;
                }
              else
                fo << line << std::endl;
            }
          pclose (fd);
          fo.close ();
        }

      for (const auto& f : ccfiles)
        {
          std::string dfile = basename (f, true) + ".d", line;

          octave_unlink_wrapper (dfile.c_str ());

          std::string cmd
            = (vars["CXX"] + " " + vars["DEPEND_FLAGS"] + " "
               + vars["CPPFLAGS"] + " " + vars["ALL_CXXFLAGS"] + " "
               + incflags  + " " + defs + " " + quote_path (f));

          FILE *fd = popen (cmd.c_str (), "r");
          std::ofstream fo (dfile.c_str ());
          size_t pos;
          while (! feof (fd))
            {
              line = get_line (fd);
              if ((pos = line.rfind (".o:")) != std::string::npos)
                {
                  size_t spos = line.rfind ('/', pos);
                  std::string ofile =
                    (spos == std::string::npos
                     ? line.substr (0, pos+2)
                     : line.substr (spos+1, pos-spos+1));
                  fo << "pic/" << ofile << " " << ofile << " "
                     << dfile << line.substr (pos+2) << std::endl;
                }
              else
                fo << line << std::endl;
            }
          pclose (fd);
          fo.close ();
        }

      return 0;
    }

  for (const auto& f : f77files)
    {
      std::string b = basename (f, true);

      if (! vars["F77"].empty ())
        {
          std::string o;
          if (! outputfile.empty ())
            {
              if (link)
                o = b + ".o";
              else
                o = outputfile;
            }
          else
            o = b + ".o";
          objfiles += (" " + o);

          std::string cmd
            = (vars["F77"] + " -c " + vars["FPICFLAG"] + " "
               + vars["ALL_FFLAGS"] + " " + incflags + " " + defs + " "
               + pass_on_options + " " + f + " -o " + o);

          int status = run_command (cmd, printonly);

          if (status)
            return status;
        }
      else
        {
          std::cerr << "mkoctfile: no way to compile Fortran file " << f
                    << std::endl;
          return 1;
        }
    }

  for (const auto& f : cfiles)
    {
      if (! vars["CC"].empty ())
        {
          std::string b = basename (f, true), o;
          if (! outputfile.empty ())
            {
              if (link)
                o = b + ".o";
              else
                o = outputfile;
            }
          else
            o = b + ".o";
          objfiles += (" " + o);

          std::string cmd
            = (vars["CC"] + " -c " + vars["CPPFLAGS"] + " "
               + vars["CPICFLAG"] + " " + vars["ALL_CFLAGS"] + " "
               + pass_on_options + " " + incflags + " " + defs + " "
               + quote_path (f) + " -o " + quote_path (o));

          int status = run_command (cmd, printonly);

          if (status)
            return status;
        }
      else
        {
          std::cerr << "mkoctfile: no way to compile C file " << f
                    << std::endl;
          return 1;
        }
    }

  for (const auto& f : ccfiles)
    {
      if (! vars["CXX"].empty ())
        {
          std::string b = basename (f, true), o;
          if (! outputfile.empty ())
            {
              if (link)
                o = b + ".o";
              else
                o = outputfile;
            }
          else
            o = b + ".o";
          objfiles += (" " + o);

          std::string cmd
            = (vars["CXX"] + " -c " + vars["CPPFLAGS"] + " "
               + vars["CXXPICFLAG"] + " " + vars["ALL_CXXFLAGS"] + " "
               + pass_on_options + " " + incflags + " " + defs + " "
               + quote_path (f) + " -o " + quote_path (o));

          int status = run_command (cmd, printonly);

          if (status)
            return status;
        }
      else
        {
          std::cerr << "mkoctfile: no way to compile C++ file " << f
                    << std::endl;
          return 1;
        }
    }

  if (link && ! objfiles.empty ())
    {
      if (link_stand_alone)
        {
          if (! vars["LD_CXX"].empty ())
            {
              std::string cmd
                = (vars["LD_CXX"] + " " + vars["CPPFLAGS"] + " "
                   + vars["ALL_CXXFLAGS"] + " " + vars["RDYNAMIC_FLAG"] + " "
                   + vars["ALL_LDFLAGS"] + " " + pass_on_options + " "
                   + output_option + " " + objfiles + " " + libfiles + " "
                   + ldflags + " " + vars["LFLAGS"] + " -loctinterp -loctave "
                   + vars["OCTAVE_LINK_OPTS"] + " " + vars["OCTAVE_LINK_DEPS"]);

              int status = run_command (cmd, printonly);

              if (status)
                return status;
            }
          else
            {
              std::cerr
                << "mkoctfile: no way to link stand-alone executable file"
                << std::endl;
              return 1;
            }
        }
      else
        {
          std::string cmd
            = (vars["DL_LD"] + " " + vars["ALL_CXXFLAGS"] + " "
               + vars["DL_LDFLAGS"] + " " + pass_on_options
               + " -o " + octfile + " " + objfiles + " " + libfiles + " "
               + ldflags + " " + vars["LFLAGS"] + " -loctinterp -loctave "
               + vars["OCT_LINK_OPTS"] + " " + vars["OCT_LINK_DEPS"]);

          int status = run_command (cmd, printonly);

          if (status)
            return status;
        }

      if (strip)
        {
          std::string cmd = "strip " + octfile;

          int status = run_command (cmd, printonly);

          if (status)
            return status;
        }
    }

<<<<<<< HEAD
  return 0;
}
=======
  return result;
}
>>>>>>> 0b8d3ea4
<|MERGE_RESOLUTION|>--- conflicted
+++ resolved
@@ -895,10 +895,5 @@
         }
     }
 
-<<<<<<< HEAD
   return 0;
-}
-=======
-  return result;
-}
->>>>>>> 0b8d3ea4
+}