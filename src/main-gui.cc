--- conflicted
+++ resolved
@@ -146,8 +146,6 @@
 
   octave::qt_application app ("octave", "octave-gui", OCTAVE_VERSION,
                               argc, argv);
-<<<<<<< HEAD
-=======
 
   int ret = app.execute ();
 
@@ -161,7 +159,6 @@
         SetConsoleOutputCP (old_console_output_codepage);
     }
 #endif
->>>>>>> eafd62d4
 
   return ret;
 }