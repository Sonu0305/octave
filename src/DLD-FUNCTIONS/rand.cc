--- conflicted
+++ resolved
@@ -1211,8 +1211,6 @@
 /*
 %!assert (sort (randperm (20)), 1:20)
 %!assert (length (randperm (20,10)), 10)
-<<<<<<< HEAD
-=======
 
 %!test
 %! rand ("seed", 0);
@@ -1220,5 +1218,4 @@
 %!   p = randperm (305, 30);
 %!   assert (length (unique (p)), 30);
 %! endfor
->>>>>>> f81f7971
 */