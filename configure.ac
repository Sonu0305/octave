dnl Process this file with autoconf to produce a configure script.
dnl
########################################################################
###
### Copyright (C) 1993-2020 The Octave Project Developers
###
### See the file COPYRIGHT.md in the top-level directory of this
### distribution or <https://octave.org/copyright/>.
###
### This file is part of Octave.
###
### Octave is free software: you can redistribute it and/or modify it
### under the terms of the GNU General Public License as published by
### the Free Software Foundation, either version 3 of the License, or
### (at your option) any later version.
###
### Octave is distributed in the hope that it will be useful, but
### WITHOUT ANY WARRANTY; without even the implied warranty of
### MERCHANTABILITY or FITNESS FOR A PARTICULAR PURPOSE.  See the
### GNU General Public License for more details.
###
### You should have received a copy of the GNU General Public License
### along with Octave; see the file COPYING.  If not, see
### <https://www.gnu.org/licenses/>.
###
########################################################################

### Initialize Autoconf
AC_PREREQ([2.65])
AC_INIT([GNU Octave], [7.0.0], [https://octave.org/bugs.html], [octave],
        [https://www.gnu.org/software/octave/])

### Declare version numbers

dnl Note that the version number is duplicated here and in AC_INIT because
dnl AC_INIT requires it to be static, not computed from shell variables.

## The description of the Octave version number in the etc/HACKING.md
## explains how to update these numbers for release and development
## versions.

OCTAVE_MAJOR_VERSION=7
OCTAVE_MINOR_VERSION=0
OCTAVE_PATCH_VERSION=0

dnl PACKAGE_VERSION is set by the AC_INIT VERSION argument.
OCTAVE_VERSION="$PACKAGE_VERSION"

OCTAVE_COPYRIGHT="Copyright (C) 2020 The Octave Project Developers."

OCTAVE_RELEASE_DATE="2020-08-26"

## The "API version" is used as a way of checking that interfaces in the
## liboctave and libinterp libraries haven't changed in a backwardly
## incompatible way when loading .oct files.  A better way to do this is with
## library versioning, but not all systems support it.
##
## NOTE: This macro will be removed in a future version of Octave!
## If you insist on checking for features using a version number, use the
## OCTAVE_MAJOR_VERSION, OCTAVE_MINOR_VERSION, and OCTAVE_PATCH_VERSION
## macros instead.
dnl
dnl FIXME: Since we also set libtool versions for liboctave and libinterp,
dnl perhaps we should be computing the "api version" from those versions numbers
dnl in some way instead of setting it independently here.
OCTAVE_API_VERSION="api-v55+"

AC_SUBST(OCTAVE_MAJOR_VERSION)
AC_SUBST(OCTAVE_MINOR_VERSION)
AC_SUBST(OCTAVE_PATCH_VERSION)
AC_SUBST(OCTAVE_VERSION)
AC_SUBST(OCTAVE_COPYRIGHT)
AC_SUBST(OCTAVE_RELEASE_DATE)
AC_SUBST(OCTAVE_API_VERSION)

dnl FIXME: We should auto-insert the Mercurial changeset ID into the
dnl        AC_REVISION field whenever configure.ac is modified.
dnl AC_REVISION($Revision: 1.603 $)
AC_CONFIG_SRCDIR([libinterp/octave.cc])
AC_CONFIG_HEADERS([config.h:config.in.h])
AC_CONFIG_AUX_DIR([build-aux])
AC_CONFIG_MACRO_DIR([m4])

### Initialize Automake
AM_INIT_AUTOMAKE([1.14 -Wno-portability -Wno-override tar-ustar subdir-objects dist-lzip dist-xz])

## Add option to enable silent rules and make silent the default behavior.
AM_SILENT_RULES([yes])

OCTAVE_CANONICAL_HOST

AC_DEFINE(OCTAVE_SOURCE, 1, [Define to 1 if this is Octave.])

AC_USE_SYSTEM_EXTENSIONS

### Make configure args available in variable form for other uses.

config_opts=$ac_configure_args
AC_SUBST(config_opts)

### Set default file locations.

## Where to install libraries like liboctave.a, liboctinterp.a, and other
## architecture-dependent binaries.
OCTAVE_SET_DEFAULT([octlibdir], '${libdir}/octave/${version}')

## Where to put executables to be run by Octave, rather than the user.
## This path usually includes the Octave version and configuration name, so
## that configurations for multiple versions of Octave may be installed at once.
OCTAVE_SET_DEFAULT([archlibdir],
  '${libexecdir}/octave/${version}/exec/${canonical_host_type}')

## Where to put executables to be run by Octave, rather than the user, that
## are specific to this site.
OCTAVE_SET_DEFAULT([localarchlibdir],
  '${libexecdir}/octave/site/exec/${canonical_host_type}')

OCTAVE_SET_DEFAULT([localapiarchlibdir],
  '${libexecdir}/octave/${api_version}/site/exec/${canonical_host_type}')

OCTAVE_SET_DEFAULT([localverarchlibdir],
  '${libexecdir}/octave/${version}/site/exec/${canonical_host_type}')

## Where to put object files that will by dynamically loaded.
## This path includes the Octave version and configuration name, so that
## configurations for multiple versions of Octave may be installed at once.
OCTAVE_SET_DEFAULT([octfiledir],
  '${libdir}/octave/${version}/oct/${canonical_host_type}')

## Directories that Octave should search for object files that will be
## dynamically loaded and that are specific to this site (i.e. customizations),
## before consulting ${octfiledir}.  This should be a colon-separated list of
## directories.
OCTAVE_SET_DEFAULT([localoctfiledir],
  '${libdir}/octave/site/oct/${canonical_host_type}')

OCTAVE_SET_DEFAULT([localapioctfiledir],
  '${libdir}/octave/site/oct/${api_version}/${canonical_host_type}')

OCTAVE_SET_DEFAULT([localveroctfiledir],
  '${libdir}/octave/${version}/site/oct/${canonical_host_type}')

## Where to install Octave's include files.
OCTAVE_SET_DEFAULT([octincludedir], '${includedir}/octave-${version}/octave')

## Where to install the function files distributed with Octave.
## This includes the Octave version, so that the function files for different
## versions of Octave will be installed in separate directories.
OCTAVE_SET_DEFAULT([fcnfiledir], '${datadir}/octave/${version}/m')

## Directories that Octave should search for function files specific to this
## site (i.e. customizations), before consulting ${fcnfiledir}.
## This should be a colon-separated list of directories.
OCTAVE_SET_DEFAULT([localfcnfiledir], '${datadir}/octave/site/m')

OCTAVE_SET_DEFAULT([localapifcnfiledir],
  '${datadir}/octave/site/${api_version}/m')

OCTAVE_SET_DEFAULT([localverfcnfiledir], '${datadir}/octave/${version}/site/m')

## Where to install extra files like NEWS and doc-cache.
OCTAVE_SET_DEFAULT([octetcdir], '${datadir}/octave/${version}/etc')

## Where to install the language files for the GUI.
OCTAVE_SET_DEFAULT([octlocaledir], '${datadir}/octave/${version}/locale')

## The full path to the default doc-cache file.
OCTAVE_SET_DEFAULT([doc_cache_file], '${octetcdir}/doc-cache')

## Where to install test files.
OCTAVE_SET_DEFAULT([octtestsdir], '${octetcdir}/tests')

## The full path to the default texi macros file.
OCTAVE_SET_DEFAULT([texi_macros_file], '${octetcdir}/macros.texi')

## Where Octave will search to find image files.
OCTAVE_SET_DEFAULT([imagedir], '${datadir}/octave/${version}/imagelib')

## Where Octave will search for example data files shipped with distribution.
OCTAVE_SET_DEFAULT([octdatadir], '${datadir}/octave/${version}/data')

## Where Octave will search for Qt help files shipped with distribution.
OCTAVE_SET_DEFAULT([octdocdir], '${datadir}/octave/${version}/doc')

## Where Octave will search for fallback font files shipped with distribution.
OCTAVE_SET_DEFAULT([octfontsdir], '${datadir}/octave/${version}/fonts')

## Where Octave will look for startup files.
OCTAVE_SET_DEFAULT([startupfiledir], '${fcnfiledir}/startup')
OCTAVE_SET_DEFAULT([localstartupfiledir], '${localfcnfiledir}/startup')

## Where Octave will look for man and info files.
OCTAVE_SET_DEFAULT([man1dir], '${mandir}/man1')
OCTAVE_SET_DEFAULT([man1ext], '.1')
OCTAVE_SET_DEFAULT([infofile], '${infodir}/octave.info')

### Check for programs used in building, installing, and running Octave.

## Programs used in configuring Octave.
dnl Find pkg-config executable (sets $PKG_CONFIG)
PKG_PROG_PKG_CONFIG
## And where we will install our own .pc files.
PKG_INSTALLDIR
AC_SUBST([liboctave_pkgconfigdir], [$pkgconfigdir])
AC_SUBST([libinterp_pkgconfigdir], [$pkgconfigdir])

## Programs used in Makefiles.
AC_PROG_AWK
AC_PROG_GREP
OCTAVE_PROG_FIND
OCTAVE_PROG_SED
OCTAVE_PROG_PERL

## Programs used to build parts of Octave.
OCTAVE_PROG_GPERF

OCTAVE_PROG_FLEX
AC_SUBST([LEX_OUTPUT_ROOT], [lex.octave_])

OCTAVE_PROG_BISON

OCTAVE_PROG_MAKEINFO
OCTAVE_PROG_TEXI2DVI
OCTAVE_PROG_TEXI2PDF

OCTAVE_PROG_TAR_REPRODUCIBLE

## Programs used when installing Octave.
AC_PROG_LN_S
AC_PROG_MKDIR_P

AC_PROG_INSTALL
INSTALL_SCRIPT="${INSTALL}"
AC_SUBST(INSTALL_SCRIPT)

## Programs used when running Octave.
OCTAVE_PROG_GHOSTSCRIPT
OCTAVE_PROG_GNUPLOT
OCTAVE_PROG_PAGER
OCTAVE_PROG_PYTHON

## Programs used to generate icons file formats.
OCTAVE_PROG_ICOTOOL
OCTAVE_PROG_RSVG_CONVERT
AM_CONDITIONAL([AMCOND_HAVE_ICON_TOOLS],
  [test -n "$ICOTOOL" && test -n "$RSVG_CONVERT"])

### Path separator.

sepchar=':'
AC_ARG_WITH([sepchar],
  [AS_HELP_STRING([--with-sepchar=<char>],
    [use <char> as the path separation character])])
case $with_sepchar in
  yes | "")
    case $host_os in
      mingw* | msdosmsvc)
        sepchar=';' ;;
    esac
  ;;
  no)
    AC_MSG_ERROR([You are required to define a path separation character])
    ;;
  *)
    sepchar=$with_sepchar
  ;;
esac
AC_SUBST(sepchar)
AC_DEFINE_UNQUOTED(SEPCHAR, ['$sepchar'],
  [Define this to be the path separator for your system, as a character constant.])
AC_DEFINE_UNQUOTED(SEPCHAR_STR, ["$sepchar"],
  [Define this to be the path separator for your system, as a string.])

### Define the path to the shell on the host system.
### Most systems will ensure /bin/sh is the default shell so this can be safely
### ignored by almost everyone.  However, when building for Android, for
### example, this will need to be set.
SHELL_PATH=/bin/sh
AC_ARG_WITH([shell],
  [AS_HELP_STRING([--with-shell=SHELL],
    [use SHELL as the shell interpreter (default: /bin/sh)])])
case $with_shell in
  no)
    AC_MSG_ERROR([A shell interpreter is required])
  ;;
  yes | "")
  ;;
  *)
    SHELL_PATH=$with_shell
  ;;
esac
AC_DEFINE_UNQUOTED([SHELL_PATH], ["$SHELL_PATH"],
  [Define this to be the path to the shell command interpreter.])

### Use the system-wide installation of GNU FreeFont if the user requests it.
### By default, Octave includes its own copy of the FreeSans font, which it
### installs in its own directory for use as a fallback default font.  If this
### configuration option is used, then do not install our own copy of the fonts
### and assume they can be found in the provided system directory.
SYSTEM_FREEFONT_DIR=
AC_ARG_WITH([system-freefont],
  [AS_HELP_STRING([--with-system-freefont=DIR],
    [use FreeSans fonts in DIR (default: install and use internal copy)])])
case $with_system_freefont in
  no | "")
    SYSTEM_FREEFONT_DIR=
    ;;
  yes)
    AC_MSG_ERROR([directory argument required for --with-system-freefont])
    ;;
  *)
    SYSTEM_FREEFONT_DIR=$with_system_freefont
    ;;
esac
if test -n "$SYSTEM_FREEFONT_DIR"; then
  AC_MSG_NOTICE([configuring Octave to use system fonts in $SYSTEM_FREEFONT_DIR])
  AC_DEFINE_UNQUOTED([SYSTEM_FREEFONT_DIR], ["$SYSTEM_FREEFONT_DIR"],
    [Define this to be the system directory containing the GNU FreeFont fonts.])
fi
AM_CONDITIONAL([AMCOND_INSTALL_INTERNAL_FONT_FILES],
  [test -z "$SYSTEM_FREEFONT_DIR"])

### Determine which C++ compiler to use (we expect to find g++).

AC_PROG_CXX
AC_PROG_CXXCPP

## Ensure that the C++ compiler fully supports C++11.
dnl Test must occur after calling AC_PROG_CXX, which tests for language
dnl features and sets the shell variable ac_cv_prog_cxx_cxx11 appropriately.

if test x"$ac_cv_prog_cxx_cxx11" = xno; then
  AC_MSG_ERROR([a compiler that fully supports C++11 is required to build Octave])
fi

### Determine which C compiler to use (we expect to find gcc).

AC_PROG_CC
AC_PROG_CPP
AC_PROG_GCC_TRADITIONAL

## Save and restore CFLAGS and CXXFLAGS globally.
dnl These variables are for users, so we shouldn't be touching them.
dnl Instead, we should set the corresponding AM_ flags (currently by way of the
dnl XTRA_ variables).  However, for the duration of the configure script, we
dnl may set CFLAGS and CXXFLAGS so that subsequent tests succeed.  Temporary
dnl settings like this are currently done for pthreads and openmp, for example.
original_octave_configure_CFLAGS="$CFLAGS"
original_octave_configure_CXXFLAGS="$CXXFLAGS"

## Check for MSVC
have_msvc=no
case $host_os in
  msdosmsvc)
    have_msvc=yes
  ;;
  mingw*)
    AC_MSG_CHECKING([for MSVC compiler])
    AC_PREPROC_IFELSE([AC_LANG_SOURCE([[
        #if ! defined (_MSC_VER)
        #error "Not MSVC compiler"
        #endif
        ]])],
      have_msvc=yes, have_msvc=no)
    AC_MSG_RESULT([$have_msvc])
  ;;
esac

### gnulib initialization: part 1
dnl Must take place immediately after a compiler is determined

gl_EARLY

### Check version number when using g++.

GXX_VERSION=
if test "$GXX" = yes; then
  AC_MSG_CHECKING([C++ compiler version number])
  gxx_version=`$CXX -v 2>&1 | $GREP "^.*g.. version" | \
    $SED -e 's/^.*g.. version *//' -e 's/cygnus-//' -e 's/egcs-//' -e 's/ .*//'`

  AX_COMPARE_VERSION([$gxx_version], [lt], [4.1],
    [warn_gxx_version="g++ version $gxx_version is likely to cause problems"
     OCTAVE_CONFIGURE_WARNING([warn_gxx_version])])

  GXX_VERSION=$gxx_version
  AC_MSG_RESULT([$GXX_VERSION])
fi
AC_SUBST(GXX_VERSION)

## Workaround for broken STL algorithm library.
OCTAVE_CHECK_BROKEN_STL_ALGO_H
AM_CONDITIONAL([AMCOND_HAVE_BROKEN_STL_ALGO_H],
  [test $octave_cv_broken_stl_algo_h = yes])

if test $octave_cv_broken_stl_algo_h = yes; then
  warn_stl_algo_h="Found nth_element broken in g++ $GXX_VERSION.  Attempting to repair by using local patched version of bits/stl_algo.h."
  OCTAVE_CONFIGURE_WARNING([warn_stl_algo_h])
fi

### Check version number when using gcc.
dnl It might be different from the g++ version number.

GCC_VERSION=
if test "$GCC" = yes; then
  AC_MSG_CHECKING([C compiler version number])
  gcc_version=`$CC -v 2>&1 | $GREP "^.*gcc version" | \
    $SED -e 's/^.*g.. version *//' -e 's/cygnus-//' -e 's/egcs-//' -e 's/ .*//'`

  AX_COMPARE_VERSION([$gcc_version], [lt], [3],
    [warn_gcc_version="gcc version $gcc_version is likely to cause problems"
     OCTAVE_CONFIGURE_WARNING([warn_gcc_version])])

  GCC_VERSION=$gcc_version
  AC_MSG_RESULT([$GCC_VERSION])
fi
AC_SUBST(GCC_VERSION)

## It seems that there are some broken inline assembly functions in GNU libc.
## Since it is uncertain how to test whether Octave is linked against GNU libc,
## just disable them for all platforms.

AC_MSG_NOTICE([defining __NO_MATH_INLINES avoids buggy GNU libc exp function])
AC_DEFINE(__NO_MATH_INLINES, 1,
  [Define to 1 if your version of GNU libc has buggy inline assembly code for math functions like exp.])

### Determine the compiler flag necessary to create dependencies.

## Assume GCC.
INCLUDE_DEPS=yes
DEPEND_FLAGS="-M"
DEPEND_EXTRA_SED_PATTERN=""
if test "$GCC" != yes; then
  case $canonical_host_type in
    sparc-sun-solaris2* | i386-pc-solaris2*)
      DEPEND_FLAGS="-xM1"
      DEPEND_EXTRA_SED_PATTERN="-e '/\/opt\/SUNWspro/d'"
    ;;
    *-*-msdosmsvc)
    ;;
    *-*-mingw*)
      if test $have_msvc = no; then
        INCLUDE_DEPS=no
      fi
    ;;
    *)
      INCLUDE_DEPS=no
    ;;
  esac
fi
AC_SUBST(INCLUDE_DEPS)
AC_SUBST(DEPEND_FLAGS)
AC_SUBST(DEPEND_EXTRA_SED_PATTERN)

### Check for math library.
dnl If found, this will add -lm to LIBS.

dnl Keep this check before the check for the Fortran compiler,
dnl in case -lm is needed to compile Fortran programs.
AC_CHECK_LIB(m, sin)

### Determine the Fortran compiler and how to invoke it

## Prefer gfortran, but the user's F77 environment variable will override.
AC_PROG_F77([gfortran])
if test -z "$F77"; then
  ## No gfortran found, search for any other installed compiler.
  AC_PROG_F77
fi
if test "$F77" = g77; then
  AC_MSG_ERROR([g77 is not a supported Fortran compiler.  Select another compiler by setting the environment variable F77 and re-running configure.])
fi

AC_MSG_CHECKING([whether a usable Fortran compiler was found])
if test -n "$F77"; then
  AC_MSG_RESULT(yes)
else
  AC_MSG_RESULT(no)
  AC_MSG_ERROR([a Fortran compiler is required to build Octave])
fi

AC_F77_LIBRARY_LDFLAGS
AC_F77_DUMMY_MAIN
AC_F77_WRAPPERS

### Must appear after checks for Fortran compiler.
OCTAVE_CHECK_FORTRAN_SYMBOL_AND_CALLING_CONVENTIONS

### Must appear after checks for compilers.
OCTAVE_DEFINE_MKOCTFILE_DYNAMIC_LINK_OPTIONS

### Use a 64-bit integer type for array dimensions and indexing, if possible.

AC_CHECK_SIZEOF([void *])
if test $ac_cv_sizeof_void_p -ge 8; then
  ENABLE_64=yes
else
  ENABLE_64=no
fi

AC_ARG_ENABLE(64,
  [AS_HELP_STRING([--disable-64],
    [don't use 64-bit integers for array dimensions and indexing])],
  [case $enableval in
     yes) ENABLE_64=yes ;;
     no) ENABLE_64=no ;;
     *) AC_MSG_ERROR([bad value $enableval for --enable-64]) ;;
   esac])

if test $ENABLE_64 = yes; then
  if test $ac_cv_sizeof_void_p -ge 8; then
    OCTAVE_IDX_TYPE=int64_t
  else
    warn_64_bit="--enable-64 option given but pointers are less than 64-bits wide; disabling 64-bit indexing"
    OCTAVE_CONFIGURE_WARNING([warn_64_bit])
    OCTAVE_IDX_TYPE=int32_t
    ENABLE_64=no
  fi
else
  OCTAVE_IDX_TYPE=int32_t
fi

AC_SUBST(ENABLE_64)
if test $ENABLE_64 = yes; then
  octave_sizeof_octave_idx_type=8
  AC_DEFINE(OCTAVE_ENABLE_64, 1,
    [Define to 1 to use 64-bit integers for array dimensions and indexing.])
else
  octave_sizeof_octave_idx_type=4
fi

AC_DEFINE_UNQUOTED(OCTAVE_SIZEOF_IDX_TYPE, [$octave_sizeof_octave_idx_type],
  [Define to the size of the octave_idx_type (8 or 4).])

AC_SUBST(OCTAVE_IDX_TYPE)
AC_DEFINE_UNQUOTED(OCTAVE_IDX_TYPE, [$OCTAVE_IDX_TYPE],
  [Define to the type of octave_idx_type (64 or 32 bit signed integer).])

### Check for pthread library

AX_PTHREAD
dnl Include pthread libs and flags early in case other config tests need them.
dnl They seem to be required for the OpenGL tests on Debian systems.
LIBS="$PTHREAD_LIBS $LIBS"
XTRA_CFLAGS="$XTRA_CFLAGS $PTHREAD_CFLAGS"
XTRA_CXXFLAGS="$XTRA_CXXFLAGS $PTHREAD_CFLAGS"
dnl Set these for any other tests that may require them.
dnl They will be reset before output files are generated.
CFLAGS="$CFLAGS $PTHREAD_CFLAGS"
CXXFLAGS="$CXXFLAGS $PTHREAD_CFLAGS"

dnl Check if glibc uses wrong stack size
OCTAVE_CHECK_BROKEN_PTHREAD_STACKSIZE
AM_CONDITIONAL([OCTAVE_CHECK_BROKEN_PTHREAD_STACKSIZE],
  [test $octave_cv_broken_pthread_stacksize = yes])


### Test whether the compiler supports OpenMP.
dnl This is enabled by default to allow the option of using OpenMP in
dnl loadable modules.

ENABLE_OPENMP=no
check_for_openmp=yes
AC_ARG_ENABLE([openmp],
  [AS_HELP_STRING([--disable-openmp],
    [disable OpenMP SMP multi-threading])],
  [if test "$enableval" = no; then check_for_openmp=no; fi], [])
if test $check_for_openmp = yes; then
  AC_LANG_PUSH(C)
  AX_OPENMP([XTRA_CFLAGS="$XTRA_CFLAGS $OPENMP_CFLAGS"; ENABLE_OPENMP=yes], [])
  AC_LANG_POP(C)
  AC_LANG_PUSH(C++)
  AX_OPENMP([XTRA_CXXFLAGS="$XTRA_CXXFLAGS $OPENMP_CXXFLAGS"; ENABLE_OPENMP=yes], [])
  AC_LANG_POP(C++)
fi

dnl Set these for any other tests that may require them.
dnl They will be reset before output files are generated.
CFLAGS="$CFLAGS $OPENMP_CFLAGS"
CXXFLAGS="$CXXFLAGS $OPENMP_CXXFLAGS"

dnl Define here since it is skipped if the first argument to AX_OPENMP
dnl is not empty.
if test $ENABLE_OPENMP = yes; then
  AC_CHECK_HEADERS([omp.h])
  AC_CHECK_FUNCS([omp_get_num_threads])
  AC_DEFINE(OCTAVE_ENABLE_OPENMP, 1, [Define to 1 if OpenMP is enabled])
fi

### Start determination of shared vs. static libraries

## Use -static if compiling on Alpha OSF/1 1.3 systems.
case $canonical_host_type in
  alpha*-dec-osf1.3)
    LD_STATIC_FLAG=-static
  ;;
esac
if test -n "$LD_STATIC_FLAG"; then
  AC_MSG_NOTICE([defining LD_STATIC_FLAG to be $LD_STATIC_FLAG])
fi
AC_SUBST(LD_STATIC_FLAG)

## Check for programs necessary for shared libraries (ar, libtool)
OCTAVE_PROG_AR

ifdef([LT_INIT], [], [
  errprint([error: you must have libtool 2.2.2 or a more recent version
])
  m4exit([1])])

LT_PREREQ([2.2.2])
LT_INIT([disable-static dlopen win32-dll])

if test $enable_shared = yes; then
  SHARED_LIBS=yes
else
  SHARED_LIBS=no
fi
AC_SUBST(SHARED_LIBS)

if test $enable_static = yes; then
  STATIC_LIBS=yes
else
  STATIC_LIBS=no
fi
AC_SUBST(STATIC_LIBS)

XTRA_EXTERNAL_SH_LDFLAGS=
if test $have_msvc = yes; then
  FLIBS="$FLIBS -lkernel32"
  XTRA_EXTERNAL_SH_LDFLAGS="-Wl,external/external.def"
fi
AC_SUBST(XTRA_EXTERNAL_SH_LDFLAGS)

if test $STATIC_LIBS = no && test $SHARED_LIBS = no; then
  AC_MSG_ERROR([You can't disable building both static AND shared libraries!])
fi


### More configure argument checking related to linking

AC_ARG_ENABLE([no-undefined],
  [AS_HELP_STRING([--disable-no-undefined],
    [don't pass -no-undefined to libtool when linking Octave and its shared libraries])],
  [case $enableval in
     yes) NO_UNDEFINED_LDFLAG="-no-undefined" ;;
     no)  NO_UNDEFINED_LDFLAG="" ;;
     *) AC_MSG_ERROR([bad value $enableval for --disable-no-undefined]) ;;
   esac],
  [NO_UNDEFINED_LDFLAG="-no-undefined"])
AC_SUBST(NO_UNDEFINED_LDFLAG)

AC_ARG_ENABLE([link-all-dependencies],
  [AS_HELP_STRING([--enable-link-all-dependencies],
    [link Octave and its shared libraries with all dependencies, not just those immediately referenced (should not be needed on most systems)])],
  [case $enableval in
     yes) link_all_deps=yes ;;
     no)  link_all_deps=no ;;
     *) AC_MSG_ERROR([bad value $enableval for --enable-link-all-depenencies])
     ;;
   esac],
  [case $host_os in
    darwin*)
      link_all_deps=yes
    ;;
    *)
      link_all_deps=no
    ;;
  esac])
AM_CONDITIONAL([AMCOND_LINK_ALL_DEPS], [test $link_all_deps = yes])

### Check for BLAS and LAPACK libraries:

## Need to adjust FFLAGS to include correct integer size.
save_FFLAGS="$FFLAGS"
FFLAGS="$FFLAGS $F77_INTEGER_8_FLAG"

OCTAVE_BLAS_WITH_F77_FUNC([], [],
  [ax_blas_ok=yes
  AC_MSG_CHECKING([BLAS can be called from Fortran])
  AC_MSG_RESULT([yes assumed for cross compilation])])
AX_LAPACK

## Restore FFLAGS.
FFLAGS="$save_FFLAGS"

## If necessary, try again with -ff2c in FFLAGS
if test $ax_blas_ok = no; then
  save_FFLAGS="$FFLAGS"
  FFLAGS="-ff2c $FFLAGS $F77_INTEGER_8_FLAG"

  OCTAVE_BLAS_WITH_F77_FUNC
  AX_LAPACK

  ## Restore FFLAGS, with -ff2c if that was helpful
  if test $ax_blas_ok = yes; then
    FFLAGS="-ff2c $save_FFLAGS"
  else
    FFLAGS="$save_FFLAGS"
  fi
fi

## On OSX, try again with a wrapper library (without -ff2c!)
if test $ax_blas_ok = no; then
  case $host_os in
    darwin*)
      ## test if wrapper functions help
      octave_blaswrap_save_CFLAGS="$CFLAGS"
      CFLAGS="$CFLAGS -DUSE_BLASWRAP"
      AC_LANG_PUSH(C)
      AC_COMPILE_IFELSE([AC_LANG_SOURCE([[
          #include "liboctave/util/blaswrap.c"
        ]])],
        [mv conftest.$ac_objext blaswrap.$ac_objext
         octave_blaswrap_save_BLAS_LIBS="$BLAS_LIBS"
         BLAS_LIBS="blaswrap.$ac_objext -framework vecLib"

         save_FFLAGS="$FFLAGS"
         FFLAGS="$FFLAGS $F77_INTEGER_8_FLAG"

         OCTAVE_BLAS_WITH_F77_FUNC
         AX_LAPACK

         ## Restore FFLAGS.
         FFLAGS="$save_FFLAGS"

         dnl remove temp file
         rm -f blaswrap.$ac_objext],
        [AC_MSG_FAILURE([cannot compile liboctave/util/blaswrap.c])])
      AC_LANG_POP(C)
      CFLAGS="$octave_blaswrap_save_CFLAGS"

      if test $ax_blas_ok = no; then
        BLAS_LIBS="$octave_blaswrap_save_BLAS_LIBS"
      else
        ## wrapper in liboctave/util, remove from BLAS_LIBS
        BLAS_LIBS=`echo $BLAS_LIBS | $SED -e 's/blaswrap.[[^ ]]* //g'`
        AC_DEFINE(USE_BLASWRAP, 1,
          [Define to 1 if BLAS functions need to be wrapped (potentially needed for 64-bit OSX only).])
      fi
    ;;
  esac
fi

if test $ax_blas_ok = no || test $ax_lapack_ok = no; then
  AC_MSG_ERROR([BLAS and LAPACK libraries are required])
fi

case $ax_blas_integer_size in
  4)
    HAVE_64_BIT_BLAS=no
  ;;
  8)
    HAVE_64_BIT_BLAS=yes
  ;;
  *)
    AC_MSG_ERROR([unrecognized BLAS library integer size])
  ;;
esac

OCTAVE_CHECK_SIZEOF_FORTRAN_INTEGER
if test $octave_cv_sizeof_fortran_integer -ne $ax_blas_integer_size; then
  if test $ax_blas_integer_size -eq 8; then
    case $F77 in
      *gfortran*)
        case $F77_INTEGER_8_FLAG in
          *-fdefault-integer-8*)
          ;;
          *)
            case $FFLAGS in
              *-fdefault-integer-8*)
                AC_MSG_NOTICE([setting -fdefault-integer-8 in F77_INTEGER_8_FLAG instead of FFLAGS])
                FFLAGS=`echo $FFLAGS | $SED 's/-fdefault-integer-8//g'`
                F77_INTEGER_8_FLAG="-fdefault-integer-8"
              ;;
              *)
                AC_MSG_NOTICE([adding -fdefault-integer-8 to F77_INTEGER_8_FLAG])
                F77_INTEGER_8_FLAG="-fdefault-integer-8"
                ## Invalidate the cache and try again.
                $as_unset octave_cv_sizeof_fortran_integer
              ;;
            esac
          ;;
        esac
      ;;
    esac
    if test -z "$octave_cv_sizeof_fortran_integer"; then
      OCTAVE_CHECK_SIZEOF_FORTRAN_INTEGER
    fi
  fi
  ## We intentionally don't attempt to fix things up if the default
  ## Fortran integer size is 8 but BLAS appears to use 4-byte integers.
  if test $octave_cv_sizeof_fortran_integer -ne $ax_blas_integer_size; then
    AC_MSG_ERROR([your Fortran compiler must have an option for setting the default integer size to be the same size as your BLAS library uses ($ax_blas_integer_size bytes).  See the file INSTALL for more information.])
  fi
fi
AC_SUBST(F77_INTEGER_8_FLAG)

case $octave_cv_sizeof_fortran_integer in
  8)
    OCTAVE_F77_INT_TYPE=int64_t
  ;;
  4)
    OCTAVE_F77_INT_TYPE=int32_t
  ;;
esac
AC_SUBST(OCTAVE_F77_INT_TYPE)
AC_DEFINE_UNQUOTED(OCTAVE_F77_INT_TYPE, [$OCTAVE_F77_INT_TYPE],
  [Define to the type of octave_f77_int_type (64 or 32 bit signed integer).])
AC_DEFINE_UNQUOTED(OCTAVE_SIZEOF_F77_INT_TYPE,
  [$octave_cv_sizeof_fortran_integer],
  [Define to the size of the octave_f77_int_type (8 or 4).])

OCTAVE_F77_FLAG([-ffloat-store], [
  AC_MSG_RESULT([setting F77_FLOAT_STORE_FLAG to -ffloat-store])
  F77_FLOAT_STORE_FLAG=-ffloat-store
  AC_SUBST(F77_FLOAT_STORE_FLAG)
])

if test $ac_cv_f77_compiler_gnu = yes; then
  OCTAVE_F77_FLAG([-std=legacy])
fi

BUILD_EXTERNAL_LIBXERBLA=
case $host_os in
  msdosmsvc | mingw*)
    BUILD_EXTERNAL_LIBXERBLA=ues
  ;;
esac

AM_CONDITIONAL([AMCOND_BUILD_EXTERNAL_LIBXERBLA],
  [test -n "$BUILD_EXTERNAL_LIBXERBLA"])

### Dynamic linking is now enabled only if we are building shared
### libs and some API for dynamic linking has been detected.

dnl FIXME: A lot of the following duplicates the functionality of
dnl code generated by the dlopen option for LT_INIT.

RDYNAMIC_FLAG=
DL_API_MSG=""
dlopen_api=no
loadlibrary_api=no

case $lt_cv_dlopen in
  dlopen)
    dlopen_api=yes
    DL_API_MSG="dlopen"
    AC_DEFINE(HAVE_DLOPEN_API, 1,
      [Define to 1 if system has dlopen, dlsym, dlerror, and dlclose for dynamic linking.])
    OCTAVE_CXX_FLAG([-rdynamic], [RDYNAMIC_FLAG=-rdynamic])
  ;;
  LoadLibrary)
    loadlibrary_api=yes
    DL_API_MSG="LoadLibrary"
    AC_DEFINE(HAVE_LOADLIBRARY_API, 1,
      [Define to 1 if system has LoadLibrary for dynamic linking.])
  ;;
  *)
    AC_MSG_ERROR([Octave requires some way to perform dynamic linking.])
  ;;
esac

DL_LIBS="$lt_cv_dlopen_libs"

if test $SHARED_LIBS = yes; then
  LIBOCTINTERP="-loctinterp"
  LIBOCTAVE="-loctave"
else
  LIBOCTINTERP="${top_builddir}/libinterp/liboctinterp.a"
  LIBOCTAVE="${top_builddir}/liboctave/liboctave.a"
fi

AC_SUBST(RDYNAMIC_FLAG)
AC_SUBST(LIBOCTINTERP)
AC_SUBST(LIBOCTAVE)

if test "$cross_compiling" = yes && test -n "$ac_tool_prefix"; then
  CROSS_TOOL_PREFIX="$ac_tool_prefix"
  MKOCTFILE_AR=`echo "$AR" | $SED "s,$CROSS_TOOL_PREFIX,,"`
  MKOCTFILE_CC=`echo "$CC" | $SED "s,$CROSS_TOOL_PREFIX,,"`
  MKOCTFILE_CXX=`echo "$CXX" | $SED "s,$CROSS_TOOL_PREFIX,,"`
  MKOCTFILE_F77=`echo "$F77" | $SED "s,$CROSS_TOOL_PREFIX,,"`
  MKOCTFILE_RANLIB=`echo "$RANLIB" | $SED "s,$CROSS_TOOL_PREFIX,,"`
else
  MKOCTFILE_AR="$AR"
  MKOCTFILE_CC="$CC"
  MKOCTFILE_CXX="$CXX"
  MKOCTFILE_F77="$F77"
  MKOCTFILE_RANLIB="$RANLIB"
fi
AC_MSG_NOTICE([defining CROSS_TOOL_PREFIX to be $CROSS_TOOL_PREFIX])
AC_MSG_NOTICE([defining MKOCTFILE_AR to be $MKOCTFILE_AR])
AC_MSG_NOTICE([defining MKOCTFILE_CC to be $MKOCTFILE_CC])
AC_MSG_NOTICE([defining MKOCTFILE_CXX to be $MKOCTFILE_CXX])
AC_MSG_NOTICE([defining MKOCTFILE_F77 to be $MKOCTFILE_F77])
AC_MSG_NOTICE([defining MKOCTFILE_RANLIB to be $MKOCTFILE_RANLIB])
AC_SUBST(CROSS_TOOL_PREFIX)
AC_SUBST(MKOCTFILE_AR)
AC_SUBST(MKOCTFILE_CC)
AC_SUBST(MKOCTFILE_CXX)
AC_SUBST(MKOCTFILE_F77)
AC_SUBST(MKOCTFILE_RANLIB)

### Enable float truncation to work around issues with x87 co-processors

dnl When compiling math for x87, problems may arise in some code comparing
dnl floating-point intermediate results.  The root cause is the extra precision
dnl (~80 bits) of x87 co-processor registers versus the IEEE standard 64 bits.
dnl Generally, storing the result in a local volatile variable forces a
dnl truncation back to 64 bits, but it also degrades performance.
dnl However, this performance degradation is very minimal, if indeed measurable.
dnl Therefore, it has been enabled for all platforms and compilers.
dnl Reported bugs indicate that --enable-float-truncate is required for MinGW
dnl and Cygwin platforms and for GCC compilers >= 5.0.  It should not be
dnl necessary for non-x87 targets or when using modern SSE math.
ENABLE_FLOAT_TRUNCATE=yes
AC_ARG_ENABLE([float-truncate],
  [AS_HELP_STRING([--disable-float-truncate],
    [truncate intermediate FP results])],
  [if test "$enableval" = no; then ENABLE_FLOAT_TRUNCATE=no; fi], [])
if test $ENABLE_FLOAT_TRUNCATE = yes; then
  AC_DEFINE(OCTAVE_ENABLE_FLOAT_TRUNCATE, 1,
    [Define to 1 to truncate intermediate FP results.])
fi

### Determine extra CFLAGS, CXXFLAGS that may be necessary for Octave.

## On Intel systems with gcc, we need to compile with -mieee-fp to get full
## support for IEEE floating point.
##
## On Alpha/OSF systems, we require -mieee or -ieee for full support.

ieee_fp_flag=
case $canonical_host_type in
  i[[3456789]]86-*-*)
    if test "$GCC" = yes; then
      OCTAVE_CC_FLAG([-mieee-fp], [
        ieee_fp_flag=-mieee-fp
        XTRA_CFLAGS="$XTRA_CFLAGS -mieee-fp"
        AC_MSG_NOTICE([adding -mieee-fp to XTRA_CFLAGS])])
    fi
    if test "$GXX" = yes; then
      OCTAVE_CXX_FLAG([-mieee-fp], [
        ieee_fp_flag=-mieee-fp
        XTRA_CXXFLAGS="$XTRA_CXXFLAGS -mieee-fp"
        AC_MSG_NOTICE([adding -mieee-fp to XTRA_CXXFLAGS])])
    fi
  ;;
  alpha*-*-*)
    if test "$GCC" = yes; then
      OCTAVE_CC_FLAG([-mieee], [
        ieee_fp_flag=-mieee
        XTRA_CFLAGS="$XTRA_CFLAGS -mieee"
        AC_MSG_NOTICE([adding -mieee to XTRA_CFLAGS])])
    else
      OCTAVE_CC_FLAG([-ieee], [
        ieee_fp_flag=-ieee
        XTRA_CFLAGS="$XTRA_CFLAGS -ieee"
        AC_MSG_NOTICE([adding -ieee to XTRA_CFLAGS])])
    fi
    if test "$GXX" = yes; then
      OCTAVE_CXX_FLAG([-mieee], [
        ieee_fp_flag=-mieee
        XTRA_CXXFLAGS="$XTRA_CXXFLAGS -mieee"
        AC_MSG_NOTICE([adding -mieee to XTRA_CXXFLAGS])])
    else
      OCTAVE_CXX_FLAG([-ieee], [
        ieee_fp_flag=-ieee
        XTRA_CXXFLAGS="$XTRA_CXXFLAGS -ieee"
        AC_MSG_NOTICE([adding -ieee to XTRA_CXXFLAGS])])
    fi
  ;;
  *ibm-aix4*)
    OCTAVE_CC_FLAG([-mminimal-toc], [
      XTRA_CFLAGS="$XTRA_CFLAGS -mminimal-toc"])

    OCTAVE_CXX_FLAG([-mminimal-toc], [
      XTRA_CXXFLAGS="$XTRA_CXXFLAGS -mminimal-toc"])
  ;;
esac

AC_SUBST(XTRA_CFLAGS)
AC_SUBST(XTRA_CXXFLAGS)

### Defaults for cross compiling.
dnl BUILD_CC and BUILD_CXX are the compilers that we use for building tools
dnl on the build system.  For now, we assume that the only cross compiling we
dnl can do is with gcc on a Unixy system, but the dedicated hacker can
dnl override these.

if test "$cross_compiling" = yes; then
  BUILD_CC="gcc"
  BUILD_CFLAGS="-O2 -g"
  BUILD_CXX="g++"
  BUILD_CXXFLAGS="-O2 -g -std=c++11"
  BUILD_LDFLAGS=""
  BUILD_EXEEXT=""
else
  BUILD_CC="${CC}"
  BUILD_CFLAGS="${CFLAGS}"
  BUILD_CXX="${CXX}"
  BUILD_CXXFLAGS="${CXXFLAGS}"
  BUILD_LDFLAGS="${LDFLAGS}"
  BUILD_EXEEXT="${EXEEXT}"
fi

AC_ARG_VAR([BUILD_CC],
  [build system C compiler (used if cross compiling)])
AC_ARG_VAR([BUILD_CFLAGS],
  [build system C compiler flags (used if cross compiling)])
AC_ARG_VAR([BUILD_CXX],
  [build system C++ compiler (used if cross compiling)])
AC_ARG_VAR([BUILD_CXXFLAGS],
  [build system C++ compiler flags (used if cross compiling)])
AC_ARG_VAR([BUILD_LDFLAGS],
  [build system C++ compiler link flags (used if cross compiling)])
AC_ARG_VAR([BUILD_EXEEXT],
  [build system executable extension (used if cross compiling)])

### Determine whether to create cross-mkoctfile and other cross-tools.

cross_tools=no
AC_ARG_ENABLE([cross-tools],
  [AS_HELP_STRING([--enable-cross-tools],
    [build cross tools (mkoctfile, octave-config) if cross compiling])],
  [if test "$enableval" = yes; then cross_tools=yes; fi])

if test "$cross_tools" = yes; then
  if test "$cross_compiling" = no; then
    AC_MSG_WARN([ignoring --enable-cross-tools when not cross compiling])
    cross_tools=no
  fi
fi
AM_CONDITIONAL([AMCOND_CROSS_TOOLS], [test $cross_tools = yes])

### Check compiler characteristics.
dnl FIXME: How many of these are necessary now that C++11 is required?

## Check if C++ compiler can auto allocate variable sized arrays.
OCTAVE_CXX_DYNAMIC_AUTO_ARRAYS

## Check that C compiler and libraries support IEEE754 data format.
OCTAVE_IEEE754_DATA_FORMAT

## Are bit_and, bit_or, and bit_xor defined as templated operators?
OCTAVE_CXX_BITWISE_OP_TEMPLATES

## Can complex class set components independently?
OCTAVE_CXX_COMPLEX_SETTERS

## Are there functions to access real/imag parts of numbers via references?
OCTAVE_CXX_COMPLEX_REFERENCE_ACCESSORS

## Does the C compiler handle alloca and const correctly?
AC_FUNC_ALLOCA

## Does the C compiler support Automake subdir-objects option?
AM_PROG_CC_C_O

### gnulib initialization: part 2
dnl Must take place after part 1, and after standard compiler options and
dnl search paths have been established, and at the same priority level as
dnl system library function and header checks, but before checks for all
dnl external library dependencies.

gl_INIT

### Checks for header files.

AC_HEADER_SYS_WAIT

## C headers

dnl Use multiple AC_CHECKs to avoid line continuations '\' in list.
AC_CHECK_HEADERS([dlfcn.h floatingpoint.h fpu_control.h grp.h])
AC_CHECK_HEADERS([ieeefp.h pthread.h pwd.h sys/ioctl.h])

## Some versions of GCC fail when using -fopenmp and including
## stdatomic.h, so we try to work around that.  Use the compile_ifelse
## macro because we are trying to test the case of the header file
## existing but not being usable.  The default warning from the
## check_headers macro is not appropriate here.
AC_CACHE_CHECK([whether stdatomic.h can be compiled],
  [octave_cv_stdatomic_h_ok],
  [AC_COMPILE_IFELSE([AC_LANG_SOURCE([[
    #include <stdatomic.h>
    ]])],
    octave_cv_stdatomic_h_ok=yes,
    octave_cv_stdatomic_h_ok=no)
  ])
if test $octave_cv_stdatomic_h_ok = yes; then
  AC_DEFINE(OCTAVE_STDATOMIC_H_OK, 1,
    [Define to 1 if stdatomic.h can be compiled.])
fi

## Find a termio header to include.

AC_CHECK_HEADERS([termios.h], have_termios_h=yes, have_termios_h=no)
AC_CHECK_HEADERS([termio.h], have_termio_h=yes, have_termio_h=no)
AC_CHECK_HEADERS([sgtty.h], have_sgtty_h=yes, have_sgtty_h=no)
AC_CHECK_HEADERS([conio.h], have_conio_h=yes, have_conio_h=no)

if test $have_termios_h != yes \
    && test $have_termio_h != yes \
    && test $have_sgtty_h != yes; then
  AC_MSG_WARN([couldn't find one of termios.h, termio.h, or sgtty.h!])
fi

## For MSVC compilers, avoid #define of min/max from windows.h header.
if test $have_msvc = yes; then
  AC_DEFINE(NOMINMAX, 1, [Define to 1 to avoid min/max macro definition in Windows headers.])
fi

### Determine types and size of types.

AC_TYPE_INT64_T
AC_TYPE_MODE_T
AC_TYPE_OFF_T
AC_TYPE_PID_T
AC_TYPE_SIZE_T
AC_TYPE_SSIZE_T
AC_TYPE_UID_T
AC_TYPE_UINT64_T
AC_CHECK_TYPES([dev_t, ino_t])
AC_CHECK_TYPES([ptrdiff_t])

AC_CHECK_TYPES([long long int])
if test $ac_cv_type_long_long_int = yes; then
  AC_DEFINE(OCTAVE_HAVE_LONG_LONG_INT, 1,
    [Define to 1 if the system has the type 'long long int'.])
fi

AC_CHECK_TYPES([unsigned long long int])
if test $ac_cv_type_unsigned_long_long_int = yes; then
  AC_DEFINE(OCTAVE_HAVE_UNSIGNED_LONG_LONG_INT, 1,
    [Define to 1 if the system has the type 'unsigned long long int'.])
fi

## Check for long double type (may be used for 64-bit integer computations).
AC_CHECK_SIZEOF([long double])

### Check structures and existence of necessary members.

AC_CHECK_MEMBERS([struct stat.st_blksize, struct stat.st_blocks,
                  struct stat.st_rdev])
AC_CHECK_MEMBERS([struct group.gr_passwd])

AC_STRUCT_TIMEZONE

## Check if C++ compiler allows overload of char, int8_t, and uint8_t.
AC_CACHE_CHECK([whether ${CXX-g++} allows overload of char, int8_t, and uint8_t],
  [octave_cv_overload_char_int8_t],
  [AC_LANG_PUSH(C++)
  AC_COMPILE_IFELSE([AC_LANG_SOURCE([[
    #include <stdint.h>
    void somefunc(char x) {};
    void somefunc(int8_t x) {};
    void somefunc(uint8_t x) {};
    ]])],
    octave_cv_overload_char_int8_t=yes,
    octave_cv_overload_char_int8_t=no)
  AC_LANG_POP(C++)
  ])
if test $octave_cv_overload_char_int8_t = yes; then
  AC_DEFINE(OCTAVE_HAVE_OVERLOAD_CHAR_INT8_TYPES, 1,
    [Define to 1 if C++ allows overload of char, int8_t, and uint8_t types.])
fi

### Checks for functions and variables.

dnl The list of functions is short because we use gnulib to guarantee
dnl valid implementations for many common problematic functions.

dnl These checks define/undefine HAVE_FUNCNAME in config.h.
dnl Code tests HAVE_FUNCNAME and either uses function or provides workaround.
dnl Use multiple AC_CHECKs to avoid line continuations '\' in list
AC_CHECK_FUNCS([ctermid dup2])
AC_CHECK_FUNCS([endgrent endpwent execvp fork])
AC_CHECK_FUNCS([getegid geteuid getgid getgrent getgrgid getgrnam])
AC_CHECK_FUNCS([getpgrp getpid getppid getpwent getpwuid getuid])
AC_CHECK_FUNCS([isascii kill])
AC_CHECK_FUNCS([lgamma_r lgammaf_r])
AC_CHECK_FUNCS([realpath resolvepath])
AC_CHECK_FUNCS([select setgrent setpwent setsid siglongjmp strsignal])
AC_CHECK_FUNCS([tcgetattr tcsetattr toascii])
AC_CHECK_FUNCS([umask waitpid])
AC_CHECK_FUNCS([_getch _kbhit])

## Check for math defines such as M_LN2 in math.h
AC_CACHE_CHECK([for MATH DEFINES in math.h],
  [octave_cv_header_math_defines],
  [AC_COMPILE_IFELSE([AC_LANG_PROGRAM([[
    #include <math.h>
    ]], [[
    double x = M_LN2;]])],
    octave_cv_header_math_defines=yes,
    octave_cv_header_math_defines=no)
  ])

if test $octave_cv_header_math_defines = no; then
  ## Check again and try defining _USE_MATH_DEFINES
  AC_CACHE_CHECK([whether _USE_MATH_DEFINES needs to be defined],
    [octave_cv_header__use_math_defines],
    [save_CPPFLAGS="$CPPFLAGS"
    CPPFLAGS="$CPPFLAGS -D_USE_MATH_DEFINES"
    AC_COMPILE_IFELSE([AC_LANG_PROGRAM([[
      #include <math.h>
      ]], [[
      double x = M_LN2;]])],
      octave_cv_header__use_math_defines=yes,
      octave_cv_header__use_math_defines=no)
    CPPFLAGS="$save_CPPFLAGS"
    ])
  if test $octave_cv_header__use_math_defines = yes; then
    octave_cv_header_math_defines=yes
    AC_DEFINE(_USE_MATH_DEFINES, 1,
      [Define to 1 if _USE_MATH_DEFINES is required to get math constants like M_LN2.])
    CPPFLAGS="$CPPFLAGS -D_USE_MATH_DEFINES"
  fi
fi

if test $octave_cv_header_math_defines = yes; then
  AC_DEFINE(HAVE_MATH_DEFINES, 1,
    [Define to 1 if defines such as M_PI are available in math.h])
else
  AC_MSG_ERROR([MATH DEFINES in math.h such as M_PI are required to build Octave])
fi

## Windows-specific tests for extra #defines
case $host_os in
  msdosmsvc | mingw*)
    AC_MSG_CHECKING([for required _WIN32_WINNT])
    AC_COMPILE_IFELSE([AC_LANG_PROGRAM([[
        #include <windows.h>
        #if _WIN32_WINNT < 0x0403
        #error "Wrong version"
        #endif
        ]], [])],
      [AC_MSG_RESULT([none])],
      [AC_DEFINE(_WIN32_WINNT, 0x0403,
        [Define to 0x0403 to access InitializeCriticalSectionAndSpinCount.])
       AC_MSG_RESULT([0x0403])])
  ;;
esac

## Windows-specific use of functions
case $host_os in
  msdosmsvc | mingw*)
    AC_CHECK_FUNCS([setvbuf], [],
                   [AC_MSG_ERROR([Missing function required to build Octave])])

    ## We need this for GetDeviceCaps.  Should we actually check for
    ## the function and library?
    LIBS="-lgdi32 $LIBS"
  ;;
esac

## Windows-specific module used for winqueryreg function
case $host_os in
  msdosmsvc | mingw*)
    AC_CHECK_HEADERS([psapi.h],
      [LIBS="-lpsapi $LIBS"],
      [AC_MSG_ERROR([Missing PSAPI required to build for Windows target.])],
      [#include <windows.h>])
  ;;
esac

## Windows-specific module used for canonical UNC paths
case $host_os in
  msdosmsvc | mingw*)
    AC_CHECK_HEADERS([shlwapi.h],
      [LIBS="-lshlwapi $LIBS"],
      [AC_MSG_ERROR([Missing SHLWAPI required to build for Windows target.])],
      [#include <windows.h>])
  ;;
esac

## Cygwin kluge for getrusage.
AC_CHECK_FUNCS([getrusage])
case $host_os in
  cygwin*)
    AC_DEFINE(RUSAGE_TIMES_ONLY, 1,
      [Define to 1 if the struct rusage only has time information.])
  ;;
esac

AC_CHECK_FUNCS([getpwnam], [], [AC_CHECK_LIB([sun], [getpwnam])])

AC_FUNC_CLOSEDIR_VOID

## Check return type of matherr
AC_CACHE_CHECK([for struct exception in math.h],
  [octave_cv_func_matherr_type],
  [AC_COMPILE_IFELSE([AC_LANG_PROGRAM([[
      #include <math.h>
      ]], [[
      struct exception *x;
      x->type;
      x->name;
      ]])],
    octave_cv_func_matherr_type=yes,
    octave_cv_func_matherr_type=no)
  ])
if test $octave_cv_func_matherr_type = yes; then
  AC_DEFINE(EXCEPTION_IN_MATH, 1,
    [Define to 1 if math.h declares struct exception for matherr.])
fi

## Signal stuff.

AC_CHECK_DECLS([sys_siglist], [], [],
[[#include <signal.h>
/* NetBSD declares sys_siglist in unistd.h.  */
#if HAVE_UNISTD_H
# include <unistd.h>
#endif
]])

### Check for the Qhull library.

OCTAVE_CHECK_LIB(qhull, QHull,
  [Qhull library not found.  This will result in loss of functionality for some geometry functions.],
  [libqhull/libqhull.h qhull/libqhull.h libqhull.h qhull/qhull.h qhull.h],
  [qh_qhull], [], [],
  [warn_qhull=
  OCTAVE_CHECK_QHULL_VERSION
  OCTAVE_CHECK_LIB_QHULL_OK(
    [AC_DEFINE(HAVE_QHULL, 1, [Define to 1 if Qhull is available.])],
    [warn_qhull="Qhull library found, but does not seem to work properly.  This will result in loss of functionality for some geometry functions.  Please try recompiling the library with -fno-strict-aliasing."])])

### Check for PCRE regex library.

OCTAVE_CHECK_LIB(pcre, PCRE,
  [], [pcre.h pcre/pcre.h], [pcre_compile], [], [],
  [OCTAVE_CHECK_LIB_PCRE_OK([],
    [AC_MSG_ERROR([PCRE library must be built with UTF support (--enable-utf)])])
  ],
  [libpcre], [REQUIRED])

### Check for RapidJSON header only library.

AC_LANG_PUSH(C++)
AC_CHECK_HEADER([rapidjson/rapidjson.h],
                [have_rapidjson=yes], [have_rapidjson=no])

if test $have_rapidjson = yes; then
  AC_DEFINE(HAVE_RAPIDJSON, 1, [Define to 1 if RapidJSON is available.])

  ## Additional check on RapidJSON library that was found
  AC_CACHE_CHECK([for working PrettyWriter in RapidJSON],
    [octave_cv_rapidjson_has_prettywriter],
    [AC_COMPILE_IFELSE([AC_LANG_PROGRAM([[
      #include <rapidjson/prettywriter.h>
      ]], [[
      rapidjson::StringBuffer json;
      rapidjson::PrettyWriter<rapidjson::StringBuffer, rapidjson::UTF8<>,
                              rapidjson::UTF8<>, rapidjson::CrtAllocator,
                              rapidjson::kWriteNanAndInfFlag> writer (json);
      ]])],
      [octave_cv_rapidjson_has_prettywriter=yes],
      [octave_cv_rapidjson_has_prettywriter=no])
    ])
  if test $octave_cv_rapidjson_has_prettywriter = yes; then
    AC_DEFINE(HAVE_RAPIDJSON_PRETTYWRITER, 1,
      [Define to 1 if the RapidJSON PrettyWriter function is available.])
  else
    rapid_json_warning='Older RapidJSON library found.  The "PrettyWriter" option in jsonencode will be disabled.'
    OCTAVE_CONFIGURE_WARNING([rapid_json_warning])
  fi
fi
AC_LANG_POP([C++])

### Check for readline library.

OCTAVE_ENABLE_READLINE

## Find a termlib to use.
OCTAVE_CHECK_LIB_TERMLIB

### Use push parser by default now.

ENABLE_COMMAND_LINE_PUSH_PARSER=yes
AC_ARG_ENABLE([command-line-push-parser],
  [AS_HELP_STRING([--disable-command-line-push-parser],
    [don't use Bison's push parser interface in the command line REPL])],
  [if test "$enableval" = no; then ENABLE_COMMAND_LINE_PUSH_PARSER=no; fi], [])
if test $ENABLE_COMMAND_LINE_PUSH_PARSER = yes; then
  AC_DEFINE(OCTAVE_ENABLE_COMMAND_LINE_PUSH_PARSER, 1,
    [Define to 1 to use Bison's push parser interface in the command line REPL.])
fi

### Check for ZLIB library.

OCTAVE_CHECK_LIB(z, ZLIB,
  [ZLIB library not found.  Octave will not be able to load or save compressed data files or HDF5 files.],
  [zlib.h], [gzclearerr])

## Also define HAVE_ZLIB if libz is found.
if test -n "$Z_LIBS"; then
  AC_DEFINE(HAVE_ZLIB, 1, [Define to 1 if ZLIB is available.])
fi

### Check for BZIP2 library.

OCTAVE_CHECK_LIB(bz2, BZIP2,
  [BZIP2 library not found.  Octave will not be able to compress or decompress bzip2 files.],
  [bzlib.h], [BZ2_bzCompressInit])

### Check for the LLVM library (JIT compiler).

ENABLE_JIT=no
AC_ARG_ENABLE([jit],
  [AS_HELP_STRING([--enable-jit],
    [(EXPERIMENTAL) enable JIT compiler])],
  [if test "$enableval" = yes; then ENABLE_JIT=yes; fi], [])

LLVM_CPPFLAGS=
LLVM_LDFLAGS=
LLVM_LIBS=

if test $ENABLE_JIT = yes; then

  ## Find llvm-config program from environment variable or by searching
  AC_ARG_VAR([LLVM_CONFIG], [path to llvm-config utility])
  AC_CHECK_PROG([LLVM_CONFIG], llvm-config, llvm-config, [])

  if test -z "$LLVM_CONFIG"; then
    warn_llvm="llvm-config utility not found.  JIT compiler is disabled."
  else
    dnl Preset warning message in case compile fails
    warn_llvm="LLVM was not found or is to old.  JIT compiler is disabled."

    save_CPPFLAGS="$CPPFLAGS"
    save_LDFLAGS="$LDFLAGS"

    dnl Use -isystem if available because we don't want to see warnings in LLVM
    LLVM_INCLUDE_FLAG=-I
    OCTAVE_CC_FLAG([-isystem .], [
      LLVM_INCLUDE_FLAG=-isystem
      AC_MSG_NOTICE([using -isystem for LLVM headers])])

    dnl Use -isystem so we don't get warnings from llvm headers
    LLVM_CPPFLAGS="$LLVM_INCLUDE_FLAG `$LLVM_CONFIG --includedir`"
    LLVM_LDFLAGS="-L`$LLVM_CONFIG --libdir`"

    LDFLAGS="$LDFLAGS $LLVM_LDFLAGS"
    LLVM_SO=LLVM-`$LLVM_CONFIG --version`
    AC_CHECK_LIB([$LLVM_SO], [LLVMBuildAdd], [LLVM_LIBS="-l$LLVM_SO"],
                 [LLVM_LIBS="`$LLVM_CONFIG --libs` `$LLVM_CONFIG --system-libs`"])

    dnl Define some extra flags that LLVM requires in order to include headers.
    dnl Ideally we should get these from llvm-config, but llvm-config isn't
    dnl very helpful.
    CPPFLAGS="-D__STDC_CONSTANT_MACROS -D__STDC_LIMIT_MACROS $LLVM_CPPFLAGS $CPPFLAGS"
    AC_LANG_PUSH(C++)
    AC_CHECK_HEADER([llvm/Support/TargetSelect.h], [warn_llvm=""])

    have_function_h=no
    AC_CHECK_HEADERS([llvm/IR/Function.h llvm/Function.h],
                     [have_function_h=yes; break])
    if test $have_function_h = no; then
      warn_llvm="Missing LLVM file Function.h.  JIT compiler is disabled."
    fi

    have_irbuilder_h=no
    AC_CHECK_HEADERS([llvm/Support/IRBuilder.h llvm/IR/IRBuilder.h \
                      llvm/IRBuilder.h], [have_irbuilder_h=yes; break])
    if test $have_irbuilder_h = no; then
      warn_llvm="Missing LLVM file IRBuilder.h.  JIT compiler is disabled."
    fi

    have_llvm_data_h=no
    AC_CHECK_HEADERS([llvm/Target/TargetData.h llvm/IR/DataLayout.h \
                      llvm/DataLayout.h], [have_llvm_data_h=yes; break])
    if test $have_llvm_data_h = no; then
      warn_llvm="Missing LLVM file TargetData.h.  JIT compiler is disabled."
    fi

    AC_CHECK_HEADERS([llvm/IR/Verifier.h])
    AC_CHECK_HEADERS([llvm/Analysis/BasicAliasAnalysis.h])
    AC_CHECK_HEADERS([llvm/Transforms/Scalar/GVN.h])
    AC_CHECK_HEADERS([llvm/Bitcode/ReaderWriter.h])

    OCTAVE_LLVM_FUNCTION_ADDATTRIBUTE_API
    OCTAVE_LLVM_FUNCTION_ADDFNATTR_API
    OCTAVE_LLVM_CALLINST_ADDATTRIBUTE_API
    OCTAVE_LLVM_RAW_FD_OSTREAM_API
    OCTAVE_LLVM_LEGACY_PASSMANAGER_API
    OCTAVE_LLVM_IRBUILDER_API
    OCTAVE_LLVM_HAS_CREATEALWAYSINLINERPASS
    OCTAVE_LLVM_IRBUILDER_CREATECONSTINBOUNDSGEP1_32_API

    AC_LANG_POP(C++)
    CPPFLAGS="$save_CPPFLAGS"
    LDFLAGS="$save_LDFLAGS"
  fi

  if test -z "$warn_llvm"; then
    AC_DEFINE(HAVE_LLVM, 1, [Define to 1 if LLVM is available.])
  else
    ENABLE_JIT=no
    LLVM_CPPFLAGS=
    LLVM_LDFLAGS=
    LLVM_LIBS=
    OCTAVE_CONFIGURE_WARNING([warn_llvm])
  fi
dnl FIXME: Re-instate when JIT is enabled by default
dnl else
dnl   ## JIT build disabled
dnl   warn_llvm="JIT compiler disabled, some performance loss for loops"
dnl   OCTAVE_CONFIGURE_WARNING([warn_llvm])
fi
if test $ENABLE_JIT = yes; then
  AC_DEFINE(ENABLE_JIT, 1, [Define to 1 to enable JIT compiler.])
fi

AC_SUBST(LLVM_CPPFLAGS)
AC_SUBST(LLVM_LDFLAGS)
AC_SUBST(LLVM_LIBS)
AM_CONDITIONAL([AMCOND_HAVE_LLVM], [test -z "$warn_llvm"])

### Check for HDF5 library.

save_CPPFLAGS="$CPPFLAGS"
save_LIBS="$LIBS"
CPPFLAGS="$Z_CPPFLAGS $CPPFLAGS"
LIBS="$Z_LDFLAGS $Z_LIBS $LIBS"
OCTAVE_CHECK_LIB(hdf5, HDF5,
  [HDF5 library not found.  Octave will not be able to load or save HDF5 data files.],
  [hdf5.h], [H5Gget_num_objs], [], [],
  [warn_hdf5=
   OCTAVE_CHECK_HDF5_HAS_VER_16_API
   AC_DEFINE(HAVE_HDF5, 1,
     [Define to 1 if HDF5 is available and newer than version 1.6.])
   if test $have_msvc = yes; then
     OCTAVE_CHECK_LIB_HDF5_DLL
   fi
  ])
CPPFLAGS="$save_CPPFLAGS"
LIBS="$save_LIBS"

dnl FIXME: Should we check for this now, or wait until some version of HDF5
dnl actually supports this feature?
have_hdf5_int2float_conversions=no
if test $have_hdf5_int2float_conversions = yes; then
  AC_DEFINE(HAVE_HDF5_INT2FLOAT_CONVERSIONS, 1,
    [Define to 1 if/when HDF5 supports automatic conversion between integer and floating-point binary data.])
fi

### Check for FFTW library.
### Default to Fortran FFTPACK if it is not available.

## Check for FFTW header and library.
OCTAVE_CHECK_LIB(fftw3, FFTW3,
  [FFTW3 library not found.  The slower FFTPACK library will be used instead.],
  [fftw3.h], [fftw_plan_dft_1d])

OCTAVE_CHECK_LIB(fftw3f, FFTW3F,
  [FFTW3F library not found.  The slower FFTPACK library will be used instead.],
  [fftw3.h], [fftwf_plan_dft_1d])

## Check command line for the option to disable multi-threaded FFTW.
build_fftw_threads=yes
AC_ARG_ENABLE([fftw-threads],
  [AS_HELP_STRING([--disable-fftw-threads],
    [disable Multi-threaded FFTW])],
  [if test "$enableval" = no; then
     build_fftw_threads=no
   fi],
  [])

dnl Octave is currently unable to use FFTW unless both float and double
dnl versions are available.

AM_CONDITIONAL([AMCOND_HAVE_FFTW],
  [test -n "$FFTW3_LIBS" && test -n "$FFTW3F_LIBS"])

if test -n "$FFTW3_LIBS" && test -n "$FFTW3F_LIBS"; then
  AC_DEFINE(HAVE_FFTW, 1, [Define to 1 if both FFTW3 and FFTW3F libraries are available.])
else
  dnl --without-fftw3 given, or one of the FFTW3 libs not installed.
  dnl Don't check for FFTW threads as this is now pointless.
  build_fftw_threads=no
fi

## Check for the multithreaded FFTW library.
## Fallback to singlethreaded if not found or disabled.
if test $build_fftw_threads = yes; then
  OCTAVE_CHECK_FFTW_THREADS(fftw3, fftw_plan_with_nthreads)
  OCTAVE_CHECK_FFTW_THREADS(fftw3f, fftwf_plan_with_nthreads)
fi

## Collections of flags.
dnl These are here instead of just in the Makefile.am file because we
dnl substitute some of them into other source files like mkoctfile.

## Order matters, at least on some systems (Cygwin, for example).

FFTW_XCPPFLAGS="$FFTW3_CPPFLAGS $FFTW3F_CPPFLAGS"

FFTW_XLDFLAGS="$FFTW3_LDFLAGS $FFTW3F_LDFLAGS"

FFTW_XLIBS="$FFTW3_LIBS $FFTW3F_LIBS"

AC_SUBST(FFTW_XCPPFLAGS)
AC_SUBST(FFTW_XLDFLAGS)
AC_SUBST(FFTW_XLIBS)

## Subdirectory of liboctave/external to build if FFTW is not found.
FFT_DIR="fftpack"
AC_SUBST(FFT_DIR)

### Check for GLPK library and header.

save_CPPFLAGS="$CPPFLAGS"
save_LIBS="$LIBS"
CPPFLAGS="$Z_CPPFLAGS $CPPFLAGS"
LIBS="$Z_LDFLAGS $Z_LIBS $LIBS"
OCTAVE_CHECK_LIB(glpk, GLPK,
  [GLPK library not found.  The glpk function for solving linear programs will be disabled.],
  [glpk/glpk.h glpk.h], [glp_simplex], [], [],
  [warn_glpk=
   OCTAVE_CHECK_LIB_GLPK_OK(
    [AC_DEFINE(HAVE_GLPK, 1, [Define to 1 if GLPK is available.])],
    [warn_glpk="GLPK library found, but does not seem to work properly; disabling glpk function"])])
LIBS="$save_LIBS"
CPPFLAGS="$save_CPPFLAGS"

### Checks for cURL header and library.

save_CPPFLAGS="$CPPFLAGS"
save_LIBS="$LIBS"
CPPFLAGS="$Z_CPPFLAGS $CPPFLAGS"
LIBS="$Z_LDFLAGS $Z_LIBS $LIBS"
OCTAVE_CHECK_LIB(curl, cURL,
  [cURL library not found.  The ftp objects, urlread, and urlwrite functions will be disabled.],
  [curl/curl.h], [curl_easy_escape])
if test -n "$CURL_LIBS"; then
  ## Additional check on cURL library that was found
  AC_CACHE_CHECK([for CURLOPT_DIRLISTONLY in curl/curl.h],
    [octave_cv_curl_has_curlopt_dirlistonly],
    [AC_COMPILE_IFELSE([AC_LANG_PROGRAM([[
      #include <curl/curl.h>
      ]], [[
      curl_easy_setopt ((CURL*)NULL, CURLOPT_DIRLISTONLY, 0);
      ]])],
      [octave_cv_curl_has_curlopt_dirlistonly=yes],
      [octave_cv_curl_has_curlopt_dirlistonly=no])
    ])
  if test $octave_cv_curl_has_curlopt_dirlistonly = no; then
    AC_DEFINE(CURLOPT_DIRLISTONLY, CURLOPT_FTPLISTONLY,
      [Define to the legacy option name if using an older version of cURL.])
  fi
fi
LIBS="$save_LIBS"
CPPFLAGS="$save_CPPFLAGS"

### Check for sndfile library.

OCTAVE_CHECK_LIB(sndfile, sndfile,
  [sndfile library not found.  The audioinfo, audioread, and audiowrite functions will be disabled.],
  [sndfile.h], [sf_open],
  [], [don't use sndfile library, disable audio file I/O],
  [warn_sndfile=
   OCTAVE_CHECK_LIB_SNDFILE_OK(
    [AC_DEFINE(HAVE_SNDFILE, 1, [Define to 1 if sndfile is available.])],
    [warn_sndfile="sndfile library found, but does not seem to work properly; disabling audio file I/O functions"])])

### Check for PortAudio

OCTAVE_CHECK_LIB(portaudio, PortAudio,
  [PortAudio library not found.  The audioplayer, audiorecorder, and audiodevinfo functions will be disabled.],
  [portaudio.h], [Pa_GetDeviceCount],
  [], [don't use PortAudio library, disable audio playback and recording],
  [], [portaudio-2.0])

### Check for either of Graphics/ImageMagick++ libraries.

check_magick=yes
use_magick=no
AC_ARG_WITH([magick],
  [AS_HELP_STRING([--with-magick=LIB],
    [select library to use for image I/O (options: GraphicsMagick(default) or ImageMagick)])],
  [if test x"$withval" = xno; then
     check_magick=no
   else
     magick="$withval"
   fi], [magick="GraphicsMagick"])

if test $check_magick = yes; then

  MAGICK_CPPFLAGS=
  MAGICK_LDFLAGS=
  MAGICK_LIBS=

  PKG_CHECK_EXISTS([$magick++], [
    dnl Make sure we only get -I, -L, and -l flags.
    dnl Some Graphics/ImageMagick++ dnl packages add extra flags that are
    dnl useful when building Graphics/ImageMagick++ extensions.  These extra
    dnl flags break the Octave build.
    MAGICK_CPPFLAGS="$($PKG_CONFIG --cflags-only-I $magick++ | $SED -e 's/^ *$//')"
    MAGICK_LDFLAGS="$($PKG_CONFIG --libs-only-L $magick++ | $SED -e 's/^ *$//')"
    MAGICK_LIBS="$($PKG_CONFIG --libs-only-l $magick++ | $SED -e 's/^ *$//')"

    warn_magick="$magick++ library fails tests.  The imread, imwrite, and imfinfo functions for reading and writing image files will not be fully functional."

    save_CPPFLAGS="$CPPFLAGS"
    save_LIBS="$LIBS"
    CPPFLAGS="$MAGICK_CPPFLAGS $CPPFLAGS"
    LIBS="$MAGICK_LDFLAGS $MAGICK_LIBS $LIBS"
    AC_LANG_PUSH(C++)
    AC_CHECK_HEADER([Magick++.h], [
      AC_CACHE_CHECK([for Magick::ColorRGB in Magick++.h],
        [octave_cv_func_magick_colorrgb],
        [AC_PREPROC_IFELSE([AC_LANG_SOURCE([[
          #include <Magick++.h>
          ]], [[
          Magick::ColorRGB c;
          ]])],
          octave_cv_func_magick_colorrgb=yes,
          octave_cv_func_magick_colorrgb=no)
        ])
      if test $octave_cv_func_magick_colorrgb = yes; then
        use_magick=yes
        warn_magick=
      fi
    ])
    AC_LANG_POP(C++)
    CPPFLAGS="$save_CPPFLAGS"
    LIBS="$save_LIBS"
  ],
  [use_magick=no
   warn_magick="$magick++ library not found.  The imread, imwrite, and imfinfo functions for reading and writing image files will not be fully functional."])
fi

if test $use_magick = yes; then
  AC_DEFINE(HAVE_MAGICK, 1,
    [Define to 1 if Graphics/ImageMagick++ is available.])
else
  if test -n "$warn_magick"; then
    OCTAVE_CONFIGURE_WARNING([warn_magick])
  fi
  MAGICK_CPPFLAGS=
  MAGICK_LDFLAGS=
  MAGICK_LIBS=
fi
AC_SUBST(MAGICK_CPPFLAGS)
AC_SUBST(MAGICK_LDFLAGS)
AC_SUBST(MAGICK_LIBS)

### Check for X11 libraries

AC_PATH_X
if test "$have_x" = yes; then
  AC_DEFINE(HAVE_X_WINDOWS, 1, [Define to 1 if X11 is available.])

  if test "$x_includes" != "NONE"; then
    X11_INCFLAGS="$x_includes"
  fi
  AC_SUBST(X11_INCFLAGS)

  if test -z "$x_libraries"; then
    AC_CHECK_LIB([X11], XrmInitialize, [X11_LIBS="-lX11"], [X11_LIBS=])
  elif test "$x_libraries" != "NONE"; then
    AC_CHECK_LIB([X11], XrmInitialize,
      [X11_LIBS="-L$x_libraries -lX11"], [X11_LIBS=], "-L$x_libraries")
  fi
  AC_SUBST(X11_LIBS)
fi

### Check for the Carbon framework on macOS systems.

OCTAVE_HAVE_FRAMEWORK([Carbon],
  [[#include <Carbon/Carbon.h>]], [[CGMainDisplayID ()]],
  [have_framework_carbon=yes], [have_framework_carbon=no])
if test $have_framework_carbon = yes; then
  AC_DEFINE(HAVE_FRAMEWORK_CARBON, 1,
    [Define to 1 if framework CARBON is available.])
  CARBON_LIBS="-framework Carbon"
  AC_MSG_NOTICE([adding -framework Carbon to CARBON_LIBS])
  AC_SUBST(CARBON_LIBS)
fi

## Check for the CGDisplayBitsPerPixel function.
if test $have_framework_carbon = yes; then
  OCTAVE_CARBON_CGDISPLAYBITSPERPIXEL
fi

### Check for OpenGL and helper libraries used by OpenGL graphics renderer.

check_opengl=yes
AC_ARG_WITH([opengl],
  [AS_HELP_STRING([--without-opengl],
    [don't use OpenGL libraries, disable OpenGL graphics])],
  [if test x"$withval" = xno; then
     check_opengl=no
   fi])

## Check for OpenGL library
if test $check_opengl = yes; then
  OCTAVE_CHECK_LIB_OPENGL
  if test -z "$OPENGL_LIBS"; then
    warn_opengl_libs="OpenGL libs (GL and GLU) not found.  OpenGL graphics will be disabled."
    OCTAVE_CONFIGURE_WARNING([warn_opengl_libs])
  fi
fi

## Check for FreeType 2 library

check_freetype=yes
warn_freetype=
AC_ARG_WITH([freetype],
  [AS_HELP_STRING([--without-freetype],
    [don't use FreeType library, OpenGL graphics will not be fully functional])],
  [if test x"$withval" = xno; then
     check_freetype=no
   fi])

if test $check_freetype = yes; then
  PKG_CHECK_MODULES([FT2], [freetype2], [
    min_ft2_version=9.03
    AC_MSG_CHECKING([for FreeType2 version >= $min_ft2_version])
    $PKG_CONFIG freetype2 --atleast-version=$min_ft2_version
    ac_status=$?
    if test "$ac_status" = 0; then
      AC_MSG_RESULT(yes)
      AC_DEFINE(HAVE_FREETYPE, 1, [Define to 1 if Freetype is available.])
      save_LIBS="$LIBS"
      LIBS="$FT2_LIBS $LIBS"
      AC_CHECK_FUNCS([FT_Reference_Face])
      LIBS="$save_LIBS"
    else
      AC_MSG_RESULT(no)
      warn_freetype="FreeType library >= 9.03 not found.  OpenGL graphics will not be fully functional."
    fi],
    [warn_freetype="FreeType library not found.  OpenGL graphics will not be fully functional."])
fi

if test -n "$warn_freetype"; then
  FT2_CFLAGS=
  FT2_LIBS=
  OCTAVE_CONFIGURE_WARNING([warn_freetype])
else
  dnl Alias CPPFLAGS to CFLAGS.  This is closer to the true meaning
  dnl of `pkg-config --cflags` output.
  FT2_CPPFLAGS="$FT2_CFLAGS"
  AC_SUBST(FT2_CPPFLAGS)
fi

## Check for fontconfig library

OCTAVE_CHECK_LIB(fontconfig, fontconfig,
  [Fontconfig library not found.  OpenGL graphics will not be fully functional.],
  [fontconfig.h fontconfig/fontconfig.h], [FcInit],
  [], [don't use fontconfig library, OpenGL graphics will not be fully functional])

### GUI/Qt related tests.

QT_VERSIONS="5"

AC_ARG_WITH([qt],
  [AS_HELP_STRING([--with-qt=VER], [use the Qt major version VER])
dnl Second help string must not be indented for correct alignment
AS_HELP_STRING([--without-qt], [don't use Qt libraries, disable Qt GUI])],
  [case $withval in
     yes | "")
     ;;
     no)
       QT_VERSIONS=
     ;;
     *)
       QT_VERSIONS="$withval"
     ;;
   esac])

check_qscintilla=yes
AC_ARG_WITH([qscintilla],
  [AS_HELP_STRING([--without-qscintilla], [disable QScintilla editor])],
  [if test x"$withval" = xno; then
     check_qscintilla=no
   fi])

OCTAVE_CHECK_QT([$QT_VERSIONS])

## Default terminal font for the GUI.

case $host_os in
  mingw* | msdosmsvc)
    DEFAULT_TERMINAL_FONT="Lucida Console"
  ;;
  *)
    DEFAULT_TERMINAL_FONT="Courier"
  ;;
esac
DEFAULT_TERMINAL_FONT_SIZE=10
AC_SUBST(DEFAULT_TERMINAL_FONT)
AC_SUBST(DEFAULT_TERMINAL_FONT_SIZE)

### Check for FLTK library

check_fltk=yes
build_fltk_graphics=no

AC_ARG_WITH([fltk],
  [AS_HELP_STRING([--without-fltk],
    [don't use FLTK libraries, disable OpenGL graphics with FLTK widgets])],
  [if test x"$withval" = xno; then
     check_fltk=no
   fi])

FLTK_CPPFLAGS=
FLTK_LDFLAGS=
FLTK_LIBS=

if test $check_fltk = yes; then
  AC_ARG_WITH([fltk-prefix],
    [AS_HELP_STRING([--with-fltk-prefix=PFX],
      [prefix where FLTK is installed (optional)])],
    [fltk_prefix="$withval"],
    [fltk_prefix=""])

  AC_ARG_WITH([fltk-exec-prefix],
    [AS_HELP_STRING([--with-fltk-exec-prefix=PFX],
      [exec prefix where FLTK is installed (optional)])],
    [fltk_exec_prefix="$withval"],
    [fltk_exec_prefix=""])

  if test "x$fltk_exec_prefix" != x; then
    fltk_args="$fltk_args --exec-prefix=$fltk_exec_prefix"
    if test "x${FLTK_CONFIG+set}" != xset ; then
      FLTK_CONFIG="$fltk_exec_prefix/bin/fltk-config"
    fi
  fi

  if test "x$fltk_prefix" != x; then
    fltk_args="$fltk_args --prefix=$fltk_prefix"
    if test x${FLTK_CONFIG+set} != xset ; then
      FLTK_CONFIG="$fltk_prefix/bin/fltk-config"
    fi
  fi

  AC_PATH_PROG([FLTK_CONFIG], [fltk-config], [no])

  warn_fltk_config=
  warn_fltk_opengl=

  if test "$FLTK_CONFIG" = no; then
    warn_fltk_config="FLTK config script not found.  FLTK toolkit will be disabled."
    OCTAVE_CONFIGURE_WARNING([warn_fltk_config])
  else
    ## Only include -I options in FLTK_CPPFLAGS
    fltk_cflags=`$FLTK_CONFIG $fltkconf_args --use-gl --cflags`
    for fltk_option in $fltk_cflags; do
      case $fltk_option in
        -I*)
          FLTK_CPPFLAGS="$FLTK_CPPFLAGS $fltk_option"
        ;;
      esac
    done
    FLTK_CPPFLAGS=`echo "$FLTK_CPPFLAGS" | $SED -e 's/^ \+//'`

    ## Split -L and -l options into FLTK_LDFLAGS and FLTK_LIBS
    fltk_ldflags=`$FLTK_CONFIG $fltkconf_args --use-gl --ldflags`
    for fltk_option in $fltk_ldflags; do
      case $fltk_option in
        -l*)
          FLTK_LIBS="$FLTK_LIBS $fltk_option"
        ;;
        *)
          FLTK_LDFLAGS="$FLTK_LDFLAGS $fltk_option"
        ;;
      esac
    done
    FLTK_LIBS=`echo "$FLTK_LIBS" | $SED -e 's/^ \+//'`
    FLTK_LDFLAGS=`echo "$FLTK_LDFLAGS" | $SED -e 's/^ \+//'`

    case $host_os in
      mingw*)
        FLTK_LDFLAGS=`echo $FLTK_LDFLAGS | $SED -e 's/-mwindows//g'`
      ;;
    esac
    AC_LANG_PUSH(C++)
    AC_CACHE_CHECK([for OpenGL support in FLTK],
      [octave_cv_fltk_opengl_support],
      [save_CPPFLAGS="$CPPFLAGS"
      CPPFLAGS="$CFLAGS $FLTK_CPPFLAGS"
      AC_COMPILE_IFELSE([AC_LANG_PROGRAM([[
        #include <FL/gl.h>
        ]], [[
        int nothing = 0;
        ]])],
        octave_cv_fltk_opengl_support=yes,
        octave_cv_fltk_opengl_support=no)
      CPPFLAGS="$save_CPPFLAGS"
      ])
    if test $octave_cv_fltk_opengl_support = no; then
      warn_fltk_opengl="FLTK does not have OpenGL support.  OpenGL graphics with FLTK widgets will be disabled."
    else
      build_fltk_graphics=yes
      AC_DEFINE(HAVE_FLTK, 1, [Define to 1 if FLTK is available.])
    fi
    AC_LANG_POP(C++)

    if test -n "$warn_fltk_opengl"; then
      OCTAVE_CONFIGURE_WARNING([warn_fltk_opengl])
    fi
  fi
fi

AC_SUBST(FLTK_CPPFLAGS)
AC_SUBST(FLTK_LDFLAGS)
AC_SUBST(FLTK_LIBS)

### Final determination of whether OpenGL graphics can be built
if test $build_qt_graphics = no && test $build_fltk_graphics = no; then
  opengl_graphics=no
else
  opengl_graphics=yes
fi

## Check for gl2ps which is required for printing with OpenGL graphics.

if test $opengl_graphics = yes; then
  AC_CHECK_HEADERS([gl2ps.h],
    [GL2PS_LIBS="-lgl2ps"],
    [warn_gl2ps="gl2ps library not found.  Printing of OpenGL graphics will be disabled."])

  if test -n "$warn_gl2ps"; then
    OCTAVE_CONFIGURE_WARNING([warn_gl2ps])
  else
    save_LIBS="$LIBS"
    LIBS="$GL2PS_LIBS $LIBS"
    AC_CHECK_FUNCS([gl2psLineJoin])
    LIBS="$save_LIBS"
  fi

  AC_SUBST(GL2PS_LIBS)
fi

### Check for the qrupdate library

dnl No need to adjust FFLAGS because only link is attempted.
dnl Must supply proper LIBS, however.
save_LIBS="$LIBS"
LIBS="$LAPACK_LIBS $BLAS_LIBS $FLIBS $LIBS"
OCTAVE_CHECK_LIB(qrupdate, qrupdate,
  [qrupdate not found.  The QR & Cholesky updating functions will be slow.],
  [],
  [sqr1up],
  [Fortran 77], [don't use qrupdate, disable QR & Cholesky updating functions])

## Additional check to see if qrupdate lib found supports LU updates
if test -n "$QRUPDATE_LIBS"; then
  AC_CACHE_CHECK([for slup1up in $QRUPDATE_LIBS],
    [octave_cv_func_slup1up],
    [LIBS="$LIBS $QRUPDATE_LIBS"
    AC_LANG_PUSH([Fortran 77])
    AC_LINK_IFELSE([AC_LANG_CALL([], [slup1up])],
      octave_cv_func_slup1up=yes, octave_cv_func_slup1up=no)
    AC_LANG_POP([Fortran 77])
  ])
  if test $octave_cv_func_slup1up = yes; then
    AC_DEFINE(HAVE_QRUPDATE_LUU, 1, [Define to 1 if qrupdate supports LU updates.])
  fi
fi
LIBS="$save_LIBS"

if test $ENABLE_64 = yes; then
  CHOLMOD_TAG="_l_"
  CXSPARSE_TAG="_dl_"
  UMFPACK_TAG="_zl_"
else
  CHOLMOD_TAG="_"
  CXSPARSE_TAG="_di_"
  UMFPACK_TAG="_zi_"
fi

## On some systems, explicitly linking with -lsuitesparseconfig is needed
## when using SuiteSparse libraries.  If so, the checks below for specific
## SuiteSparse libraries may fail without it.  Include LIB_CLOCK_GETTIME (from
## gnulib) on systems where needed.

save_LIBS="$LIBS"
LIBS="$LIB_CLOCK_GETTIME $LIBS"
OCTAVE_CHECK_LIB(suitesparseconfig, SUITESPARSECONFIG,
  [], [], [SuiteSparse_time], [],
  [don't link directly with suitesparseconfig library])
LIBS="$save_LIBS"

if test -n "$SUITESPARSECONFIG_LIBS" && test -n "$LIB_CLOCK_GETTIME"; then
  SUITESPARSECONFIG_LIBS="$SUITESPARSECONFIG_LIBS $LIB_CLOCK_GETTIME"
fi

### Reset below, after all checks for SuiteSparse libraries.
suitesparse_save_LIBS="$LIBS"
LIBS="$SUITESPARSECONFIG_LIBS $LIBS"

### Check for AMD library

OCTAVE_CHECK_LIB(amd, AMD,
  [AMD library not found.  This will result in some lack of functionality for sparse matrices.],
  [suitesparse/amd.h ufsparse/amd.h amd/amd.h amd.h],
  [amd_postorder],
  [], [don't use AMD library, disable some sparse matrix functionality])

### Check for CAMD library

OCTAVE_CHECK_LIB(camd, CAMD,
  [CAMD library not found.  This will result in some lack of functionality for sparse matrices.],
  [suitesparse/camd.h ufsparse/camd.h camd/camd.h camd.h],
  [camd_postorder],
  [], [don't use CAMD library, disable some sparse matrix functionality])

### Check for COLAMD library

OCTAVE_CHECK_LIB(colamd, COLAMD,
  [COLAMD library not found.  This will result in some lack of functionality for sparse matrices.],
  [suitesparse/colamd.h ufsparse/colamd.h colamd/colamd.h colamd.h],
  [colamd],
  [], [don't use COLAMD library, disable some sparse matrix functionality])

### Check for CCOLAMD library

OCTAVE_CHECK_LIB(ccolamd, CCOLAMD,
  [CCOLAMD library not found.  This will result in some lack of functionality for sparse matrices.],
  [suitesparse/ccolamd.h ufsparse/ccolamd.h ccolamd/ccolamd.h ccolamd.h],
  [ccolamd],
  [], [don't use CCOLAMD library, disable some sparse matrix functionality])

### Check for CHOLMOD library.
### If your cholmod library requires cblas, then you will need to configure
### with --with-cholmod="-lcholmod -lcblas".

save_LIBS="$LIBS"
LIBS="$COLAMD_LDFLAGS $COLAMD_LIBS $AMD_LDFLAGS $AMD_LIBS $LAPACK_LIBS $BLAS_LIBS $FLIBS $LIBS"
OCTAVE_CHECK_LIB(cholmod, CHOLMOD,
  [CHOLMOD library not found.  This will result in some lack of functionality for sparse matrices.],
  [suitesparse/cholmod.h ufsparse/cholmod.h cholmod/cholmod.h cholmod.h],
  [cholmod${CHOLMOD_TAG}start],
  [], [don't use CHOLMOD library, disable some sparse matrix functionality])
LIBS="$save_LIBS"

### Check for CXSparse library

OCTAVE_CHECK_LIB(cxsparse, CXSparse,
  [CXSparse library not found.  This will result in some lack of functionality for sparse matrices.],
  [suitesparse/cs.h ufsparse/cs.h cxsparse/cs.h cs.h],
  [cs${CXSPARSE_TAG}sqr],
  [C++], [don't use CXSparse library, disable some sparse matrix functionality])

if test -n "$CXSPARSE_LIBS"; then
  ## Additional check for CXSparse version >= 2.2
  if test $octave_cv_lib_cxsparse = yes; then
    OCTAVE_CHECK_CXSPARSE_VERSION_OK
    if test $octave_cv_cxsparse_version_ok = no; then
      AC_MSG_ERROR([CXSparse library is too old (< version 2.2).  Upgrade CXSparse (SuiteSparse) or configure Octave with --disable-cxsparse"])
    fi
  fi
fi

### Check for UMFPACK library.

save_LIBS="$LIBS"
save_CPPFLAGS="$CPPFLAGS"
LIBS="$AMD_LDFLAGS $AMD_LIBS $BLAS_LIBS $FLIBS $LIBS"
CPPFLAGS="$AMD_CPPFLAGS $CPPFLAGS"
OCTAVE_CHECK_LIB([umfpack], UMFPACK,
  [UMFPACK not found.  This will result in some lack of functionality for sparse matrices.],
  [suitesparse/umfpack.h ufsparse/umfpack.h umfpack/umfpack.h umfpack.h],
  [umfpack${UMFPACK_TAG}get_determinant],
  [], [don't use UMFPACK, disable some sparse matrix functionality])
CPPFLAGS="$save_CPPFLAGS"
LIBS="$save_LIBS"

if test -z "$UMFPACK_LIBS"; then
  ## Invalidate the cache and try again with -lcblas.
  $as_unset ac_cv_lib_umfpack_umfpack${UMFPACK_TAG}get_determinant
  $as_unset octave_cv_lib_umfpack
  save_LIBS="$LIBS"
  LIBS="-lcblas $AMD_LDFLAGS $AMD_LIBS $BLAS_LIBS $FLIBS $LIBS"
  OCTAVE_CHECK_LIB([umfpack], UMFPACK,
    [UMFPACK not found.  This will result in some lack of functionality for sparse matrices.],
    [suitesparse/umfpack.h ufsparse/umfpack.h umfpack/umfpack.h umfpack.h],
    [umfpack${UMFPACK_TAG}get_determinant],
    [], [don't use UMFPACK, disable some sparse matrix functionality])
  if test -n "$UMFPACK_LIBS"; then
    UMFPACK_LIBS="$UMFPACK_LIBS -lcblas"
  fi
  LIBS="$save_LIBS"
fi

### Check for KLU library and header.

OCTAVE_CHECK_LIB(klu, KLU,
  [KLU library not found.  This will result in some lack of functionality for sparse matrices.],
  [suitesparse/klu.h ufsparse/klu.h klu/klu.h klu.h], [klu_solve],
  [], [don't use KLU library, disable some sparse matrix functionality])

### SUITESPARSECONFIG_LIBS added to LIBS above.
LIBS="$suitesparse_save_LIBS"

## Collections of flags.
dnl These are here instead of just in the Makefile.am file because we
dnl substitute some of them into other source files like mkoctfile.

## Order matters, at least on some systems (Cygwin, for example).

SPARSE_XCPPFLAGS="$CHOLMOD_CPPFLAGS $UMFPACK_CPPFLAGS $AMD_CPPFLAGS $CAMD_CPPFLAGS $COLAMD_CPPFLAGS $CCOLAMD_CPPFLAGS $CXSPARSE_CPPFLAGS"

SPARSE_XLDFLAGS="$CHOLMOD_LDFLAGS $UMFPACK_LDFLAGS $AMD_LDFLAGS $CAMD_LDFLAGS $COLAMD_LDFLAGS  $CCOLAMD_LDFLAGS $CXSPARSE_LDFLAGS"

SPARSE_XLIBS="$CHOLMOD_LIBS $UMFPACK_LIBS $AMD_LIBS $CAMD_LIBS $COLAMD_LIBS $CCOLAMD_LIBS $CXSPARSE_LIBS $SUITESPARSECONFIG_LIBS"

AC_SUBST(SPARSE_XCPPFLAGS)
AC_SUBST(SPARSE_XLDFLAGS)
AC_SUBST(SPARSE_XLIBS)

## Check for UMFPACK separately split complex matrix and RHS.
if test -n "$UMFPACK_LIBS"; then
  save_CPPFLAGS="$CPPFLAGS"
  save_LDFLAGS="$LDFLAGS";
  save_LIBS="$LIBS";

  CPPFLAGS="$SPARSE_XCPPFLAGS $CPPFLAGS"
  LDFLAGS="$SPARSE_XLDFLAGS $LDFLAGS"
  LIBS="$SPARSE_XLIBS $LAPACK_LIBS $BLAS_LIBS $FLIBS $LIBS $xtra_libs"

  OCTAVE_UMFPACK_SEPARATE_SPLIT

  CPPFLAGS="$save_CPPFLAGS"
  LDFLAGS="$save_LDFLAGS"
  LIBS="$save_LIBS"
fi

### Check for SUNDIALS NVECTOR serial library and header.

OCTAVE_CHECK_LIB(sundials_nvecserial, [SUNDIALS NVECTOR],
  [SUNDIALS NVECTOR serial library not found.  The solvers ode15i and ode15s will be disabled.],
  [nvector/nvector_serial.h nvector_serial.h ], [N_VNew_Serial],
  [], [don't use SUNDIALS NVECTOR library, disable solvers ode15i and ode15s])

### Check for SUNDIALS IDA library and header.

if test -n "$SUNDIALS_NVECSERIAL_LIBS"; then

  save_CPPFLAGS="$CPPFLAGS"
  save_LDFLAGS="$LDFLAGS"
  save_LIBS="$LIBS"
  LIBS="$SUNDIALS_NVECSERIAL_LIBS $KLU_LIBS $BLAS_LIBS $FLIBS $LIBS"
  LDFLAGS="$SUNDIALS_NVECSERIAL_LDFLAGS $KLU_LDFLAGS $BLAS_LDFLAGS $LDFLAGS"
  CPPFLAGS="$SUNDIALS_NVECSERIAL_CPPFLAGS $KLU_CPPFLAGS $BLAS_CPPFLAGS $CPPFLAGS"
  OCTAVE_CHECK_LIB(sundials_ida, [SUNDIALS IDA],
    [SUNDIALS IDA library not found.  The solvers ode15i and ode15s will be disabled.],
    [ida/ida.h ida.h], [IDAInit],
    [], [don't use SUNDIALS IDA library, disable solvers ode15i and ode15s])
  CPPFLAGS="$save_CPPFLAGS"
  LDFLAGS="$save_LDFLAGS"
  LIBS="$save_LIBS"
fi

### Check for SUNDIALS library features, some required, some optional.

<<<<<<< HEAD
if test -n "$SUNDIALS_IDA_LIBS" && test -n "$SUNDIALS_NVECSERIAL_LIBS"; then

  CPPFLAGS="$SUNDIALS_IDA_CPPFLAGS $SUNDIALS_NVECSERIAL_CPPFLAGS $KLU_CPPFLAGS $BLAS_CPPFLAGS $CPPFLAGS"
  LDFLAGS="$SUNDIALS_IDA_LDFLAGS $SUNDIALS_NVECSERIAL_LDFLAGS $KLU_LDFLAGS $BLAS_LDFLAGS $LDFLAGS"
  LIBS="$SUNDIALS_IDA_LIBS $SUNDIALS_NVECSERIAL_LIBS $KLU_LIBS $BLAS_LIBS $FLIBS $LIBS"
  if test -z "$warn_sundials_nvecserial" && test -z "$warn_sundials_ida"; then
    dnl Any of the following tests could determine that SUNDIALS is incompatible
    dnl and should be disabled. In that event, they all populate the same
    dnl variable with appropriate warning messages, and further tests should be
    dnl skipped if a warning message has already been generated that SUNDIALS is
    dnl disabled.
    warn_sundials_disabled=
    if test -z "$warn_sundials_disabled"; then
      OCTAVE_CHECK_SUNDIALS_COMPATIBLE_API
    fi
    if test -z "$warn_sundials_disabled"; then
      OCTAVE_CHECK_SUNDIALS_SIZEOF_REALTYPE
    fi
    dnl The following tests determine whether certain optional features are
    dnl present in the SUNDIALS libraries, but will not disable using SUNDIALS.
    if test -z "$warn_sundials_disabled"; then
      OCTAVE_CHECK_SUNDIALS_SUNLINSOL_KLU
    fi
=======
CPPFLAGS="$SUNDIALS_IDA_CPPFLAGS $SUNDIALS_NVECSERIAL_CPPFLAGS $KLU_CPPFLAGS $BLAS_CPPFLAGS $CPPFLAGS"
LDFLAGS="$SUNDIALS_IDA_LDFLAGS $SUNDIALS_NVECSERIAL_LDFLAGS $KLU_LDFLAGS $BLAS_LDFLAGS $LDFLAGS"
LIBS="$SUNDIALS_IDA_LIBS $SUNDIALS_NVECSERIAL_LIBS $KLU_LIBS $BLAS_LIBS $FLIBS $LIBS"
if test -z "$warn_sundials_nvecserial" && test -z "$warn_sundials_ida"; then
  dnl Any of the following tests could determine that SUNDIALS is incompatible
  dnl and should be disabled. In that event, they all populate the same
  dnl variable with appropriate warning messages, and further tests should be
  dnl skipped if a warning message has already been generated that SUNDIALS is
  dnl disabled.
  warn_sundials_disabled=
  if test -z "$warn_sundials_disabled"; then
    OCTAVE_CHECK_SUNDIALS_COMPATIBLE_API
  fi
  if test -z "$warn_sundials_disabled"; then
    OCTAVE_CHECK_SUNDIALS_SIZEOF_REALTYPE
  fi
  if test -z "$warn_sundials_disabled"; then
    OCTAVE_CHECK_SUNDIALS_SUNLINSOL_DENSE
  fi
  dnl The following tests determine whether certain optional features are
  dnl present in the SUNDIALS libraries, but will not disable using SUNDIALS.
  if test -z "$warn_sundials_disabled"; then
    OCTAVE_CHECK_SUNDIALS_SUNLINSOL_KLU
>>>>>>> 93c4bf5d
  fi
  CPPFLAGS="$save_CPPFLAGS"
  LDFLAGS="$save_LDFLAGS"
  LIBS="$save_LIBS"
fi

dnl Define this way instead of with an #if in oct-conf-post.h so that
dnl the build features script will get the correct value.
dnl
dnl The test on the sunlinsol_klu.h header is a bit of a kluge.
dnl How can we do a better job here?  Do we need to disable sundials
dnl any tests fail, or can we fix __ode15__.cc so that it still partially
dnl works when some things are missing (for example, KLU)?
<<<<<<< HEAD
if test -n "$SUNDIALS_IDA_LIBS" && test -n "$SUNDIALS_NVECSERIAL_LIBS"; then
  if test "x$octave_cv_sundials_realtype_is_double" = xyes \
      && test "x$octave_have_sundials_compatible_api" = xyes; then
    AC_DEFINE(HAVE_SUNDIALS, 1, [Define to 1 if SUNDIALS is available.])

    ## Options needed to build with SUNDIALS and its dependencies.
    SUNDIALS_XCPPFLAGS="$SUNDIALS_IDA_CPPFLAGS $SUNDIALS_SUNLINSOLKLU_CPPFLAGS $SUNDIALS_NVECSERIAL_CPPFLAGS $KLU_CPPFLAGS"
    SUNDIALS_XLDFLAGS="$SUNDIALS_IDA_LDFLAGS $SUNDIALS_SUNLINSOLKLU_LDFLAGS $SUNDIALS_NVECSERIAL_LDFLAGS $KLU_LDFLAGS"
    SUNDIALS_XLIBS="$SUNDIALS_IDA_LIBS $SUNDIALS_SUNLINSOLKLU_LIBS $SUNDIALS_NVECSERIAL_LIBS $KLU_LIBS"
  else
    SUNDIALS_IDA_CPPFLAGS=
    SUNDIALS_IDA_LDFLAGS=
    SUNDIALS_IDA_LIBS=
    SUNDIALS_SUNLINSOLKLU_CPPFLAGS=
    SUNDIALS_SUNLINSOLKLU_LDFLAGS=
    SUNDIALS_SUNLINSOLKLU_LIBS=
    SUNDIALS_NVECSERIAL_CPPFLAGS=
    SUNDIALS_NVECSERIAL_LDFLAGS=
    SUNDIALS_NVECSERIAL_LIBS=
    SUNDIALS_XCPPFLAGS=
    SUNDIALS_XLDFLAGS=
    SUNDIALS_XLIBS=
    dnl Emit a fallback warning message in case SUNDIALS has been disabled for
    dnl some reason that hasn't already generated one of these known warnings.
    if test -z "$warn_sundials_nvecserial" && test -z "$warn_sundials_ida" \
        && test -z "$warn_sundials_disabled"; then
      warn_sundials_disabled="SUNDIALS libraries are missing some feature.  The solvers ode15i and ode15s will be disabled."
      OCTAVE_CONFIGURE_WARNING([warn_sundials_disabled])
    fi
=======
if test -n "$SUNDIALS_IDA_LIBS" \
    && test -n "$SUNDIALS_NVECSERIAL_LIBS" \
    && test "x$octave_cv_sundials_sunlinsol_dense" = xyes \
    && test "x$octave_cv_sundials_realtype_is_double" = xyes \
    && test "x$octave_have_sundials_compatible_api" = xyes; then
  AC_DEFINE(HAVE_SUNDIALS, 1, [Define to 1 if SUNDIALS is available.])

  ## Collections of options needed to build with SUNDIALS and its dependencies.
  SUNDIALS_XCPPFLAGS="$SUNDIALS_IDA_CPPFLAGS $SUNDIALS_SUNLINSOLKLU_CPPFLAGS $SUNDIALS_NVECSERIAL_CPPFLAGS $KLU_CPPFLAGS"
  SUNDIALS_XLDFLAGS="$SUNDIALS_IDA_LDFLAGS $SUNDIALS_SUNLINSOLKLU_LDFLAGS $SUNDIALS_NVECSERIAL_LDFLAGS $KLU_LDFLAGS"
  SUNDIALS_XLIBS="$SUNDIALS_IDA_LIBS $SUNDIALS_SUNLINSOLKLU_LIBS $SUNDIALS_NVECSERIAL_LIBS $KLU_LIBS"
else
  SUNDIALS_IDA_CPPFLAGS=
  SUNDIALS_IDA_LDFLAGS=
  SUNDIALS_IDA_LIBS=
  SUNDIALS_SUNLINSOLKLU_CPPFLAGS=
  SUNDIALS_SUNLINSOLKLU_LDFLAGS=
  SUNDIALS_SUNLINSOLKLU_LIBS=
  SUNDIALS_NVECSERIAL_CPPFLAGS=
  SUNDIALS_NVECSERIAL_LDFLAGS=
  SUNDIALS_NVECSERIAL_LIBS=
  SUNDIALS_XCPPFLAGS=
  SUNDIALS_XLDFLAGS=
  SUNDIALS_XLIBS=
  dnl Emit a fallback warning message in case SUNDIALS has been disabled for
  dnl some reason that hasn't already generated one of these known warnings.
  if test -z "$warn_sundials_nvecserial" && test -z "$warn_sundials_ida" \
      && test -z "$warn_sundials_disabled"; then
    warn_sundials_disabled="SUNDIALS libraries are missing some feature.  The solvers ode15i and ode15s will be disabled."
    OCTAVE_CONFIGURE_WARNING([warn_sundials_disabled])
>>>>>>> 93c4bf5d
  fi
fi

AC_SUBST(SUNDIALS_XCPPFLAGS)
AC_SUBST(SUNDIALS_XLDFLAGS)
AC_SUBST(SUNDIALS_XLIBS)

### Check for ARPACK library.

save_LIBS="$LIBS"
LIBS="$LAPACK_LIBS $BLAS_LIBS $FLIBS $LIBS"
OCTAVE_CHECK_LIB([arpack], ARPACK,
  [ARPACK not found.  The eigs function will be disabled.],
  [],
  [dseupd],
  [Fortran 77], [don't use the ARPACK library, disable eigs function],
  [warn_arpack=
   OCTAVE_CHECK_LIB_ARPACK_OK_1(
     [AC_DEFINE(HAVE_ARPACK, 1, [Define to 1 if ARPACK is available.])],
     [warn_arpack="ARPACK library found, but does not seem to work properly; disabling eigs function"])
   if test -n "$ARPACK_LIBS"; then
     OCTAVE_CHECK_LIB_ARPACK_OK_2([],
       [AC_MSG_WARN([ARPACK library found, but is buggy; upgrade library (>= v3.3.0) for better results])])
   fi
   ])
LIBS="$save_LIBS"

### Check for Java.

build_java=yes
AC_ARG_ENABLE([java],
  [AS_HELP_STRING([--disable-java],
    [disable Java interface])],
  [if test "$enableval" = no; then
     build_java=no
   fi],
  [])

AC_ARG_WITH([java-homedir],
  [AS_HELP_STRING([--with-java-homedir=DIR],
    [Java JDK directory in DIR])],
  [JAVA_HOMEDIR="$withval"])

AC_ARG_WITH([java-includedir],
  [AS_HELP_STRING([--with-java-includedir=DIR],
    [look for java include file <jni.h> in DIR])],
  [JAVA_CPPFLAGS="$withval"], [JAVA_CPPFLAGS=""])

AC_ARG_WITH([java-libdir],
  [AS_HELP_STRING([--with-java-libdir=DIR],
    [look for java library libjvm in DIR])],
  [JAVA_LDPATH="$withval"], [JAVA_LDPATH=""])

## Grab JAVA_HOME from environment variable if it exists
AC_ARG_VAR([JAVA_HOME], [path to Java JDK installation])
## But --with-java-homedir option overrides environment variable
if test -n "$JAVA_HOMEDIR"; then
  JAVA_HOME=$JAVA_HOMEDIR
fi
JAVA=
JAVAC=
JAR=
JAVA_LIBS=

dnl Fake loop so that "break" can be used to skip code blocks.
warn_java=
while test $build_java = yes
do
  ## Unset build_java.  Variable is set only if all configuration tests pass.
  build_java=no

  ## Warn if JAVA_HOME is unset.  It is *strongly* advised to specify JAVA_HOME.
  if test -z "$JAVA_HOME"; then
    warn_java_home="JAVA_HOME environment variable not initialized.  Auto-detection will proceed but is unreliable."
    OCTAVE_CONFIGURE_WARNING([warn_java_home])
  fi

  ## Search for a viable Java executable.
  if test -z "$JAVA_HOME"; then
    JAVA_PATH="$PATH"
  else
    JAVA_PATH="${JAVA_HOME}$PATH_SEPARATOR${JAVA_HOME}/jre/bin$PATH_SEPARATOR${JAVA_HOME}/bin$PATH_SEPARATOR${JAVA_HOME}/../bin$PATH_SEPARATOR${PATH}"
  fi
  AC_PATH_PROG(JAVA, java, [], [$JAVA_PATH])

  if test -z "$JAVA"; then
    warn_java="No Java executable found.  Octave will not be able to call Java methods."
    break
  fi

  if test -z "$JAVA_HOME"; then
    ## Find JAVA_HOME for JRE by running java and querying properties.
    JAVA_TMP_HOME=`"$JAVA" -classpath ${srcdir}/build-aux OctJavaQry JAVA_HOME`
    ## Strip directory back to top-level installation dir (JAVA_HOME for JDK).
    JAVA_HOME=`echo $JAVA_TMP_HOME | $SED -e 's|[[/\\]]bin[[/\\]]\?$||' | $SED -e 's|[[/\\]]jre[[/\\]]\?$||'`
  fi

  case $build_os in
    mingw* | msdosmsvc)
      ## Under Win32 platform, we want JAVA_HOME to be in MSYS format; that is,
      ## without colon and backslashes, as it is also used as path separator.
      ## Use quoted paths as Java may be installed in a path with whitespaces
      ## (e.g. C:\Program Files\Java\...).
      if test -n "$JAVA_HOME"; then
        JAVA_HOME=`cd "$JAVA_HOME" && pwd`
      fi
    ;;
  esac

  ## Amend search path for JAVAC and JAR.
  if test -z "$JAVA_HOME"; then
    JAVA_PATH="$PATH"
  else
    JAVA_PATH="${JAVA_HOME}$PATH_SEPARATOR${JAVA_HOME}/bin$PATH_SEPARATOR${JAVA_HOME}/../bin$PATH_SEPARATOR${PATH}"
  fi

  AC_PATH_PROG(JAVAC, javac, [], [$JAVA_PATH])
  AC_PATH_PROG(JAR, jar, [], [$JAVA_PATH])

  if test -z "$JAVAC" || test -z "$JAR"; then
    warn_java="No javac compiler or jar executable found.  Octave will not be able to call Java methods."
    break
  fi

  ## Check Java version is recent enough.
  AC_MSG_CHECKING([for Java version])
  java_version=[`"$JAVA" -version 2>&1 | $SED -n -e 's/^[^ ]* version[^0-9"]*"\([^"]*\)".*/\1/p'`]
  AC_MSG_RESULT([$java_version])
  java_major=[`echo $java_version | $SED -e 's/^\([0-9][0-9]*\)\.\([0-9][0-9]*\)\..*$/\1/'`]
  java_minor=[`echo $java_version | $SED -e 's/^\([0-9][0-9]*\)\.\([0-9][0-9]*\)\..*$/\2/'`]
  if test $java_major -gt 1 || (test $java_major -eq 1 && test $java_minor -ge 5); then
    :  # Version is OK.  Do nothing.
  else
    warn_java="Java version is too old (< 1.5).  Octave will not be able to call Java methods."
    break
  fi

  ## At this point Win32 systems have enough configuration data.
  ## We assume that all appropriate variables (e.g. INCLUDE and LIB) already
  ## contain the required paths to compile and link against JDK.
  case $host_os in
    msdosmsvc)
      build_java=yes
      JAVA_LIBS=-ladvapi32
      AC_DEFINE(HAVE_JAVA, 1,
        [Define to 1 if Java is available and is at least version 1.5])
      break
    ;;
    mingw* | cygwin*)
      build_java=yes
      JAVA_LIBS=-ladvapi32
      if test $have_msvc = no; then
        if test -n "$JAVA_CPPFLAGS"; then
          JAVA_CPPFLAGS="-I\"${JAVA_CPPFLAGS}\" -I\"${JAVA_CPPFLAGS}/win32\""
        else
          JAVA_CPPFLAGS="-I\"${JAVA_HOME}/include\" -I\"${JAVA_HOME}/include/win32\""
        fi
        LDFLAGS="$LDFLAGS -Wl,--export-all-symbols"
      fi
      AC_DEFINE(HAVE_JAVA, 1,
        [Define to 1 if Java is available and is at least version 1.5])
      break
    ;;
  esac

  ## Determine which library filename to search for.
  case $host_os in
    darwin*)
      jvmlib=libjvm.dylib
    ;;
    *)
      jvmlib=libjvm.so
    ;;
  esac

  AC_MSG_CHECKING([for $jvmlib])

  if test -z "$JAVA_LDPATH"; then
    ## Run Java to try and determine library path to libjvm.so.
    JAVA_TMP_LDPATH=`$JAVA -classpath ${srcdir}/build-aux OctJavaQry JAVA_LDPATH`
    JAVA_TMP_LDPATH=`echo $JAVA_TMP_LDPATH | $SED -e "s/${PATH_SEPARATOR}/ /g"`
    for dir in $JAVA_TMP_LDPATH; do
      if test -f "$dir/$jvmlib"; then
        JAVA_LDPATH=$dir
        break
      fi
    done
  fi

  if test -z "$JAVA_LDPATH"; then
    ## Nothing found.  Try Java again using bootpath argument.
    JAVA_TMP_LDPATH=`$JAVA -classpath ${srcdir}/build-aux OctJavaQry JAVA_BOOTPATH`
    JAVA_TMP_LDPATH="${JAVA_TMP_LDPATH} ${JAVA_TMP_LDPATH}/client ${JAVA_TMP_LDPATH}/server"
    for dir in $JAVA_TMP_LDPATH; do
      if test -f "$dir/$jvmlib"; then
        JAVA_LDPATH=$dir
        break
      fi
    done
  fi

  if test -z "$JAVA_LDPATH"; then
    ## Java failed to find its own library path.  Guess wildly.
    JAVA_TMP_LDPATH=`ls -d $JAVA_HOME/jre/lib/*/client`
    JAVA_TMP_LDPATH="${JAVA_TMP_LDPATH} `ls -d $JAVA_HOME/jre/lib/*/server`"
    ## Add some paths that might work on Macs.
    JAVA_TMP_LDPATH="${JAVA_TMP_LDPATH} ${JAVA_HOME}/../Libraries ${JAVA_HOME}/Libraries"
    ## Add some paths that might work on MinGW
    JAVA_TMP_LDPATH="${JAVA_TMP_LDPATH} ${JAVA_HOME}/bin/client ${JAVA_HOME}/bin/server"
    for dir in $JAVA_TMP_LDPATH; do
      if test -f "$dir/$jvmlib"; then
        JAVA_LDPATH=$dir
        break
      fi
    done
  fi

  ## Verify value passed in option --with-java-libdir
  if test -n "$JAVA_LDPATH"; then
    if test -f "${JAVA_LDPATH}/$jvmlib"; then
      :  # libjvm found
    else
      JAVA_LDPATH=""
    fi
  fi

  if test -z "$JAVA_LDPATH"; then
    AC_MSG_RESULT([not found])
    warn_java="Library $jvmlib not found.  Octave will not be able to call Java methods."
    break
  else
    AC_MSG_RESULT([$JAVA_LDPATH])
  fi

  AC_MSG_CHECKING([for include file <jni.h>])

  ## Java and JVM found.  Set up flags.
  case $host_os in
    darwin*)
      if test -n "$JAVA_CPPFLAGS"; then
        JAVA_CPPFLAGS="-I${JAVA_CPPFLAGS} -I${JAVA_CPPFLAGS}/darwin"
      else
        JAVA_CPPFLAGS="-I${JAVA_HOME}/include -I${JAVA_HOME}/include/darwin"
      fi
    ;;
    *)
      if test -n "$JAVA_CPPFLAGS"; then
        JAVA_CPPFLAGS="-I${JAVA_CPPFLAGS} -I${JAVA_CPPFLAGS}/linux"
      else
        JAVA_CPPFLAGS="-I${JAVA_HOME}/include -I${JAVA_HOME}/include/linux"
      fi
    ;;
  esac

  ## Verify jni.h include file exists.
  JNI_PATH=`echo $JAVA_CPPFLAGS | $SED -e 's/-I//g'`
  have_jni=no
  for dir in $JNI_PATH; do
    if test -f "${dir}/jni.h"; then have_jni=yes; break; fi
  done
  if test $have_jni = yes; then
    AC_MSG_RESULT([$dir])
  else
    AC_MSG_RESULT([not found])
    warn_java="Include file <jni.h> not found.  Octave will not be able to call Java methods."
    break
  fi

  ## Passed all configuration tests.  A workable Java installation was found.
  build_java=yes
  AC_DEFINE(HAVE_JAVA, 1,
    [Define to 1 if Java is available and is at least version 1.5])
  break
done
if test -n "$warn_java"; then
  OCTAVE_CONFIGURE_WARNING([warn_java])
fi

AM_CONDITIONAL([AMCOND_HAVE_JAVA], [test $build_java = yes])
AC_SUBST(JAVA)
AC_SUBST(JAVAC)
AC_SUBST(JAR)
AC_SUBST(JAVA_CPPFLAGS)
AC_SUBST(JAVA_LIBS)
AC_DEFINE_UNQUOTED([JAVA_HOME], ["$JAVA_HOME"], [Java home (top-level installation dir)])
AC_DEFINE_UNQUOTED([JAVA_LDPATH], ["$JAVA_LDPATH"], [Java library path (libjvm)])

### Determine if documentation should and can be built.

ENABLE_DOCS=yes
AC_ARG_ENABLE([docs],
  [AS_HELP_STRING([--disable-docs], [don't build documentation files])],
  [if test "$enableval" = no; then
     ENABLE_DOCS=no
     warn_docs="building documentation disabled; make dist will fail."
     OCTAVE_CONFIGURE_WARNING([warn_docs])
   fi], [])

if test $ENABLE_DOCS = yes; then
  if test $opengl_graphics = no || test "$have_qt_opengl_offscreen" = no; then
    if test -n "$warn_gnuplot"; then
      ENABLE_DOCS=no
      warn_docs_graphics="building documentation disabled because no suitable graphics toolkit is available; make dist will fail."
      OCTAVE_CONFIGURE_WARNING([warn_docs_graphics])
    fi
  fi
  if test -n "$warn_makeinfo"; then
    ENABLE_DOCS=no
    warn_docs_makeinfo="building documentation disabled because makeinfo was not found or does not support @sortas; make dist will fail."
    OCTAVE_CONFIGURE_WARNING([warn_docs_makeinfo])
  fi
fi
if test $ENABLE_DOCS = yes; then
  AC_DEFINE(ENABLE_DOCS, 1,
    [Define to 1 to build Octave documentation files.])
fi

AM_CONDITIONAL([AMCOND_BUILD_DOCS], [test $ENABLE_DOCS = yes])

AM_CONDITIONAL([AMCOND_BUILD_QT_DOCS],
               [test $ENABLE_DOCS = yes && test $build_qt_gui = yes])

### Determine whether Mercurial ID should be embedded in library binaries.

ENABLE_HG_ID=yes
AC_ARG_ENABLE([hg-id],
  [AS_HELP_STRING([--disable-hg-id],
    [disable embedding of hg id in libraries])],
  [if test "$enableval" = no; then ENABLE_HG_ID=no; fi], [])
AM_CONDITIONAL([AMCOND_ENABLE_HG_ID], [test $ENABLE_HG_ID = yes])

### Determine whether to install build logs with Octave.

install_build_logs=no
AC_ARG_ENABLE([install-build-logs],
  [AS_HELP_STRING([--enable-install-build-logs],
    [install build logs (i.e. config.log) with Octave])],
  [if test "$enableval" = yes; then install_build_logs=yes; fi])
AM_CONDITIONAL([AMCOND_INSTALL_BUILD_LOGS], [test $install_build_logs = yes])

### Add extra compiler flags now that feature testing is complete.

## Add warning flags

dnl Don't add -Wshadow for GCC 4.x.
case "$GCC_VERSION" in
  *4*) ;;
  *)   GCC_WSHADOW_OPTION=-Wshadow ;;
esac

GCC_EXTRA_FLAGS="-Wall -W $GCC_WSHADOW_OPTION -Wformat -Wpointer-arith -Wmissing-prototypes -Wstrict-prototypes -Wwrite-strings -Wcast-align -Wcast-qual"
GXX_EXTRA_FLAGS="-Wall -W $GCC_WSHADOW_OPTION -Woverloaded-virtual -Wold-style-cast -Wformat -Wpointer-arith -Wwrite-strings -Wcast-align -Wcast-qual"

try_extra_warning_flags=yes
AC_ARG_ENABLE([extra-warning-flags],
  [AS_HELP_STRING([--disable-extra-warning-flags],
    [don't add -Wall, -W, -Wformat, -Wold-style-cast, and other warning options to CFLAGS and CXXFLAGS])],
  [if test "$enableval" = no; then
     try_extra_warning_flags=no
   fi],
  [])

if test $try_extra_warning_flags = yes; then
  for flag in $GCC_EXTRA_FLAGS; do
    OCTAVE_CC_FLAG([$flag], [
      WARN_CFLAGS="$WARN_CFLAGS $flag";
      AC_MSG_RESULT([adding $flag to WARN_CFLAGS])])
  done
  for flag in $GXX_EXTRA_FLAGS; do
    OCTAVE_CXX_FLAG([$flag], [
      WARN_CXXFLAGS="$WARN_CXXFLAGS $flag";
      AC_MSG_RESULT([adding $flag to WARN_CXXFLAGS])])
  done
fi

## Add strict warning flags
GCC_STRICT_FLAGS="-Wconversion"
GXX_STRICT_FLAGS="-Wconversion -Weffc++"

try_strict_warning_flags=no
AC_ARG_ENABLE([strict-warning-flags],
  [AS_HELP_STRING([--enable-strict-warning-flags],
    [add extra strict warning options to CFLAGS and CXXFLAGS])],
  [if test "$enableval" = yes; then
     try_strict_warning_flags=yes
   fi],
  [])

if test $try_strict_warning_flags = yes; then
  for flag in $GCC_STRICT_FLAGS; do
    OCTAVE_CC_FLAG([$flag], [
      WARN_CFLAGS="$WARN_CFLAGS $flag";
      AC_MSG_RESULT([adding $flag to WARN_CFLAGS])])
  done
  for flag in $GXX_STRICT_FLAGS; do
    OCTAVE_CXX_FLAG([$flag], [
      WARN_CXXFLAGS="$WARN_CXXFLAGS $flag";
      AC_MSG_RESULT([adding $flag to WARN_CXXFLAGS])])
  done
fi

## Add sanitizer flags
GCC_ADDRESS_SANITIZER_FLAGS="-fsanitize=address -fno-omit-frame-pointer"
GXX_ADDRESS_SANITIZER_FLAGS="-fsanitize=address -fno-omit-frame-pointer"
LD_ADDRESS_SANITIZER_FLAGS="-fsanitize=address"

try_address_sanitizer_flags=no
AC_ARG_ENABLE([address-sanitizer-flags],
  [AS_HELP_STRING([--enable-address-sanitizer-flags],
    [add extra -fsanitize=address and -fno-omit-frame-pointer options to CFLAGS, CXXFLAGS, and LDFLAGS])],
  [if test "$enableval" = yes; then
     try_address_sanitizer_flags=yes
   fi],
  [])

if test $try_address_sanitizer_flags = yes; then
  ADDRESS_SANITIZER_OPTIONS="symbolize=1"
  AC_SUBST(ADDRESS_SANITIZER_OPTIONS)
fi

AM_CONDITIONAL([AMCOND_ADDRESS_SANITIZER_ENABLED],
  [test $try_address_sanitizer_flags = yes])

if test $try_address_sanitizer_flags = yes; then
  for flag in $GCC_ADDRESS_SANITIZER_FLAGS; do
    OCTAVE_CC_FLAG([$flag], [
      WARN_CFLAGS="$WARN_CFLAGS $flag";
      AC_MSG_RESULT([adding $flag to WARN_CFLAGS])])
  done
  for flag in $GXX_ADDRESS_SANITIZER_FLAGS; do
    OCTAVE_CXX_FLAG([$flag], [
      WARN_CXXFLAGS="$WARN_CXXFLAGS $flag";
      AC_MSG_RESULT([adding $flag to WARN_CXXFLAGS])])
  done
  dnl FIXME: do we really need an LD-specific test, or is this good enough?
  for flag in $LD_ADDRESS_SANITIZER_FLAGS; do
    OCTAVE_CC_FLAG([$flag], [
      WARN_LDFLAGS="$WARN_LDFLAGS $flag";
      AC_MSG_RESULT([adding $flag to WARN_LDFLAGS])])
  done
fi

AC_SUBST(WARN_CFLAGS)
AC_SUBST(WARN_CXXFLAGS)
AC_SUBST(WARN_LDFLAGS)

### Check for GCC-specific pragmas to control warnings.

AC_CACHE_CHECK([for @%:@pragma GCC diagnostic push/pop/ignore],
  [octave_cv_gcc_has_pragma_GCC_diagnostic],
  [AC_LANG_PUSH(C++)
   AC_TRY_COMPILE([], [
#pragma GCC diagnostic push
#pragma GCC diagnostic ignore "-Wold-style-cast"
  int three = (int) 3.1415926;
#pragma GCC diagnostic pop
    ],
    [octave_cv_gcc_has_pragma_GCC_diagnostic=yes],
    [octave_cv_gcc_has_pragma_GCC_diagnostic=no])
   AC_LANG_POP(C++)],
  ])

if test $octave_cv_gcc_has_pragma_GCC_diagnostic = yes; then
  AC_DEFINE(HAVE_PRAGMA_GCC_DIAGNOSTIC, 1,
    [Define to 1 if GCC supports @%:@pragma GCC diagnostic ...])
fi

## Check for one unusual warning used in pragmas that is not always available
if test $octave_cv_gcc_has_pragma_GCC_diagnostic = yes; then
  OCTAVE_CC_FLAG([-Wimplicit-fallthrough],
    [AC_DEFINE(HAVE_WARN_IMPLICIT_FALLTHROUGH, 1,
      [Define to 1 if GCC supports -Wimplicit-fallthrough warning])])
fi

### These are recommended by the gnulib bootstrap script:

GNULIB_LINK_DEPS="$FREXPF_LIBM $FREXP_LIBM $GETHOSTNAME_LIB $LIBSOCKET $LIB_CLOCK_GETTIME $LIB_CRYPTO $LIB_GETLOGIN $LIB_NANOSLEEP $LIB_SELECT $LTLIBICONV $LTLIBINTL $LTLIBTHREAD $INTL_MACOSX_LIBS"

### FIXME: This is a kluge to transform $libdir/libiconv.dll.a to -liconv.
### It would probably be better to fix gnulib to not give us an absolute
### file name...

case $host_os in
  mingw*)
    ## Don't use $libdir here because that's defined to be
    ## ${exec_prefix}/lib and at this point, ${exec_prefix} is "NONE"!
    tmp_libiconv_dll="$LIBICONV_PREFIX/lib/libiconv.dll.a"
    MKOCTFILE_LIBICONV=`echo $LIBICONV | sed "s|$tmp_libiconv_dll|-liconv|"`
  ;;
  *)
    MKOCTFILE_LIBICONV="$LIBICONV"
  ;;
esac

MKOCTFILE_GNULIB_LINK_DEPS="$FREXPF_LIBM $FREXP_LIBM $GETHOSTNAME_LIB $LIBSOCKET $LIB_CLOCK_GETTIME $LIB_CRYPTO $LIB_GETLOGIN $LIB_NANOSLEEP $LIB_SELECT $MKOCTFILE_LIBICONV $LIBINTL $LIBTHREAD $INTL_MACOSX_LIBS"

AC_SUBST(GNULIB_LINK_DEPS)

BASE_LIBOCTAVE_LINK_DEPS="$CURL_LIBS $SPARSE_XLIBS $ARPACK_LIBS $QRUPDATE_LIBS $FFTW_XLIBS $LAPACK_LIBS $BLAS_LIBS $READLINE_LIBS $TERM_LIBS $LIBGLOB $PCRE_LIBS $DL_LIBS $PTHREAD_LIBS $FLIBS $LIBS"

LIBOCTAVE_LINK_DEPS="$BASE_LIBOCTAVE_LINK_DEPS $GNULIB_LINK_DEPS"

MKOCTFILE_LIBOCTAVE_LINK_DEPS="$BASE_LIBOCTAVE_LINK_DEPS $MKOCTFILE_GNULIB_LINK_DEPS"

LIBOCTAVE_LINK_OPTS="$CURL_LDFLAGS $SPARSE_XLDFLAGS $ARPACK_LDFLAGS $QRUPDATE_LDFLAGS $FFTW_XLDFLAGS $PCRE_LDFLAGS"

AC_SUBST(LIBOCTAVE_LINK_DEPS)
AC_SUBST(LIBOCTAVE_LINK_OPTS)

LIBOCTINTERP_LINK_DEPS="$FT2_LIBS $HDF5_LIBS $MAGICK_LIBS $Z_LIBS $SPARSE_XLIBS $FFTW_XLIBS $OPENGL_LIBS $FONTCONFIG_LIBS $FREETYPE_LIBS $X11_LIBS $CARBON_LIBS $GL2PS_LIBS $LLVM_LIBS $JAVA_LIBS $LAPACK_LIBS"

LIBOCTINTERP_LINK_OPTS="$FT2_LDFLAGS $HDF5_LDFLAGS $MAGICK_LDFLAGS $Z_LDFLAGS $SPARSE_XLDFLAGS $FFTW_XLDFLAGS $LLVM_LDFLAGS"

OCTAVE_LINK_DEPS=""
OCTAVE_LINK_OPTS=""

OCT_LINK_DEPS=""
OCT_GUI_LINK_DEPS=""

OCT_LINK_OPTS="$LDFLAGS"
OCT_GUI_LINK_OPTS="$LDFLAGS"

if test $link_all_deps = yes; then
  OCT_LINK_DEPS="libinterp/liboctinterp.la liboctave/liboctave.la"
  OCT_GUI_LINK_DEPS="libgui/liboctgui.la libinterp/liboctinterp.la liboctave/liboctave.la"

  MKOCTFILE_OCTAVE_LINK_DEPS="$LIBOCTINTERP_LINK_DEPS $MKOCTFILE_LIBOCTAVE_LINK_DEPS"
  MKOCTFILE_OCT_LINK_DEPS="$LIBOCTINTERP $LIBOCTAVE"

  LIBOCTINTERP_LINK_DEPS="$LIBOCTINTERP_LINK_DEPS $LIBOCTAVE_LINK_DEPS"
  LIBOCTINTERP_LINK_OPTS="$LIBOCTINTERP_LINK_OPTS $LIBOCTAVE_LINK_OPTS"

  OCTAVE_LINK_DEPS="$LIBOCTINTERP_LINK_DEPS"
  OCTAVE_LINK_OPTS="$LIBOCTINTERP_LINK_OPTS"
else
  case $host_os in
    mingw* | msdosmsvc)
      OCT_LINK_DEPS="libinterp/liboctinterp.la liboctave/liboctave.la"
      OCT_GUI_LINK_DEPS="libgui/liboctgui.la libinterp/liboctinterp.la liboctave/liboctave.la"
    ;;
  esac
fi

AC_SUBST(LIBOCTINTERP_LINK_DEPS)
AC_SUBST(LIBOCTINTERP_LINK_OPTS)

AC_SUBST(OCTAVE_LINK_DEPS)
AC_SUBST(OCTAVE_LINK_OPTS)

AC_SUBST(OCT_LINK_DEPS)
AC_SUBST(OCT_LINK_OPTS)

AC_SUBST(OCT_GUI_LINK_DEPS)
AC_SUBST(OCT_GUI_LINK_OPTS)

AC_SUBST(MKOCTFILE_OCTAVE_LINK_DEPS)
AC_SUBST(MKOCTFILE_OCT_LINK_DEPS)

LIBOCTGUI_LINK_DEPS=""
LIBOCTGUI_LINK_OPTS=""

OCTAVE_GUI_LINK_DEPS=""
OCTAVE_GUI_LINK_OPTS=""

if test $build_qt_gui = yes; then
  LIBOCTGUI_LINK_DEPS="$QT_LIBS $QT_OPENGL_LIBS"
  LIBOCTGUI_LINK_OPTS="$QT_LDFLAGS $QT_OPENGL_LDFLAGS"

  if test $link_all_deps = yes || test -n "$QT_LDFLAGS"; then
    LIBOCTGUI_LINK_DEPS="$LIBOCTGUI_LINK_DEPS $LIBOCTINTERP_LINK_DEPS"
    LIBOCTGUI_LINK_OPTS="$LIBOCTGUI_LINK_OPTS $LIBOCTINTERP_LINK_OPTS"

    OCTAVE_GUI_LINK_DEPS="$OCTAVE_GUI_LINK_DEPS $LIBOCTGUI_LINK_DEPS"
    OCTAVE_GUI_LINK_OPTS="$OCTAVE_GUI_LINK_OPTS $LIBOCTGUI_LINK_OPTS"
  fi
fi

AC_SUBST(LIBOCTGUI_LINK_DEPS)
AC_SUBST(LIBOCTGUI_LINK_OPTS)

AC_SUBST(OCTAVE_GUI_LINK_DEPS)
AC_SUBST(OCTAVE_GUI_LINK_OPTS)

##############################################################################
### Configuration tests done

### Restore original compilation flags
CFLAGS="$original_octave_configure_CFLAGS"
CXXFLAGS="$original_octave_configure_CXXFLAGS"

### Add footer to config.h

AH_BOTTOM([#include "oct-conf-post.h"])

### Make all AC_DEFINES available to testif feature of test.m function.
dnl This must reside at the bottom of configure.ac after all AC_DEFINES
dnl have been made.

AC_OUTPUT_MAKE_DEFS

AC_CONFIG_COMMANDS_PRE([
  ## Fully expand all directory variables.  These are normally left
  ## unexpanded (as explained and recommended by the autoconf manual).
  ## But we store configuration info in files and expect whatever
  ## is set at configure time to stay the same when Make is executed.
  ## Doing things like
  ##
  ##   configure --prefix=/some/where
  ##   make --prefix=/some/where/else
  ##
  ## won't work properly and is not allowed when building Octave.

  eval prefix="\"$prefix\""
  eval exec_prefix="\"$exec_prefix\""
  eval bindir="\"$bindir\""
  eval sbindir="\"$sbindir\""
  eval libexecdir="\"$libexecdir\""
  eval datarootdir="\"$datarootdir\""
  eval datadir="\"$datadir\""
  eval sysconfdir="\"$sysconfdir\""
  eval sharedstatedir="\"$sharedstatedir\""
  eval localstatedir="\"$localstatedir\""
  eval runstatedir="\"$runstatedir\""
  eval includedir="\"$includedir\""
  eval oldincludedir="\"$oldincludedir\""
  eval docdir="\"$docdir\""
  eval infodir="\"$infodir\""
  eval htmldir="\"$htmldir\""
  eval dvidir="\"$dvidir\""
  eval pdfdir="\"$pdfdir\""
  eval psdir="\"$psdir\""
  eval libdir="\"$libdir\""
  eval localedir="\"$localedir\""
  eval mandir="\"$mandir\""

  version="$OCTAVE_VERSION"
  api_version="$OCTAVE_API_VERSION"

  eval octlibdir="\"$octlibdir\""
  eval archlibdir="\"$archlibdir\""
  eval localarchlibdir="\"$localarchlibdir\""
  eval localapiarchlibdir="\"$localapiarchlibdir\""
  eval localverarchlibdir="\"$localverarchlibdir\""
  eval octfiledir="\"$octfiledir\""
  eval localoctfiledir="\"$localoctfiledir\""
  eval localapioctfiledir="\"$localapioctfiledir\""
  eval localveroctfiledir="\"$localveroctfiledir\""
  eval octincludedir="\"$octincludedir\""
  eval fcnfiledir="\"$fcnfiledir\""
  eval localfcnfiledir="\"$localfcnfiledir\""
  eval localapifcnfiledir="\"$localapifcnfiledir\""
  eval localverfcnfiledir="\"$localverfcnfiledir\""
  eval octetcdir="\"$octetcdir\""
  eval octlocaledir="\"$octlocaledir\""
  eval doc_cache_file="\"$doc_cache_file\""
  eval octtestsdir="\"$octtestsdir\""
  eval texi_macros_file="\"$texi_macros_file\""
  eval imagedir="\"$imagedir\""
  eval octdatadir="\"$octdatadir\""
  eval octdocdir="\"$octdocdir\""
  eval octfontsdir="\"$octfontsdir\""
  eval startupfiledir="\"$startupfiledir\""
  eval localstartupfiledir="\"$localstartupfiledir\""
  eval man1dir="\"$man1dir\""
  eval man1ext="\"$man1ext\""
  eval infofile="\"$infofile\""

  ## Also expand MKOCTFILE_DL_LDFLAGS, because it may depend on the values
  ## of variables expanded above.

  eval MKOCTFILE_DL_LDFLAGS="\"$MKOCTFILE_DL_LDFLAGS\""
])

### Do substitutions in Makefiles and other files that hold configuration info.

AUTOCONF_SUBST_VARS="`echo $ac_subst_vars`"

AC_SUBST(AUTOCONF_SUBST_VARS)
AC_SUBST(ac_config_files)
AC_SUBST(ac_config_headers)

AC_CONFIG_FILES([
  Makefile
  build-aux/check-subst-vars.sh:build-aux/check-subst-vars.in.sh
  doc/doxyhtml/Doxyfile
  libgnu/Makefile
  liboctave/octave.pc:liboctave/octave.in.pc
  libinterp/octinterp.pc:libinterp/octinterp.in.pc])

dnl We use a .in.h file for oct-conf-post.h simply to copy it to the build tree
dnl so that we don't have to add the -I${top_srcdir} to any CPPFLAGS variables.

AC_CONFIG_FILES([oct-conf-post.h-tmp:oct-conf-post.in.h])
AC_CONFIG_COMMANDS([oct-conf-post.h],
  [$SHELL $srcdir/build-aux/move-if-change oct-conf-post.h-tmp oct-conf-post.h])

OCTAVE_CONFIG_MOVE_IF_CHANGE_FILES([
  libgui/mk-default-qt-settings.sh
  liboctave/external/mk-f77-def.sh
  liboctave/mk-version-h.sh
  libinterp/corefcn/mk-mxtypes-h.sh
  build-aux/subst-config-vals.sh
  build-aux/subst-cross-config-vals.sh
  build-aux/subst-script-vals.sh])

AC_OUTPUT

### Print a summary of the build configuration.

AC_MSG_NOTICE([

Octave is now configured for $canonical_host_type

  Source directory:              $srcdir
  Installation prefix:           $prefix
  C compiler:                    $CC $XTRA_CFLAGS $WARN_CFLAGS $CFLAGS
  C++ compiler:                  $CXX $XTRA_CXXFLAGS $WARN_CXXFLAGS $CXXFLAGS
  Fortran compiler:              $F77 $FFLAGS
  Fortran libraries:             $FLIBS
  Lex libraries:                 $LEXLIB
  LIBS:                          $LIBS
  LDFLAGS:                       $LDFLAGS
  Extra LDFLAGS:                 $WARN_LDFLAGS

  AMD CPPFLAGS:                  $AMD_CPPFLAGS
  AMD LDFLAGS:                   $AMD_LDFLAGS
  AMD libraries:                 $AMD_LIBS
  ARPACK CPPFLAGS:               $ARPACK_CPPFLAGS
  ARPACK LDFLAGS:                $ARPACK_LDFLAGS
  ARPACK libraries:              $ARPACK_LIBS
  BLAS libraries:                $BLAS_LIBS
  BZ2 CPPFLAGS:                  $BZ2_CPPFLAGS
  BZ2 LDFLAGS:                   $BZ2_LDFLAGS
  BZ2 libraries:                 $BZ2_LIBS
  CAMD CPPFLAGS:                 $CAMD_CPPFLAGS
  CAMD LDFLAGS:                  $CAMD_LDFLAGS
  CAMD libraries:                $CAMD_LIBS
  CARBON libraries:              $CARBON_LIBS
  CCOLAMD CPPFLAGS:              $CCOLAMD_CPPFLAGS
  CCOLAMD LDFLAGS:               $CCOLAMD_LDFLAGS
  CCOLAMD libraries:             $CCOLAMD_LIBS
  CHOLMOD CPPFLAGS:              $CHOLMOD_CPPFLAGS
  CHOLMOD LDFLAGS:               $CHOLMOD_LDFLAGS
  CHOLMOD libraries:             $CHOLMOD_LIBS
  COLAMD CPPFLAGS:               $COLAMD_CPPFLAGS
  COLAMD LDFLAGS:                $COLAMD_LDFLAGS
  COLAMD libraries:              $COLAMD_LIBS
  CURL CPPFLAGS:                 $CURL_CPPFLAGS
  CURL LDFLAGS:                  $CURL_LDFLAGS
  CURL libraries:                $CURL_LIBS
  CXSPARSE CPPFLAGS:             $CXSPARSE_CPPFLAGS
  CXSPARSE LDFLAGS:              $CXSPARSE_LDFLAGS
  CXSPARSE libraries:            $CXSPARSE_LIBS
  DL libraries:                  $DL_LIBS
  FFTW3 CPPFLAGS:                $FFTW3_CPPFLAGS
  FFTW3 LDFLAGS:                 $FFTW3_LDFLAGS
  FFTW3 libraries:               $FFTW3_LIBS
  FFTW3F CPPFLAGS:               $FFTW3F_CPPFLAGS
  FFTW3F LDFLAGS:                $FFTW3F_LDFLAGS
  FFTW3F libraries:              $FFTW3F_LIBS
  FLTK CPPFLAGS:                 $FLTK_CPPFLAGS
  FLTK LDFLAGS:                  $FLTK_LDFLAGS
  FLTK libraries:                $FLTK_LIBS
  fontconfig CPPFLAGS:           $FONTCONFIG_CPPFLAGS
  fontconfig libraries:          $FONTCONFIG_LIBS
  FreeType2 CPPFLAGS:            $FT2_CPPFLAGS
  FreeType2 libraries:           $FT2_LIBS
  GLPK CPPFLAGS:                 $GLPK_CPPFLAGS
  GLPK LDFLAGS:                  $GLPK_LDFLAGS
  GLPK libraries:                $GLPK_LIBS
  HDF5 CPPFLAGS:                 $HDF5_CPPFLAGS
  HDF5 LDFLAGS:                  $HDF5_LDFLAGS
  HDF5 libraries:                $HDF5_LIBS
  Java home:                     $JAVA_HOME
  Java JVM path:                 $JAVA_LDPATH
  Java CPPFLAGS:                 $JAVA_CPPFLAGS
  Java libraries:                $JAVA_LIBS
  KLU CPPFLAGS:                  $KLU_CPPFLAGS
  KLU LDFLAGS:                   $KLU_LDFLAGS
  KLU libraries:                 $KLU_LIBS
  LAPACK libraries:              $LAPACK_LIBS
  LLVM CPPFLAGS:                 $LLVM_CPPFLAGS
  LLVM LDFLAGS:                  $LLVM_LDFLAGS
  LLVM libraries:                $LLVM_LIBS
  Magick++ CPPFLAGS:             $MAGICK_CPPFLAGS
  Magick++ LDFLAGS:              $MAGICK_LDFLAGS
  Magick++ libraries:            $MAGICK_LIBS
  OpenGL libraries:              $OPENGL_LIBS
  PCRE CPPFLAGS:                 $PCRE_CPPFLAGS
  PCRE LDFLAGS:                  $PCRE_LDFLAGS
  PCRE libraries:                $PCRE_LIBS
  PortAudio CPPFLAGS:            $PORTAUDIO_CPPFLAGS
  PortAudio LDFLAGS:             $PORTAUDIO_LDFLAGS
  PortAudio libraries:           $PORTAUDIO_LIBS
  PTHREAD flags:                 $PTHREAD_CFLAGS
  PTHREAD libraries:             $PTHREAD_LIBS
  QHULL CPPFLAGS:                $QHULL_CPPFLAGS
  QHULL LDFLAGS:                 $QHULL_LDFLAGS
  QHULL libraries:               $QHULL_LIBS
  QRUPDATE CPPFLAGS:             $QRUPDATE_CPPFLAGS
  QRUPDATE LDFLAGS:              $QRUPDATE_LDFLAGS
  QRUPDATE libraries:            $QRUPDATE_LIBS
  Qt CPPFLAGS:                   $QT_CPPFLAGS
  Qt LDFLAGS:                    $QT_LDFLAGS
  Qt GUI libraries:              $QT_LIBS
  Qt OpenGL libraries:           $QT_OPENGL_LIBS
  Qt moc:                        $MOC $MOCFLAGS
  Qt uic:                        $UIC $UICFLAGS
  Qt rcc:                        $RCC $RCCFLAGS
  Qt lrelease:                   $LRELEASE $LRELEASEFLAGS
  Qt qcollectiongenerator:       $QCOLLECTIONGENERATOR $QCOLLECTIONGENERATORFLAGS
  Qt qhelpgenerator:             $QHELPGENERATOR $QHELPGENERATORFLAGS
  READLINE libraries:            $READLINE_LIBS
  Sndfile CPPFLAGS:              $SNDFILE_CPPFLAGS
  Sndfile LDFLAGS:               $SNDFILE_LDFLAGS
  Sndfile libraries:             $SNDFILE_LIBS
  SuiteSparse config libraries:  $SUITESPARSECONFIG_LIBS
  SUNDIALS IDA CPPFLAGS:         $SUNDIALS_IDA_CPPFLAGS
  SUNDIALS IDA LDFLAGS:          $SUNDIALS_IDA_LDFLAGS
  SUNDIALS IDA libraries:        $SUNDIALS_IDA_LIBS
  SUNDIALS NVECTOR CPPFLAGS:     $SUNDIALS_NVECSERIAL_CPPFLAGS
  SUNDIALS NVECTOR LDFLAGS:      $SUNDIALS_NVECSERIAL_LDFLAGS
  SUNDIALS NVECTOR libraries:    $SUNDIALS_NVECSERIAL_LIBS
  SUNLINSOL KLU CPPFLAGS:        $SUNDIALS_SUNLINSOLKLU_CPPFLAGS
  SUNLINSOL KLU LDFLAGS:         $SUNDIALS_SUNLINSOLKLU_LDFLAGS
  SUNLINSOL KLU libraries:       $SUNDIALS_SUNLINSOLKLU_LIBS
  TERM libraries:                $TERM_LIBS
  UMFPACK CPPFLAGS:              $UMFPACK_CPPFLAGS
  UMFPACK LDFLAGS:               $UMFPACK_LDFLAGS
  UMFPACK libraries:             $UMFPACK_LIBS
  X11 include flags:             $X11_INCFLAGS
  X11 libraries:                 $X11_LIBS
  Z CPPFLAGS:                    $Z_CPPFLAGS
  Z LDFLAGS:                     $Z_LDFLAGS
  Z libraries:                   $Z_LIBS

  Default pager:                 $DEFAULT_PAGER
  gnuplot:                       $GNUPLOT_BINARY

  Build Octave Qt GUI:                  $BUILD_QT_SUMMARY_MSG
  JIT compiler for loops:               $ENABLE_JIT
  Build Java interface:                 $build_java
  Build static libraries:               $STATIC_LIBS
  Build shared libraries:               $SHARED_LIBS
  Dynamic Linking API:                  $DL_API_MSG
  Include support for GNU readline:     $USE_READLINE
  Use push parser in command line REPL: $ENABLE_COMMAND_LINE_PUSH_PARSER
  64-bit array dims and indexing:       $ENABLE_64
  64-bit BLAS array dims and indexing:  $HAVE_64_BIT_BLAS
  OpenMP SMP multithreading:            $ENABLE_OPENMP
  Truncate intermediate FP results:     $ENABLE_FLOAT_TRUNCATE
  Build cross tools:                    $cross_tools
  Build docs:                           $ENABLE_DOCS
])

warn_msg_printed=false

OCTAVE_CONFIGURE_WARNING_SUMMARY

if test $opengl_graphics = no; then
  AC_MSG_WARN([])
  AC_MSG_WARN([The libraries needed for OpenGL graphics were not found.])
  AC_MSG_WARN([Creating plots is still possible if gnuplot is installed.])
  warn_msg_printed=true
fi

if $warn_msg_printed; then
  AC_MSG_NOTICE([])
  AC_MSG_NOTICE([NOTE: Libraries or auxiliary programs may be skipped if they are not found])
  AC_MSG_NOTICE([NOTE: OR if they are missing required features on your system.])
fi

### End of configure.<|MERGE_RESOLUTION|>--- conflicted
+++ resolved
@@ -2261,7 +2261,6 @@
 
 ### Check for SUNDIALS library features, some required, some optional.
 
-<<<<<<< HEAD
 if test -n "$SUNDIALS_IDA_LIBS" && test -n "$SUNDIALS_NVECSERIAL_LIBS"; then
 
   CPPFLAGS="$SUNDIALS_IDA_CPPFLAGS $SUNDIALS_NVECSERIAL_CPPFLAGS $KLU_CPPFLAGS $BLAS_CPPFLAGS $CPPFLAGS"
@@ -2280,36 +2279,14 @@
     if test -z "$warn_sundials_disabled"; then
       OCTAVE_CHECK_SUNDIALS_SIZEOF_REALTYPE
     fi
+    if test -z "$warn_sundials_disabled"; then
+      OCTAVE_CHECK_SUNDIALS_SUNLINSOL_DENSE
+    fi
     dnl The following tests determine whether certain optional features are
     dnl present in the SUNDIALS libraries, but will not disable using SUNDIALS.
     if test -z "$warn_sundials_disabled"; then
       OCTAVE_CHECK_SUNDIALS_SUNLINSOL_KLU
     fi
-=======
-CPPFLAGS="$SUNDIALS_IDA_CPPFLAGS $SUNDIALS_NVECSERIAL_CPPFLAGS $KLU_CPPFLAGS $BLAS_CPPFLAGS $CPPFLAGS"
-LDFLAGS="$SUNDIALS_IDA_LDFLAGS $SUNDIALS_NVECSERIAL_LDFLAGS $KLU_LDFLAGS $BLAS_LDFLAGS $LDFLAGS"
-LIBS="$SUNDIALS_IDA_LIBS $SUNDIALS_NVECSERIAL_LIBS $KLU_LIBS $BLAS_LIBS $FLIBS $LIBS"
-if test -z "$warn_sundials_nvecserial" && test -z "$warn_sundials_ida"; then
-  dnl Any of the following tests could determine that SUNDIALS is incompatible
-  dnl and should be disabled. In that event, they all populate the same
-  dnl variable with appropriate warning messages, and further tests should be
-  dnl skipped if a warning message has already been generated that SUNDIALS is
-  dnl disabled.
-  warn_sundials_disabled=
-  if test -z "$warn_sundials_disabled"; then
-    OCTAVE_CHECK_SUNDIALS_COMPATIBLE_API
-  fi
-  if test -z "$warn_sundials_disabled"; then
-    OCTAVE_CHECK_SUNDIALS_SIZEOF_REALTYPE
-  fi
-  if test -z "$warn_sundials_disabled"; then
-    OCTAVE_CHECK_SUNDIALS_SUNLINSOL_DENSE
-  fi
-  dnl The following tests determine whether certain optional features are
-  dnl present in the SUNDIALS libraries, but will not disable using SUNDIALS.
-  if test -z "$warn_sundials_disabled"; then
-    OCTAVE_CHECK_SUNDIALS_SUNLINSOL_KLU
->>>>>>> 93c4bf5d
   fi
   CPPFLAGS="$save_CPPFLAGS"
   LDFLAGS="$save_LDFLAGS"
@@ -2323,9 +2300,9 @@
 dnl How can we do a better job here?  Do we need to disable sundials
 dnl any tests fail, or can we fix __ode15__.cc so that it still partially
 dnl works when some things are missing (for example, KLU)?
-<<<<<<< HEAD
 if test -n "$SUNDIALS_IDA_LIBS" && test -n "$SUNDIALS_NVECSERIAL_LIBS"; then
-  if test "x$octave_cv_sundials_realtype_is_double" = xyes \
+  if test "x$octave_cv_sundials_sunlinsol_dense" = xyes \
+      && test "x$octave_cv_sundials_realtype_is_double" = xyes \
       && test "x$octave_have_sundials_compatible_api" = xyes; then
     AC_DEFINE(HAVE_SUNDIALS, 1, [Define to 1 if SUNDIALS is available.])
 
@@ -2353,38 +2330,6 @@
       warn_sundials_disabled="SUNDIALS libraries are missing some feature.  The solvers ode15i and ode15s will be disabled."
       OCTAVE_CONFIGURE_WARNING([warn_sundials_disabled])
     fi
-=======
-if test -n "$SUNDIALS_IDA_LIBS" \
-    && test -n "$SUNDIALS_NVECSERIAL_LIBS" \
-    && test "x$octave_cv_sundials_sunlinsol_dense" = xyes \
-    && test "x$octave_cv_sundials_realtype_is_double" = xyes \
-    && test "x$octave_have_sundials_compatible_api" = xyes; then
-  AC_DEFINE(HAVE_SUNDIALS, 1, [Define to 1 if SUNDIALS is available.])
-
-  ## Collections of options needed to build with SUNDIALS and its dependencies.
-  SUNDIALS_XCPPFLAGS="$SUNDIALS_IDA_CPPFLAGS $SUNDIALS_SUNLINSOLKLU_CPPFLAGS $SUNDIALS_NVECSERIAL_CPPFLAGS $KLU_CPPFLAGS"
-  SUNDIALS_XLDFLAGS="$SUNDIALS_IDA_LDFLAGS $SUNDIALS_SUNLINSOLKLU_LDFLAGS $SUNDIALS_NVECSERIAL_LDFLAGS $KLU_LDFLAGS"
-  SUNDIALS_XLIBS="$SUNDIALS_IDA_LIBS $SUNDIALS_SUNLINSOLKLU_LIBS $SUNDIALS_NVECSERIAL_LIBS $KLU_LIBS"
-else
-  SUNDIALS_IDA_CPPFLAGS=
-  SUNDIALS_IDA_LDFLAGS=
-  SUNDIALS_IDA_LIBS=
-  SUNDIALS_SUNLINSOLKLU_CPPFLAGS=
-  SUNDIALS_SUNLINSOLKLU_LDFLAGS=
-  SUNDIALS_SUNLINSOLKLU_LIBS=
-  SUNDIALS_NVECSERIAL_CPPFLAGS=
-  SUNDIALS_NVECSERIAL_LDFLAGS=
-  SUNDIALS_NVECSERIAL_LIBS=
-  SUNDIALS_XCPPFLAGS=
-  SUNDIALS_XLDFLAGS=
-  SUNDIALS_XLIBS=
-  dnl Emit a fallback warning message in case SUNDIALS has been disabled for
-  dnl some reason that hasn't already generated one of these known warnings.
-  if test -z "$warn_sundials_nvecserial" && test -z "$warn_sundials_ida" \
-      && test -z "$warn_sundials_disabled"; then
-    warn_sundials_disabled="SUNDIALS libraries are missing some feature.  The solvers ode15i and ode15s will be disabled."
-    OCTAVE_CONFIGURE_WARNING([warn_sundials_disabled])
->>>>>>> 93c4bf5d
   fi
 fi
 
