--- conflicted
+++ resolved
@@ -27,11 +27,7 @@
 
 ### Initialize Autoconf
 AC_PREREQ([2.65])
-<<<<<<< HEAD
 AC_INIT([GNU Octave], [10.0.0], [https://octave.org/bugs.html], [octave],
-=======
-AC_INIT([GNU Octave], [9.0.91], [https://octave.org/bugs.html], [octave],
->>>>>>> 630fe36f
         [https://www.gnu.org/software/octave/])
 
 ### Declare version numbers
@@ -45,11 +41,7 @@
 
 OCTAVE_MAJOR_VERSION=10
 OCTAVE_MINOR_VERSION=0
-<<<<<<< HEAD
 OCTAVE_PATCH_VERSION=0
-=======
-OCTAVE_PATCH_VERSION=91
->>>>>>> 630fe36f
 
 dnl PACKAGE_VERSION is set by the AC_INIT VERSION argument.
 OCTAVE_VERSION="$PACKAGE_VERSION"
