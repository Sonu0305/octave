////////////////////////////////////////////////////////////////////////
//
// Copyright (C) 2017-2022 The Octave Project Developers
//
// See the file COPYRIGHT.md in the top-level directory of this
// distribution or <https://octave.org/copyright/>.
//
// This file is part of Octave.
//
// Octave is free software: you can redistribute it and/or modify it
// under the terms of the GNU General Public License as published by
// the Free Software Foundation, either version 3 of the License, or
// (at your option) any later version.
//
// Octave is distributed in the hope that it will be useful, but
// WITHOUT ANY WARRANTY; without even the implied warranty of
// MERCHANTABILITY or FITNESS FOR A PARTICULAR PURPOSE.  See the
// GNU General Public License for more details.
//
// You should have received a copy of the GNU General Public License
// along with Octave; see the file COPYING.  If not, see
// <https://www.gnu.org/licenses/>.
//
////////////////////////////////////////////////////////////////////////

#if ! defined (octave_external_editor_interface_h)
#define octave_external_editor_interface_h 1

#include <QString>
#include <QWidget>

<<<<<<< HEAD
namespace octave
{
=======
OCTAVE_BEGIN_NAMESPACE(octave)

  class base_qobject;

>>>>>>> 6146e5b8
  class external_editor_interface : public QWidget
  {
    Q_OBJECT

  public:

    external_editor_interface (QWidget *main_win);

    ~external_editor_interface (void) = default;

  signals:

    void request_settings_dialog (const QString&);

  public slots:

    bool call_custom_editor (const QString& file = QString (), int line = -1);

    void request_open_file (const QString& fileName,
                            const QString& encoding = QString (),
                            int line = -1, bool debug_pointer = false,
                            bool breakpoint_marker = false, bool insert = true,
                            const QString& cond = "");

    void request_new_file (const QString&);

    void handle_edit_file_request (const QString& file);

  private:

    QString external_editor (void);
  };

OCTAVE_END_NAMESPACE(octave)

#endif<|MERGE_RESOLUTION|>--- conflicted
+++ resolved
@@ -29,15 +29,8 @@
 #include <QString>
 #include <QWidget>
 
-<<<<<<< HEAD
-namespace octave
-{
-=======
 OCTAVE_BEGIN_NAMESPACE(octave)
 
-  class base_qobject;
-
->>>>>>> 6146e5b8
   class external_editor_interface : public QWidget
   {
     Q_OBJECT
