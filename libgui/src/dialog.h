////////////////////////////////////////////////////////////////////////
//
// Copyright (C) 2013-2022 The Octave Project Developers
//
// See the file COPYRIGHT.md in the top-level directory of this
// distribution or <https://octave.org/copyright/>.
//
// This file is part of Octave.
//
// Octave is free software: you can redistribute it and/or modify it
// under the terms of the GNU General Public License as published by
// the Free Software Foundation, either version 3 of the License, or
// (at your option) any later version.
//
// Octave is distributed in the hope that it will be useful, but
// WITHOUT ANY WARRANTY; without even the implied warranty of
// MERCHANTABILITY or FITNESS FOR A PARTICULAR PURPOSE.  See the
// GNU General Public License for more details.
//
// You should have received a copy of the GNU General Public License
// along with Octave; see the file COPYING.  If not, see
// <https://www.gnu.org/licenses/>.
//
////////////////////////////////////////////////////////////////////////

#if ! defined (octave_dialog_h)
#define octave_dialog_h 1

#include <QAbstractButton>
#include <QDialog>
#include <QFileDialog>
#include <QItemSelectionModel>
#include <QLineEdit>
#include <QList>
#include <QMessageBox>
#include <QMutex>
#include <QWaitCondition>

// Defined for purposes of sending QList<int> as part of signal.
typedef QList<int> QIntList;

// Defined for purposes of sending QList<float> as part of signal.
typedef QList<float> QFloatList;

<<<<<<< HEAD
namespace octave
{
=======
OCTAVE_BEGIN_NAMESPACE(octave)

  class base_qobject;

>>>>>>> 6146e5b8
  class QUIWidgetCreator : public QObject
  {
    Q_OBJECT

  public:

    QUIWidgetCreator (void);

    ~QUIWidgetCreator (void) = default;

  public:

    QString rm_amp (const QString& text);

    QString message_dialog (const QString& message, const QString& title,
                            const QString& icon, const QStringList& button,
                            const QString& defbutton, const QStringList& role);

    int get_dialog_result (void) { return m_dialog_result; }

    QString get_dialog_button (void) { return m_dialog_button; }

    QPair<QIntList, int> list_dialog (const QStringList& list,
                                      const QString& mode,
                                      int wd, int ht,
                                      const QList<int>& initial,
                                      const QString& name,
                                      const QStringList& prompt,
                                      const QString& ok_string,
                                      const QString& cancel_string);

    QIntList get_list_index (void) const { return m_list_index; }

    QStringList input_dialog (const QStringList& prompt, const QString& title,
                              const QFloatList& nr, const QFloatList& nc,
                              const QStringList& defaults);

    QStringList get_string_list (void) const { return m_string_list; }

    QStringList file_dialog (const QStringList& filters, const QString& title,
                             const QString& filename, const QString& dirname,
                             const QString& multimode);

    QString get_dialog_path (void) const { return m_path_name; }

    void lock (void) { m_mutex.lock (); }
    void wait (void) { m_waitcondition.wait (&m_mutex); }
    void unlock (void) { m_mutex.unlock (); }
    void wake_all (void) { m_waitcondition.wakeAll (); }

  signals:

    void create_dialog (const QString&, const QString&, const QString&,
                        const QStringList&, const QString&, const QStringList&);

    void create_listview (const QStringList&, const QString&, int, int,
                          const QIntList&, const QString&, const QStringList&,
                          const QString&, const QString&);

    void create_inputlayout (const QStringList&, const QString&,
                             const QFloatList&, const QFloatList&,
                             const QStringList&);

    void create_filedialog (const QStringList& filters, const QString& title,
                            const QString& filename, const QString& dirname,
                            const QString& multimode);
  public slots:

    void handle_create_dialog (const QString& message, const QString& title,
                               const QString& icon, const QStringList& button,
                               const QString& defbutton,
                               const QStringList& role);

    void dialog_button_clicked (QAbstractButton *button);

    void handle_create_listview (const QStringList& list, const QString& mode,
                                 int width, int height,
                                 const QIntList& initial,
                                 const QString& name,
                                 const QStringList& prompt,
                                 const QString& ok_string,
                                 const QString& cancel_string);

    void list_select_finished (const QIntList& selected, int button_pressed);

    void handle_create_inputlayout (const QStringList&, const QString&,
                                    const QFloatList&, const QFloatList&,
                                    const QStringList&);

    void input_finished (const QStringList& input, int button_pressed);

    void handle_create_filedialog (const QStringList& filters,
                                   const QString& title,
                                   const QString& filename,
                                   const QString& dirname,
                                   const QString& multimode);

    void filedialog_finished (const QStringList& files, const QString& path,
                              int filterindex);

  private:

    int m_dialog_result;
    QString m_dialog_button;

    // A copy of the dialogs button texts
    QStringList m_button_list;

    // The list could conceivably be big.  Not sure how things are
    // stored internally, so keep off of the stack.
    QStringList m_string_list;
    QIntList m_list_index;

    QString m_path_name;

    // GUI objects cannot be accessed in the non-GUI thread.  However,
    // signals can be sent to slots across threads with proper
    // synchronization.  Hence, the use of QWaitCondition.
    QMutex m_mutex;
    QWaitCondition m_waitcondition;
  };

  class MessageDialog : public QMessageBox
  {
    Q_OBJECT

  public:

    MessageDialog (const QString& message,
                   const QString& title, const QString& icon,
                   const QStringList& button, const QString& defbutton,
                   const QStringList& role);

    ~MessageDialog (void) = default;

  private:

    void closeEvent (QCloseEvent *)
    {
      // Reroute the close tab to a button click so there is only a single
      // route to waking the wait condition.
      emit buttonClicked (nullptr);
    }
  };

  class ListDialog : public QDialog
  {
    Q_OBJECT

    QItemSelectionModel *selector;

  public:

    ListDialog (const QStringList& list,
                const QString& mode, int width, int height,
                const QList<int>& initial, const QString& name,
                const QStringList& prompt, const QString& ok_string,
                const QString& cancel_string);

    ~ListDialog (void) = default;

  signals:

    void finish_selection (const QIntList&, int);

  public slots:

    void buttonOk_clicked (void);

    void buttonCancel_clicked (void);

    void reject (void);

    void item_double_clicked (const QModelIndex&);

  private:

    QAbstractItemModel *m_model;
  };

  class InputDialog : public QDialog
  {
    Q_OBJECT

    QList<QLineEdit *> input_line;

  public:

    InputDialog (const QStringList& prompt,
                 const QString& title, const QFloatList& nr,
                 const QFloatList& nc, const QStringList& defaults);

    ~InputDialog (void) = default;

  signals:

    void finish_input (const QStringList&, int);

  public slots:

    void buttonOk_clicked (void);

    void buttonCancel_clicked (void);

    void reject (void);
  };

  class FileDialog : public QFileDialog
  {
    Q_OBJECT

  public:

    FileDialog (const QStringList& filters,
                const QString& title, const QString& filename,
                const QString& dirname, const QString& multimode);

    ~FileDialog (void) = default;

  signals:

    void finish_input (const QStringList&, const QString&, int);

  private slots:

    void acceptSelection (void);

    void rejectSelection (void);
  };

OCTAVE_END_NAMESPACE(octave)

#endif<|MERGE_RESOLUTION|>--- conflicted
+++ resolved
@@ -42,15 +42,8 @@
 // Defined for purposes of sending QList<float> as part of signal.
 typedef QList<float> QFloatList;
 
-<<<<<<< HEAD
-namespace octave
-{
-=======
 OCTAVE_BEGIN_NAMESPACE(octave)
 
-  class base_qobject;
-
->>>>>>> 6146e5b8
   class QUIWidgetCreator : public QObject
   {
     Q_OBJECT
