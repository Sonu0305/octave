////////////////////////////////////////////////////////////////////////
//
// Copyright (C) 2019-2024 The Octave Project Developers
//
// See the file COPYRIGHT.md in the top-level directory of this
// distribution or <https://octave.org/copyright/>.
//
// This file is part of Octave.
//
// Octave is free software: you can redistribute it and/or modify it
// under the terms of the GNU General Public License as published by
// the Free Software Foundation, either version 3 of the License, or
// (at your option) any later version.
//
// Octave is distributed in the hope that it will be useful, but
// WITHOUT ANY WARRANTY; without even the implied warranty of
// MERCHANTABILITY or FITNESS FOR A PARTICULAR PURPOSE.  See the
// GNU General Public License for more details.
//
// You should have received a copy of the GNU General Public License
// along with Octave; see the file COPYING.  If not, see
// <https://www.gnu.org/licenses/>.
//
////////////////////////////////////////////////////////////////////////

#if defined (HAVE_CONFIG_H)
#  include "config.h"
#endif

#include <algorithm>
#include <array>
#include <string>

#include <cmath>

#include <QAction>
#include <QApplication>
#include <QByteArray>
#include <QComboBox>
#include <QDateTime>
#include <QDebug>
#include <QFile>
#include <QFileInfo>
#include <QFontDatabase>
#include <QIcon>
#include <QLibraryInfo>
#include <QMessageBox>
#include <QNetworkProxy>
#include <QSettings>
#include <QShortcut>
#include <QString>
#include <QStringList>
#include <QTranslator>

#include "gui-preferences-cs.h"
#include "gui-preferences-ed.h"
#include "gui-preferences-sc.h"
#include "gui-preferences-global.h"
#include "gui-settings.h"

#include "localcharset-wrapper.h"
#include "oct-env.h"
#include "oct-string.h"

#include "defaults.h"

OCTAVE_BEGIN_NAMESPACE(octave)

QString gui_settings::file_name () const
{
  return fileName ();
}

QString
gui_settings::directory_name () const
{
  QFileInfo sfile (fileName ());

  return sfile.absolutePath ();
}

bool
gui_settings::bool_value (const gui_pref& pref) const
{
  return value (pref).toBool ();
}

QByteArray
gui_settings::byte_array_value (const gui_pref& pref) const
{
  return value (pref).toByteArray ();
}

QColor
gui_settings::color_value (const gui_pref& pref) const
{
  return value (pref).value<QColor> ();
}

QDateTime
gui_settings::date_time_value (const gui_pref& pref) const
{
  return value (pref).toDateTime ();
}

int
gui_settings::int_value (const gui_pref& pref) const
{
  return value (pref).toInt ();
}

QString
gui_settings::string_value (const gui_pref& pref) const
{
  return value (pref).toString ();
}

QStringList
gui_settings::string_list_value (const gui_pref& pref) const
{
  return value (pref).toStringList ();
}

uint
gui_settings::uint_value (const gui_pref& pref) const
{
  return value (pref).toUInt ();
}

QColor
gui_settings::get_color_value (const QVariant& def, int mode) const
{
  QColor default_color;

  // Determine whether the default value in pref is given as
  // QPalette::ColorRole or as QColor
#if QT_VERSION >= QT_VERSION_CHECK(6, 0, 0)
  if (def.canConvert (QMetaType (QMetaType::QColor)))
#else
  if (def.canConvert (QMetaType::QColor))
#endif
    default_color = def.value<QColor> ();
  else
    {
      // The default colors are given as color roles for
      // the application's palette
      default_color = QApplication::palette ().color
                      (static_cast<QPalette::ColorRole> (def.toInt ()));
      // FIXME: use value<QPalette::ColorRole> instead of static cast after
      //        dropping support of Qt 5.4
    }

  if ((mode == 1) && (default_color != settings_color_no_change))
    {
      // In second mode, determine the default color from the first mode
#if HAVE_QCOLOR_FLOAT_TYPE
      float h, s, l, a;
#else
      qreal h, s, l, a;
#endif
      default_color.getHslF (&h, &s, &l, &a);
      qreal l_new = 1.0-l*0.85;
      if (l < 0.3)
        l_new = 1.0-l*0.7;  // convert darker into lighter colors
      default_color.setHslF (h, s, l_new, a);
    }

  return default_color;
}

QColor
gui_settings::color_value (const gui_pref& pref, int mode) const
{
  QColor default_color = get_color_value (pref.def (), mode);

  return value (pref.settings_key () + settings_color_modes_ext[mode],
                QVariant (default_color)).value<QColor> ();
}

void
gui_settings::set_color_value (const gui_pref& pref,
                               const QColor& color, int mode)
{
  int m = mode;
  if (m > 1)
    m = 1;

  setValue (pref.settings_key () + settings_color_modes_ext[m],
            QVariant (color));
}

QString
gui_settings::sc_value (const sc_pref& scpref) const
{
  QKeySequence key_seq = sc_def_value (scpref);

  // Get the value from the settings where the key sequences are stored
  // as strings
  return value (sc_group + "/" + scpref.settings_key (),
                key_seq.toString ()).toString ();
}

QKeySequence
gui_settings::sc_def_value (const sc_pref& scpref) const
{
  return scpref.def_value ();
}

void
gui_settings::set_shortcut (QAction *action, const sc_pref& scpref, bool enable)
{
  if (! enable)
    {
      // Disable => remove existing shortcut from the action
      action->setShortcut (QKeySequence ());
      return;
    }

  QString shortcut = sc_value (scpref);

  if (! shortcut.isEmpty ())
    action->setShortcut (QKeySequence (shortcut));
  else
    qDebug () << "Key: " << scpref.settings_key ()
              << " not found in settings";
}

void
gui_settings::shortcut (QShortcut *sc, const sc_pref& scpref)
{
  QString shortcut = sc_value (scpref);

  if (! shortcut.isEmpty ())
    sc->setKey (QKeySequence (shortcut));
  else
    qDebug () << "Key: " << scpref.settings_key ()
              << " not found in settings";
}

void
gui_settings::config_icon_theme ()
{
  int theme_index;

  if (contains (global_icon_theme_index.settings_key ()))
    theme_index = int_value (global_icon_theme_index);
  else
    {
      // New pref does not exist.  Use old if required.  Add new and
      // remove deprecated key.

      if (bool_value (global_icon_theme))
        theme_index = ICON_THEME_SYSTEM;
      else
        theme_index = ICON_THEME_OCTAVE;

      setValue (global_icon_theme_index.settings_key (), theme_index);
      remove (global_icon_theme.settings_key ());
    }

  QIcon::setThemeName (global_all_icon_themes.at (theme_index));

  QStringList icon_fallbacks;

  // Set the required fallback search paths.

  switch (theme_index)
    {
    case ICON_THEME_SYSTEM:
      icon_fallbacks << global_icon_paths.at (ICON_THEME_OCTAVE);
      icon_fallbacks << global_icon_paths.at (ICON_THEME_TANGO);
      break;
    case ICON_THEME_TANGO:
      icon_fallbacks << global_icon_paths.at (ICON_THEME_OCTAVE);
      break;
    case ICON_THEME_OCTAVE:
      icon_fallbacks << global_icon_paths.at (ICON_THEME_TANGO);
      break;
    }

  icon_fallbacks << global_icon_paths.at (ICON_THEME_CURSORS);

  setValue (global_icon_fallbacks.settings_key (), icon_fallbacks);
}

QIcon
gui_settings::icon (const QString& icon_name, bool octave_only,
                    const QString& icon_alt_name)
{
  if (octave_only)
    return QIcon (global_icon_paths.at (ICON_THEME_OCTAVE) + icon_name + ".png");

  if (QIcon::hasThemeIcon (icon_name))
    return QIcon (QIcon::fromTheme (icon_name));
  else if ((! icon_alt_name.isEmpty ()) && QIcon::hasThemeIcon (icon_alt_name))
    return QIcon (QIcon::fromTheme (icon_alt_name));

  QStringList icon_fallbacks
    = value (global_icon_fallbacks.settings_key ()).toStringList ();

  for (int i = 0; i < icon_fallbacks.length (); i++ )
    {
      QString icon_file (icon_fallbacks.at (i) + icon_name + ".png");
      if (QFile (icon_file).exists ())
        return QIcon (icon_file);
    }

  //QIcon::setThemeName (current_theme);
  return QIcon ();
}

QString
gui_settings::get_default_font_family ()
{
  // Get all available fixed width fonts from the Qt font database.

  QStringList fonts;

#if QT_VERSION >= QT_VERSION_CHECK(6, 0, 0)
  for (QString font : QFontDatabase::families ())
    {
      if (QFontDatabase::isFixedPitch (font))
        fonts << font;
    }
#else
  QFontDatabase font_database;

  for (QString font : font_database.families ())
    {
      if (font_database.isFixedPitch (font))
        fonts << font;
    }
#endif

  QString default_family;

#if defined (Q_OS_MAC)
  // Use hard coded default on macOS, since selection of fixed width
  // default font is unreliable (see bug #59128).
  // Test for macOS default fixed width font
  if (fonts.contains (global_mono_font.def ().toString ()))
    default_family = global_mono_font.def ().toString ();
#endif

  // If default font is still empty (on all other platforms or
  // if macOS default font is not available): use QFontDatabase
  if (default_family.isEmpty ())
    {
      // Get the system's default monospaced font
      QFont fixed_font = QFontDatabase::systemFont (QFontDatabase::FixedFont);
      default_family = fixed_font.defaultFamily ();

      // Since this might be unreliable, test all available fixed width fonts
      if (! fonts.contains (default_family))
        {
          // Font returned by QFontDatabase is not in fixed fonts list.
          // Fallback: take first from this list
          default_family = fonts[0];
        }
    }

  // Test env variable which has preference
  std::string env_default_family = sys::env::getenv ("OCTAVE_DEFAULT_FONT");
  if (! env_default_family.empty ())
    default_family = QString::fromStdString (env_default_family);

  return default_family;
}

QStringList
gui_settings::get_default_font ()
{
  QString default_family = get_default_font_family ();

  // determine the fefault font size of the system
  // FIXME: QApplication::font () does not return the monospace font,
  //        but the size should be probably near to the monospace font
  QFont font = QApplication::font ();

  int font_size = font.pointSize ();
  if (font_size == -1)
    font_size = static_cast <int> (std::floor(font.pointSizeF ()));

  // check for valid font size, otherwise take default 10
  QString default_font_size = "10";
  if (font_size > 0)
    default_font_size = QString::number (font_size);

  std::string env_default_font_size
    = sys::env::getenv ("OCTAVE_DEFAULT_FONT_SIZE");

  if (! env_default_font_size.empty ())
    default_font_size = QString::fromStdString (env_default_font_size);

  QStringList result;
  result << default_family;
  result << default_font_size;
  return result;
}

QString
gui_settings::get_gui_translation_dir ()
{
  // get environment variable for the locale dir (e.g. from run-octave)
  std::string dldir = sys::env::getenv ("OCTAVE_LOCALE_DIR");
  if (dldir.empty ())
    dldir = config::oct_locale_dir ();  // env-var empty, load the default location
  return QString::fromStdString (dldir);
}

<<<<<<< HEAD
void
gui_settings::config_translators (QTranslator *qt_tr,
                                  QTranslator *qsci_tr,
                                  QTranslator *gui_tr)
=======
void gui_settings::load_translator (QTranslator *tr, const QLocale& locale, const QString& filename, const QString& prefix, const QString& directory) const
{
  if (! tr->load (locale, filename, prefix, directory))
    qWarning () << "failed to load translator for locale" << locale.name () << "from file" << filename << "with prefix" << prefix << "from directory" << directory;
}

void gui_settings::load_translator (QTranslator *tr, const QString& prefix, const QString& language, const QString& directory) const
{
  if (! tr->load (prefix + language, directory))
    if (! tr->load (prefix + language.toLower (), directory))
      qWarning () << "failed to load translator file" << (prefix + language) << "or" << (prefix + language.toLower ()) << "from directory" << directory;
}

void gui_settings::config_translators (QTranslator *qt_tr,
                                       QTranslator *qsci_tr,
                                       QTranslator *gui_tr)
>>>>>>> 89cff107
{
  QString qt_trans_dir
#if QT_VERSION >= QT_VERSION_CHECK(6, 0, 0)
    = QLibraryInfo::path (QLibraryInfo::TranslationsPath);
#else
    = QLibraryInfo::location (QLibraryInfo::TranslationsPath);
#endif

  QString language = "SYSTEM";  // take system language per default

  // FIXME: can we somehow ensure that the settings object will always
  // be initialize and valid?

  // get the locale from the settings if already available
  language = string_value (global_language);

  // load the translations depending on the settings
  if (language == "SYSTEM")
    {
      // get the system locale and pass it to the translators for loading
      // the suitable translation files
      QLocale sys_locale = QLocale::system ();

      load_translator (qt_tr, sys_locale, "qt", "_", qt_trans_dir);
      load_translator (qsci_tr, sys_locale, "qscintilla", "_", qt_trans_dir);
      load_translator (gui_tr, sys_locale, "", "", get_gui_translation_dir ());
    }
  else
    {
      // load the translation files depending on the given locale name
      load_translator (qt_tr, "qt_", language, qt_trans_dir);
      load_translator (qsci_tr, "qscintilla_", language, qt_trans_dir);
      load_translator (gui_tr, "", language, get_gui_translation_dir ());
    }
}

#if defined (HAVE_QSCINTILLA)
int
gui_settings::get_valid_lexer_styles (QsciLexer *lexer, int *styles)
{
  int max_style = 0;
  int actual_style = 0;
  while (actual_style < ed_max_style_number && max_style < ed_max_lexer_styles)
    {
      if ((lexer->description (actual_style)) != "")  // valid style
        styles[max_style++] = actual_style;
      actual_style++;
    }
  return max_style;
}
#endif

/*!
 * Copys the attributes bold, italic and underline from QFont
 * @p attr to the font @p base and returns the result without
 * changing @p base,
 * @param attr QFont with the desired attributes
 * @param base QFont with desired family and size
 */
static QFont
copy_font_attributes (const QFont& attr, const QFont& base)
{
  QFont dest (base);

  dest.setBold (attr.bold ());
  dest.setItalic (attr.italic ());
  dest.setUnderline (attr.underline ());

  return dest;
}

#if defined (HAVE_QSCINTILLA)
void
gui_settings::read_lexer_settings (QsciLexer *lexer, int mode, int def)
{
  // Test whether the settings for lexer is already contained in the
  // given gui settings file. If yes, load them, if not copy them from the
  // default settings file.
  // This is useful when a new language support is implemented and the
  // existing settings file is used (which is of course the common case).
  int m = mode;
  if (m > 1)
    m = 1;

  QString group ("Scintilla" + settings_color_modes_ext[m]);

  beginGroup (group);
  beginGroup (lexer->language ());

  QStringList lexer_keys = allKeys ();

  endGroup ();
  endGroup ();

  if (def == settings_reload_default_colors_flag || lexer_keys.count () == 0)
    {
      // We have to reload the default values or no Lexer keys found:
      // If mode == 0, take all settings except font from default lexer
      // If Mode == 1, take all settings except font from default lexer
      //               and convert the color by inverting the lightness

      // Get the default font
      QStringList def_font = get_default_font ();
      QFont df (def_font[0], def_font[1].toInt ());
      QFont dfa = copy_font_attributes (lexer->defaultFont (), df);
      lexer->setDefaultFont (dfa);

      QColor c, p;

      int styles[ed_max_lexer_styles];  // array for saving valid styles
      int max_style = get_valid_lexer_styles (lexer, styles);

      for (int i = 0; i < max_style; i++)
        {
          c = get_color_value (QVariant (lexer->color (styles[i])), m);
          lexer->setColor (c, styles[i]);
          p = get_color_value (QVariant (lexer->paper (styles[i])), m);
          lexer->setPaper (p, styles[i]);
          dfa = copy_font_attributes (lexer->font (styles[i]), df);
          lexer->setFont (dfa, styles[i]);
        }
      // Set defaults last for not changing the defaults of the styles
      lexer->setDefaultColor (lexer->color (styles[0]));
      lexer->setDefaultPaper (lexer->paper (styles[0]));

      // Write settings if not just reload the default values
      if (def != settings_reload_default_colors_flag)
        {
          const std::string group_str = group.toStdString ();
          lexer->writeSettings (*this, group_str.c_str ());
          sync ();
        }
    }
  else
    {
      // Found lexer keys, read the settings
      const std::string group_str = group.toStdString ();
      lexer->readSettings (*this, group_str.c_str ());
    }
}
#endif

bool
gui_settings::update_settings_key (const QString& old_key,
                                   const QString& new_key)
{
  if (contains (old_key))
    {
      QVariant preference = value (old_key);
      setValue (new_key, preference);
      remove (old_key);
      return true;
    }

  return false;
}

void
gui_settings::update_network_settings ()
{
  QNetworkProxy proxy;

  // Assume no proxy and empty proxy data
  QNetworkProxy::ProxyType proxy_type = QNetworkProxy::NoProxy;
  QString scheme;
  QString host;
  int port = 0;
  QString user;
  QString pass;
  QUrl proxy_url = QUrl ();

  if (bool_value (global_use_proxy))
    {
      // Use a proxy, collect all required information
      QString proxy_type_string = string_value (global_proxy_type);

      // The proxy type for the Qt proxy settings
      if (proxy_type_string == "Socks5Proxy")
        proxy_type = QNetworkProxy::Socks5Proxy;
      else if (proxy_type_string == "HttpProxy")
        proxy_type = QNetworkProxy::HttpProxy;

      // The proxy data from the settings
      if (proxy_type_string == "HttpProxy"
          || proxy_type_string == "Socks5Proxy")
        {
          host = string_value (global_proxy_host);
          port = int_value (global_proxy_port);
          user = string_value (global_proxy_user);
          pass = string_value (global_proxy_pass);
          if (proxy_type_string == "HttpProxy")
            scheme = "http";
          else if (proxy_type_string == "Socks5Proxy")
            scheme = "socks5";

          QUrl env_var_url = QUrl ();
          proxy_url.setScheme (scheme);
          proxy_url.setHost (host);
          proxy_url.setPort (port);
          if (! user.isEmpty ())
            proxy_url.setUserName (user);
          if (! pass.isEmpty ())
            proxy_url.setPassword (pass);
        }

      // The proxy data from environment variables
      if (proxy_type_string == global_proxy_all_types.at (2))
        {
          const std::array<std::string, 6> env_vars =
          {
            "ALL_PROXY", "all_proxy",
            "HTTP_PROXY", "http_proxy",
            "HTTPS_PROXY", "https_proxy"
          };

          unsigned int count = 0;
          while (! proxy_url.isValid () && count < env_vars.size ())
            {
              proxy_url = QUrl (QString::fromStdString
                                (sys::env::getenv (env_vars[count])));
              count++;
            }

          if (proxy_url.isValid ())
            {
              // Found an entry, get the data from the string
              scheme = proxy_url.scheme ();

              if (scheme.contains ("socks", Qt::CaseInsensitive))
                proxy_type = QNetworkProxy::Socks5Proxy;
              else
                proxy_type = QNetworkProxy::HttpProxy;

              host = proxy_url.host ();
              port = proxy_url.port ();
              user = proxy_url.userName ();
              pass = proxy_url.password ();
            }
        }
    }

  // Set proxy for Qt framework
  proxy.setType (proxy_type);
  proxy.setHostName (host);
  proxy.setPort (port);
  proxy.setUser (user);
  proxy.setPassword (pass);

  QNetworkProxy::setApplicationProxy (proxy);

  // Set proxy for curl library if not based on environment variables
  std::string proxy_url_str = proxy_url.toString().toStdString ();
  sys::env::putenv ("http_proxy", proxy_url_str);
  sys::env::putenv ("HTTP_PROXY", proxy_url_str);
  sys::env::putenv ("https_proxy", proxy_url_str);
  sys::env::putenv ("HTTPS_PROXY", proxy_url_str);
}

// initialize a given combo box with available text encodings
void
gui_settings::combo_encoding (QComboBox *combo, const QString& current)
{
  std::vector<std::string> encoding_list {string::get_encoding_list ()};

  // prepend SYSTEM
  std::string locale_charset {octave_locale_charset_wrapper ()};
  std::transform (locale_charset.begin (), locale_charset.end (),
                  locale_charset.begin (), ::toupper);
  locale_charset = "SYSTEM (" + locale_charset + ")";
  encoding_list.insert (encoding_list.begin (), locale_charset);

  // get the value from the settings file if no current encoding is given
  QString enc {current};

  // Check for valid codec for the default.  If this fails, "SYSTEM" (i.e.
  // locale_charset) will be chosen.
  // FIXME: The default is "SYSTEM" on all platforms.  So can this fallback
  // logic be removed completely?
  bool default_exists = false;
  bool show_system = false;
  if (ed_default_enc.def ().toString ().startsWith ("SYSTEM"))
    show_system = true;
  else if (std::find (encoding_list.begin (), encoding_list.end (),
                      ed_default_enc.def ().toString ().toStdString ())
           != encoding_list.end ())
    default_exists = true;

  QString default_enc = QString::fromStdString (locale_charset);

  if (enc.isEmpty ())
    {
      enc = string_value (ed_default_enc);

      if (enc.isEmpty ())  // still empty?
        {
          if (default_exists)
            enc = ed_default_enc.def ().toString ();
          else
            enc = default_enc;
        }
    }

  // fill the combo box
  for (const auto& c : encoding_list)
    combo->addItem (QString::fromStdString (c));

  // prepend current encoding if not in list
  if (combo->findText (enc, Qt::MatchExactly) < 0)
    combo->insertItem (0, enc);

  // prepend the default item
  combo->insertSeparator (0);
  if (show_system || ! default_exists)
    combo->insertItem (0, default_enc);
  else
    combo->insertItem (0, ed_default_enc.def ().toString ());

  // select the current encoding
  combo->setCurrentIndex (combo->findText (enc, Qt::MatchExactly));

  combo->setMaxVisibleItems (12);
}

void
gui_settings::reload ()
{
  // Declare some empty options, which may be set at first startup for
  // writing them into the newly created settings file
  QString custom_editor;
  QStringList def_font;

  // Check whether the settings file does not yet exist
  if (! QFile::exists (file_name ()))
    {
      // Get the default font (for terminal)
      def_font = get_default_font ();

      // Get a custom editor defined as env variable
      std::string env_default_editor
        = sys::env::getenv ("OCTAVE_DEFAULT_EDITOR");

      if (! env_default_editor.empty ())
        custom_editor = QString::fromStdString (env_default_editor);
    }

  check ();

  // Write some settings that were dynamically determined at first startup

  // Custom editor
  if (! custom_editor.isEmpty ())
    setValue (global_custom_editor.settings_key (), custom_editor);

  // Default monospace font for the terminal
  if (def_font.count () > 1)
    {
      setValue (cs_font.settings_key (), def_font[0]);
      setValue (cs_font_size.settings_key (), def_font[1].toInt ());
    }

  // Write the default monospace font into the settings for later use by
  // console and editor as fallbacks of their font preferences.
  setValue (global_mono_font.settings_key (), get_default_font_family ());
}

void
gui_settings::check ()
{
  if (status () == QSettings::NoError)
    {
      // Test usability (force file to be really created)
      setValue ("dummy", 0);
      sync ();
    }

  if (! (QFile::exists (file_name ())
         && isWritable ()
         && status () == QSettings::NoError))
    {
      QString msg
        = QString (QT_TR_NOOP ("Error %1 creating the settings file\n%2\n"
                               "Make sure you have read and write permissions to\n%3\n\n"
                               "Octave GUI must be closed now."));

      QMessageBox::critical (nullptr,
                             QString (QT_TR_NOOP ("Octave Critical Error")),
                             msg.arg (status ())
                                .arg (file_name ())
                                .arg (directory_name ()));

      exit (1);
    }
  else
    remove ("dummy");  // Remove test entry
}

OCTAVE_END_NAMESPACE(octave)<|MERGE_RESOLUTION|>--- conflicted
+++ resolved
@@ -408,29 +408,25 @@
   return QString::fromStdString (dldir);
 }
 
-<<<<<<< HEAD
+void
+gui_settings::load_translator (QTranslator *tr, const QLocale& locale, const QString& filename, const QString& prefix, const QString& directory) const
+{
+  if (! tr->load (locale, filename, prefix, directory))
+    qWarning () << "failed to load translator for locale" << locale.name () << "from file" << filename << "with prefix" << prefix << "from directory" << directory;
+}
+
+void
+gui_settings::load_translator (QTranslator *tr, const QString& prefix, const QString& language, const QString& directory) const
+{
+  if (! tr->load (prefix + language, directory))
+    if (! tr->load (prefix + language.toLower (), directory))
+      qWarning () << "failed to load translator file" << (prefix + language) << "or" << (prefix + language.toLower ()) << "from directory" << directory;
+}
+
 void
 gui_settings::config_translators (QTranslator *qt_tr,
                                   QTranslator *qsci_tr,
                                   QTranslator *gui_tr)
-=======
-void gui_settings::load_translator (QTranslator *tr, const QLocale& locale, const QString& filename, const QString& prefix, const QString& directory) const
-{
-  if (! tr->load (locale, filename, prefix, directory))
-    qWarning () << "failed to load translator for locale" << locale.name () << "from file" << filename << "with prefix" << prefix << "from directory" << directory;
-}
-
-void gui_settings::load_translator (QTranslator *tr, const QString& prefix, const QString& language, const QString& directory) const
-{
-  if (! tr->load (prefix + language, directory))
-    if (! tr->load (prefix + language.toLower (), directory))
-      qWarning () << "failed to load translator file" << (prefix + language) << "or" << (prefix + language.toLower ()) << "from directory" << directory;
-}
-
-void gui_settings::config_translators (QTranslator *qt_tr,
-                                       QTranslator *qsci_tr,
-                                       QTranslator *gui_tr)
->>>>>>> 89cff107
 {
   QString qt_trans_dir
 #if QT_VERSION >= QT_VERSION_CHECK(6, 0, 0)
