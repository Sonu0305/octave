--- conflicted
+++ resolved
@@ -43,11 +43,10 @@
 #include "gui-preferences-global.h"
 #include "gui-settings.h"
 
-<<<<<<< HEAD
 #include "oct-env.h"
 
-namespace octave
-{
+OCTAVE_BEGIN_NAMESPACE(octave)
+
   QString gui_settings::file_name (void) const
   {
     return fileName ();
@@ -59,9 +58,6 @@
 
     return sfile.absolutePath ();
   }
-=======
-OCTAVE_BEGIN_NAMESPACE(octave)
->>>>>>> 6146e5b8
 
   QColor gui_settings::get_color_value (const QVariant& def, int mode) const
   {
@@ -352,4 +348,5 @@
     else
       remove ("dummy");  // Remove test entry
   }
-}+
+OCTAVE_END_NAMESPACE(octave)