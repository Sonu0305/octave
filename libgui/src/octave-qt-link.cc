--- conflicted
+++ resolved
@@ -100,11 +100,7 @@
     tr ("File\n%1\ndoes not exist. Do you want to create it?").
     arg (QDir::currentPath () + QDir::separator ()
          + QString::fromStdString (file)),
-<<<<<<< HEAD
-    tr ("Octave Editor"), "quest", btn, tr ("Yes"), role);
-=======
     tr ("Octave Editor"), "quest", btn, tr ("Create"), role );
->>>>>>> ff4a913f
 
   // Wait while the user is responding to message box.
   uiwidget_creator.wait ();
