--- conflicted
+++ resolved
@@ -31,15 +31,8 @@
 
 class QTextBrowser;
 
-<<<<<<< HEAD
-namespace octave
-{
-=======
 OCTAVE_BEGIN_NAMESPACE(octave)
 
-  class base_qobject;
-
->>>>>>> 6146e5b8
   class release_notes : public QWidget
   {
     Q_OBJECT
