--- conflicted
+++ resolved
@@ -287,11 +287,7 @@
   if (_filter->lineEdit ()->hasFocus () && _filter->lineEdit ()->hasSelectedText ())
     {
       QClipboard *clipboard = QApplication::clipboard ();
-<<<<<<< HEAD
-      clipboard->setText (_filter_line_edit->selectedText ());
-=======
       clipboard->setText ( _filter->lineEdit ()->selectedText ());
->>>>>>> 0c1d6c69
     }
 }
 
