////////////////////////////////////////////////////////////////////////
//
// Copyright (C) 2011-2024 The Octave Project Developers
//
// See the file COPYRIGHT.md in the top-level directory of this
// distribution or <https://octave.org/copyright/>.
//
// This file is part of Octave.
//
// Octave is free software: you can redistribute it and/or modify it
// under the terms of the GNU General Public License as published by
// the Free Software Foundation, either version 3 of the License, or
// (at your option) any later version.
//
// Octave is distributed in the hope that it will be useful, but
// WITHOUT ANY WARRANTY; without even the implied warranty of
// MERCHANTABILITY or FITNESS FOR A PARTICULAR PURPOSE.  See the
// GNU General Public License for more details.
//
// You should have received a copy of the GNU General Public License
// along with Octave; see the file COPYING.  If not, see
// <https://www.gnu.org/licenses/>.
//
////////////////////////////////////////////////////////////////////////

#if defined (HAVE_CONFIG_H)
#  include "config.h"
#endif

#include <QApplication>
#include <QClipboard>
#include <QCompleter>
#include <QHBoxLayout>
#include <QHeaderView>
#include <QInputDialog>
#include <QLabel>
#include <QLineEdit>
#include <QMenu>
#include <QMessageBox>
#include <QPushButton>
#include <QSignalMapper>
#include <QTimer>
#include <QVBoxLayout>

#include "gui-preferences-ws.h"
#include "gui-settings.h"
#include "workspace-view.h"

OCTAVE_BEGIN_NAMESPACE(octave)

workspace_view::workspace_view (QWidget *p)
  : octave_dock_widget ("WorkspaceView", p),
    m_view (new QTableView (this)),
    m_filter_checkbox (new QCheckBox ()),
    m_filter (new QComboBox (this)),
    m_filter_widget (new QWidget (this))
{
  set_title (tr ("Workspace"));
  setStatusTip (tr ("View the variables in the active workspace."));

  m_filter->setToolTip (tr ("Enter text to filter the workspace"));
  m_filter->setEditable (true);
  m_filter->setMaxCount (ws_max_filter_history.def ().toInt ());
  m_filter->setInsertPolicy (QComboBox::NoInsert);
  m_filter->setSizeAdjustPolicy (QComboBox::AdjustToMinimumContentsLengthWithIcon);
  QSizePolicy sizePol (QSizePolicy::Expanding, QSizePolicy::Preferred);
  m_filter->setSizePolicy (sizePol);
  m_filter->completer ()->setCaseSensitivity (Qt::CaseSensitive);

  QLabel *filter_label = new QLabel (tr ("Filter"));

  m_view->setWordWrap (false);
  m_view->setContextMenuPolicy (Qt::CustomContextMenu);
  m_view->setShowGrid (false);
  (m_view->verticalHeader) ()->hide ();
  m_view->setAlternatingRowColors (true);
  m_view_previous_row_count = 0;

  // Set an empty widget, so we can assign a layout to it.
  setWidget (new QWidget (this));

  // Create the layouts
  QHBoxLayout *filter_layout = new QHBoxLayout ();

  filter_layout->addWidget (filter_label);
  filter_layout->addWidget (m_filter_checkbox);
  filter_layout->addWidget (m_filter);
  filter_layout->setContentsMargins (0, 0, 0, 0);

  m_filter_widget->setLayout (filter_layout);

  QVBoxLayout *ws_layout = new QVBoxLayout ();
  ws_layout->addWidget (m_filter_widget);
  ws_layout->addWidget (m_view);
  ws_layout->setSpacing (0);

  gui_settings settings;

  m_filter_shown = settings.bool_value (ws_filter_shown);
  m_filter_widget->setVisible (m_filter_shown);

  ws_layout->setContentsMargins (2, 2, 2, 2);

  // Set the empty widget to have our layout.
  widget ()->setLayout (ws_layout);

  // Initialize collapse/expand state of the workspace subcategories.

  //enable sorting (setting column and order after model was set)
  m_view->setSortingEnabled (true);

  // Set header properties for sorting
  m_view->horizontalHeader ()->setSectionsClickable (true);
  m_view->horizontalHeader ()->setSectionsMovable (true);
  m_view->horizontalHeader ()->setSortIndicator
    (settings.int_value (ws_sort_column),
     static_cast<Qt::SortOrder> (settings.uint_value (ws_sort_order)));
  // FIXME: use value<Qt::SortOrder> instead of static cast after
  //        dropping support of Qt 5.4

  m_view->horizontalHeader ()->setSortIndicatorShown (true);

  m_view->horizontalHeader ()->setContextMenuPolicy (Qt::CustomContextMenu);
  connect (m_view->horizontalHeader (),
           &QTableView::customContextMenuRequested,
           this, &workspace_view::header_contextmenu_requested);

  // Init state of the filter
  m_filter->addItems (settings.value (ws_mru_list.settings_key ()).toStringList ());

  bool filter_state = settings.bool_value (ws_filter_active);
  m_filter_checkbox->setChecked (filter_state);
  filter_activate (filter_state);

  // Connect signals and slots.

  connect (m_filter, &QComboBox::editTextChanged,
           this, &workspace_view::filter_update);
  connect (m_filter_checkbox, &QCheckBox::toggled,
           this, &workspace_view::filter_activate);
  connect (m_filter->lineEdit (), &QLineEdit::editingFinished,
           this, &workspace_view::update_filter_history);

  connect (m_view, &QTableView::customContextMenuRequested,
           this, &workspace_view::contextmenu_requested);

  connect (m_view, &QTableView::activated,
           this, &workspace_view::handle_contextmenu_edit);

  if (! p)
    make_window ();

  // Initialize column order and width of the workspace. From this post,
  // https://www.qtcentre.org/threads/26675-QTableView-saving-restoring-columns-widths
  // this might fail if done directly in the constructor. This effect shows
  // up in the GUI since Qt 6.6.x. As a solution, the following timer ensures
  // that the header is restored when the event loop is idle.
  QTimer::singleShot (0, this, SLOT(restore_header_state ()));
<<<<<<< HEAD
=======
}

void
workspace_view::restore_header_state ()
{
  gui_settings settings;

  if (settings.contains (ws_column_state.settings_key ()))
    m_view->horizontalHeader ()->restoreState
      (settings.value (ws_column_state.settings_key ()).toByteArray ());
>>>>>>> 0d9939f2
}

void
workspace_view::restore_header_state ()
{
  gui_settings settings;

  if (settings.contains (ws_column_state.settings_key ()))
    m_view->horizontalHeader ()->restoreState
      (settings.value (ws_column_state.settings_key ()).toByteArray ());
}

void
workspace_view::setModel (workspace_model *model)
{
  m_filter_model.setSourceModel (model);
  m_filter_model.setFilterKeyColumn (0);

  m_view->setModel (&m_filter_model);

  // set the sorting after the model is set, it would be ignored otherwise

  gui_settings settings;

  m_view->sortByColumn
    (settings.int_value (ws_sort_column),
     static_cast<Qt::SortOrder> (settings.uint_value (ws_sort_order)));
    // FIXME: use value<Qt::SortOrder> instead of static cast after
    //        dropping support of Qt 5.4

  m_model = model;
}

void
workspace_view::notice_settings ()
{
  gui_settings settings;

  m_model->notice_settings (); // update colors of model first

  for (int i = 0; i < ws_columns_shown.length (); i++)
    m_view->setColumnHidden (i + 1, ! settings.value (ws_columns_shown_keys.at (i), true).toBool ());

  QString tool_tip;

  if (settings.bool_value (ws_enable_colors)
      && ! settings.bool_value (ws_hide_tool_tips))
    {
      tool_tip  = QString (tr ("View the variables in the active workspace.<br>"));
      tool_tip += QString (tr ("Colors for variable attributes:"));

      for (int i = 0; i < ws_colors_count; i++)
        {
          tool_tip +=
            QString (R"(<div style="background-color:%1;color:%2">%3</div>)")
            .arg (m_model->storage_class_color (i).name ())
            .arg (m_model->storage_class_color (i + ws_colors_count).name ())
            .arg (QCoreApplication::translate ("octave::settings_dialog",
                                               ws_color_names.at (i).toStdString ().data ()));
        }
    }

  setToolTip (tool_tip);
}

void
workspace_view::save_settings ()
{
  gui_settings settings;

  settings.setValue (ws_column_state.settings_key (),
                     m_view->horizontalHeader ()->saveState ());

  int sort_column = m_view->horizontalHeader ()->sortIndicatorSection ();
  Qt::SortOrder sort_order = m_view->horizontalHeader ()->sortIndicatorOrder ();
  settings.setValue (ws_sort_column.settings_key (), sort_column);
  settings.setValue (ws_sort_order.settings_key (), sort_order);

  settings.setValue (ws_filter_active.settings_key (), m_filter_checkbox->isChecked ());
  settings.setValue (ws_filter_shown.settings_key (), m_filter_shown);

  QStringList mru;
  for (int i = 0; i < m_filter->count (); i++)
    mru.append (m_filter->itemText (i));
  settings.setValue (ws_mru_list.settings_key (), mru);

  settings.sync ();

  octave_dock_widget::save_settings ();
}

void
workspace_view::set_filter_focus (bool focus)
{
  if (focus)
    {
      m_filter->setFocus ();
      setFocusProxy (m_filter);
    }
  else
    {
      m_view->setFocus ();
      setFocusProxy (m_view);
    }
}

void
workspace_view::filter_update (const QString& expression)
{
  m_filter_model.setFilterWildcard (expression);
  handle_model_changed ();
}

void
workspace_view::filter_activate (bool state)
{
  m_filter->setEnabled (state);
  m_filter_model.setDynamicSortFilter (state);

  if (state)
    filter_update (m_filter->currentText ());
  else
    filter_update (QString ());

  set_filter_focus (state);
}

void
workspace_view::update_filter_history ()
{
  QString text = m_filter->currentText ();   // get current text
  int index = m_filter->findText (text);     // and its actual index

  if (index > -1)
    m_filter->removeItem (index);    // remove if already existing

  m_filter->insertItem (0, text);    // (re)insert at beginning
  m_filter->setCurrentIndex (0);
}

void
workspace_view::header_contextmenu_requested (const QPoint& mpos)
{
  QMenu menu (this);
  QSignalMapper sig_mapper (this);

  gui_settings settings;

  for (int i = 0; i < ws_columns_shown.length (); i++)
    {
      QAction *action
        = menu.addAction (tr (ws_columns_shown.at (i).toStdString ().data ()),
                          &sig_mapper, SLOT (map ()));
      sig_mapper.setMapping (action, i);
      action->setCheckable (true);
      action->setChecked (settings.value (ws_columns_shown_keys.at (i), true).toBool ());
    }

#if QT_VERSION >= QT_VERSION_CHECK(6, 0, 0)
  connect (&sig_mapper, &QSignalMapper::mappedInt,
           this, &workspace_view::toggle_header);
#else
  connect (&sig_mapper, SIGNAL (mapped (int)),
           this, SLOT (toggle_header (int)));
#endif

  menu.exec (m_view->mapToGlobal (mpos));
}

void
workspace_view::toggle_header (int col)
{
  gui_settings settings;

  QString key = ws_columns_shown_keys.at (col);
  bool shown = settings.value (key, true).toBool ();

  m_view->setColumnHidden (col + 1, shown);

  settings.setValue (key, ! shown);
  settings.sync ();

  octave_dock_widget::save_settings ();
}

void
workspace_view::contextmenu_requested (const QPoint& qpos)
{
  QMenu menu (this);

  QModelIndex index = m_view->indexAt (qpos);

  // if it isn't Local, Global etc, allow the ctx menu
  if (index.isValid () && index.column () == 0)
    {
      QString var_name = get_var_name (index);

      menu.addAction (tr ("Open in Variable Editor"), this,
                      &workspace_view::handle_contextmenu_edit);

      menu.addAction (tr ("Copy name"), this,
                      &workspace_view::handle_contextmenu_copy);

      menu.addAction (tr ("Copy value"), this,
                      &workspace_view::handle_contextmenu_copy_value);

      QAction *rename
        = menu.addAction (tr ("Rename"), this,
                          &workspace_view::handle_contextmenu_rename);

      // Use m_model here instead of using "m_view->model ()" because
      // that points to the proxy model.
      if (! m_model->is_top_level ())
        {
          rename->setDisabled (true);
          rename->setToolTip (tr ("Only top-level symbols may be renamed"));
        }

      menu.addAction ("Clear " + var_name, this,
                      &workspace_view::handle_contextmenu_clear);

      menu.addSeparator ();

      menu.addAction ("disp (" + var_name + ')', this,
                      &workspace_view::handle_contextmenu_disp);

      menu.addAction ("plot (" + var_name + ')', this,
                      &workspace_view::handle_contextmenu_plot);

      menu.addAction ("stem (" + var_name + ')', this,
                      &workspace_view::handle_contextmenu_stem);

      menu.addSeparator ();

    }

  if (m_filter_shown)
    menu.addAction (tr ("Hide filter"), this,
                    &workspace_view::handle_contextmenu_filter);
  else
    menu.addAction (tr ("Show filter"), this,
                    &workspace_view::handle_contextmenu_filter);

  menu.exec (m_view->mapToGlobal (qpos));
}

void
workspace_view::handle_contextmenu_copy ()
{
  QModelIndex index = m_view->currentIndex ();

  if (index.isValid ())
    {
      QString var_name = get_var_name (index);

      QClipboard *clipboard = QApplication::clipboard ();

      clipboard->setText (var_name);
    }
}

void
workspace_view::handle_contextmenu_copy_value ()
{
  QModelIndex index = m_view->currentIndex ();

  if (index.isValid ())
    emit copy_variable_value_to_clipboard (get_var_name (index));
}

void
workspace_view::handle_contextmenu_rename ()
{
  QModelIndex index = m_view->currentIndex ();

  if (index.isValid ())
    {
      QString var_name = get_var_name (index);

      QInputDialog *inputDialog = new QInputDialog ();

      inputDialog->setOptions (QInputDialog::NoButtons);

      bool ok = false;

      QString new_name
        = inputDialog->getText (nullptr, "Rename Variable", "New name:",
                                QLineEdit::Normal, var_name, &ok);

      if (ok && ! new_name.isEmpty ())
        emit rename_variable_signal (var_name, new_name);
    }
}

void
workspace_view::handle_contextmenu_edit ()
{
  QModelIndex index = m_view->currentIndex ();

  if (index.isValid ())
    emit edit_variable_signal (get_var_name (index));
}

void
workspace_view::handle_contextmenu_clear ()
{
  relay_contextmenu_command ("clear", true);
}

void
workspace_view::handle_contextmenu_disp ()
{
  relay_contextmenu_command ("disp");
}

void
workspace_view::handle_contextmenu_plot ()
{
  relay_contextmenu_command ("figure (); plot");
}

void
workspace_view::handle_contextmenu_stem ()
{
  relay_contextmenu_command ("figure (); stem");
}

void
workspace_view::handle_contextmenu_filter ()
{
  m_filter_shown = ! m_filter_shown;
  m_filter_widget->setVisible (m_filter_shown);

  set_filter_focus (m_filter_shown && m_filter_checkbox->isChecked ());
}

void
workspace_view::handle_model_changed ()
{
  // m_view->resizeRowsToContents ();
  // Just modify those rows that have been added rather than go through
  // the whole list.  For-loop test will handle when number of rows reduced.
  QFontMetrics fm = m_view->fontMetrics ();
  int row_height = fm.height ();
  int new_row_count = m_filter_model.rowCount ();
  for (int i = m_view_previous_row_count; i < new_row_count; i++)
    m_view->setRowHeight (i, row_height);
  m_view_previous_row_count = new_row_count;
}

void
workspace_view::copyClipboard ()
{
  if (m_view->hasFocus ())
    handle_contextmenu_copy ();
}

void
workspace_view::selectAll ()
{
  if (m_view->hasFocus ())
    m_view->selectAll ();
}

void
workspace_view::relay_contextmenu_command (const QString& cmdname, bool str)
{
  QModelIndex index = m_view->currentIndex ();

  if (index.isValid ())
    {
      QString var_name;

      if (str)
        var_name = "\'" + get_var_name (index) + "\'";
      else
        var_name = get_var_name (index);

      emit command_requested (cmdname + " (" + var_name + ");");
    }
}

QString
workspace_view::get_var_name (const QModelIndex& index)
{
  // We are using a sort model proxy so m_model won't provide the
  // correct ordering.

  QAbstractItemModel *m = m_view->model ();

  QMap<int, QVariant> item_data
    = m->itemData (index.sibling (index.row (), 0));

  return item_data[0].toString ();
}

OCTAVE_END_NAMESPACE(octave)<|MERGE_RESOLUTION|>--- conflicted
+++ resolved
@@ -156,8 +156,6 @@
   // up in the GUI since Qt 6.6.x. As a solution, the following timer ensures
   // that the header is restored when the event loop is idle.
   QTimer::singleShot (0, this, SLOT(restore_header_state ()));
-<<<<<<< HEAD
-=======
 }
 
 void
@@ -168,7 +166,6 @@
   if (settings.contains (ws_column_state.settings_key ()))
     m_view->horizontalHeader ()->restoreState
       (settings.value (ws_column_state.settings_key ()).toByteArray ());
->>>>>>> 0d9939f2
 }
 
 void
