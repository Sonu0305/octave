////////////////////////////////////////////////////////////////////////
//
// Copyright (C) 2014-2022 The Octave Project Developers
//
// See the file COPYRIGHT.md in the top-level directory of this
// distribution or <https://octave.org/copyright/>.
//
// This file is part of Octave.
//
// Octave is free software: you can redistribute it and/or modify it
// under the terms of the GNU General Public License as published by
// the Free Software Foundation, either version 3 of the License, or
// (at your option) any later version.
//
// Octave is distributed in the hope that it will be useful, but
// WITHOUT ANY WARRANTY; without even the implied warranty of
// MERCHANTABILITY or FITNESS FOR A PARTICULAR PURPOSE.  See the
// GNU General Public License for more details.
//
// You should have received a copy of the GNU General Public License
// along with Octave; see the file COPYING.  If not, see
// <https://www.gnu.org/licenses/>.
//
////////////////////////////////////////////////////////////////////////

#if defined (HAVE_CONFIG_H)
#  include "config.h"
#endif

#include <QAction>
#include <QApplication>
#include <QCheckBox>
#include <QDebug>
#include <QDialogButtonBox>
#include <QFileDialog>
#include <QGridLayout>
#include <QHeaderView>
#include <QKeySequence>
#include <QLineEdit>
#include <QMessageBox>
#include <QPushButton>
#include <QVBoxLayout>
#include <QtCore>

#include "shortcut-manager.h"
#include "gui-preferences-global.h"
#include "gui-preferences-sc.h"
#include "gui-settings.h"
#include "error.h"

OCTAVE_BEGIN_NAMESPACE(octave)

  // enter_shortcut:
  // class derived from QLineEdit for directly entering key sequences which

  enter_shortcut::enter_shortcut (QWidget *p) : QLineEdit (p)
  {
    m_direct_shortcut = true;      // the shortcut is directly entered
    m_shift_modifier = false;      // the shift modifier is not added
  }

  // new keyPressEvent
  void enter_shortcut::keyPressEvent (QKeyEvent *e)
  {
    if (! m_direct_shortcut)
      {
        QLineEdit::keyPressEvent (e);
        return;
      }

    if (e->type () == QEvent::KeyPress)
      {
        int key = e->key ();

        if (key == Qt::Key_unknown || key == 0)
          return;

        Qt::KeyboardModifiers modifiers = QGuiApplication::keyboardModifiers (); //e->modifiers ();

        if (m_shift_modifier || (modifiers & Qt::ShiftModifier))
          key += Qt::SHIFT;
        if (modifiers & Qt::ControlModifier)
          key += Qt::CTRL;
        if (modifiers & Qt::AltModifier)
          key += Qt::ALT;
        if (modifiers & Qt::MetaModifier)
          key += Qt::META;

        setText (QKeySequence (key).toString ());
      }
  }

  // slot for checkbox whether the shortcut is directly entered or not
  void enter_shortcut::handle_direct_shortcut (int state)
  {
    if (state)
      m_direct_shortcut = true;  // the shortcut is directly entered
    else
      m_direct_shortcut = false; // the shortcut has to be written as text
  }

  // slot for checkbox whether the shift modifier should be added
  void enter_shortcut::handle_shift_modifier (int state)
  {
    if (state)
      m_shift_modifier = true;  // the shortcut is directly entered
    else
      m_shift_modifier = false; // the shortcut has to be written as text
  }

<<<<<<< HEAD

  shortcut_manager::shortcut_manager (void)
=======
  shortcut_manager::shortcut_manager (base_qobject& oct_qobj)
    : m_octave_qobj (oct_qobj)
>>>>>>> 6146e5b8
  {
    setObjectName ("Shortcut_Manager");

    // Mac: don't let Qt interpret CMD key ("Meta" in Qt terminology) as Ctrl
#if defined (Q_OS_MAC)
    QCoreApplication::setAttribute (Qt::AA_MacDontSwapCtrlAndMeta, true);
#endif
  }

  void shortcut_manager::init_data (void)
  {
    gui_settings settings;

    settings.setValue (sc_main_ctrld.key, false); // reset use fo ctrl-d

    // actions not related to specific menus or widgets

    // dock widgets
    init (tr ("Undock/Dock Widget"), sc_dock_widget_dock);
    init (tr ("Close Widget"), sc_dock_widget_close);

    // actions of the main window

    // file
    init (tr ("New File"), sc_main_file_new_file);
    init (tr ("New Function"), sc_main_file_new_function);
    init (tr ("New Figure"), sc_main_file_new_figure);
    init (tr ("Open File"), sc_main_file_open_file);
    init (tr ("Load Workspace"), sc_main_file_load_workspace);
    init (tr ("Save Workspace As"), sc_main_file_save_workspace);
    init (tr ("Exit Octave"), sc_main_file_exit);

    // edit
    init (tr ("Copy"), sc_main_edit_copy);
    init (tr ("Paste"), sc_main_edit_paste);
    init (tr ("Undo"), sc_main_edit_undo);
    init (tr ("Select All"), sc_main_edit_select_all);
    init (tr ("Clear Clipboard"), sc_main_edit_clear_clipboard);
    init (tr ("Find in Files"), sc_main_edit_find_in_files);
    init (tr ("Clear Command Window"), sc_main_edit_clear_command_window);
    init (tr ("Clear Command History"), sc_main_edit_clear_history);
    init (tr ("Clear Workspace"), sc_main_edit_clear_workspace);
    init (tr ("Set Path"), sc_main_edit_set_path);
    init (tr ("Preferences"), sc_main_edit_preferences);

    // debug
    init (tr ("Step"), sc_main_debug_step_over);
    init (tr ("Step Into"), sc_main_debug_step_into);
    init (tr ("Step Out"), sc_main_debug_step_out);
    init (tr ("Continue"), sc_main_debug_continue);
    init (tr ("Quit Debug Mode"), sc_main_debug_quit);

    // tools
    init (tr ("Start/Stop Profiler Session"), sc_main_tools_start_profiler);
    init (tr ("Resume Profiler Session"), sc_main_tools_resume_profiler);
    init (tr ("Show Profile Data"), sc_main_tools_show_profiler);

    // window
    init (tr ("Show Command Window"), sc_main_window_show_command);
    init (tr ("Show Command History"), sc_main_window_show_history);
    init (tr ("Show File Browser"), sc_main_window_show_file_browser);
    init (tr ("Show Workspace"), sc_main_window_show_workspace);
    init (tr ("Show Editor"), sc_main_window_show_editor);
    init (tr ("Show Documentation"), sc_main_window_show_doc);
    init (tr ("Show Variable Editor"), sc_main_window_show_variable_editor);
    init (tr ("Command Window"), sc_main_window_command);
    init (tr ("Command History"), sc_main_window_history);
    init (tr ("File Browser"), sc_main_window_file_browser);
    init (tr ("Workspace"), sc_main_window_workspace);
    init (tr ("Editor"), sc_main_window_editor);
    init (tr ("Documentation"), sc_main_window_doc);
    init (tr ("Variable Editor"), sc_main_window_variable_editor);
    init (tr ("Previous Widget"), sc_main_window_previous_dock);
    init (tr ("Reset Default Window Layout"), sc_main_window_reset);

    // help
    init (tr ("Show On-disk Documentation"), sc_main_help_ondisk_doc);
    init (tr ("Show Online Documentation"), sc_main_help_online_doc);
    init (tr ("Report Bug"), sc_main_help_report_bug);
    init (tr ("Octave Packages"), sc_main_help_packages);
    init (tr ("Contribute to Octave"), sc_main_help_contribute);
    init (tr ("Octave Developer Resources"), sc_main_help_developer);
    init (tr ("About Octave"), sc_main_help_about);

    // news
    init (tr ("Release Notes"), sc_main_news_release_notes);
    init (tr ("Community News"), sc_main_news_community_news);

    // Tab handling
    // The following shortcuts are moved into a separate tab.  The key names
    // are not changed, to preserve compatibility with older versions.
    init (tr ("Close Tab"), sc_edit_file_close);
    init (tr ("Close All Tabs"), sc_edit_file_close_all);
    init (tr ("Close Other Tabs"), sc_edit_file_close_other);
    init (tr ("Switch to Left Tab"), sc_edit_tabs_switch_left_tab);
    init (tr ("Switch to Right Tab"), sc_edit_tabs_switch_right_tab);
    init (tr ("Move Tab Left"), sc_edit_tabs_move_tab_left);
    init (tr ("Move Tab Right"), sc_edit_tabs_move_tab_right);

    // Zooming
    init (tr ("Zoom In"), sc_edit_view_zoom_in);
    init (tr ("Zoom Out"), sc_edit_view_zoom_out);
#if defined (Q_OS_MAC)
    init (tr ("Zoom Normal"), sc_edit_view_zoom_normal);
#else
    init (tr ("Zoom Normal"), sc_edit_view_zoom_normal);
#endif

    // actions of the editor

    // file
    init (tr ("Edit Function"), sc_edit_file_edit_function);
    init (tr ("Save File"), sc_edit_file_save);
    init (tr ("Save File As"), sc_edit_file_save_as);
    init (tr ("Print"), sc_edit_file_print);

    // edit
    init (tr ("Redo"), sc_edit_edit_redo);
    init (tr ("Cut"), sc_edit_edit_cut);
    init (tr ("Find and Replace"), sc_edit_edit_find_replace);
    init (tr ("Find Next"), sc_edit_edit_find_next);
    init (tr ("Find Previous"), sc_edit_edit_find_previous);
    init (tr ("Delete to Start of Word"), sc_edit_edit_delete_start_word);
    init (tr ("Delete to End of Word"), sc_edit_edit_delete_end_word);
    init (tr ("Delete to Start of Line"), sc_edit_edit_delete_start_line);
    init (tr ("Delete to End of Line"), sc_edit_edit_delete_end_line);
    init (tr ("Delete Line"), sc_edit_edit_delete_line);
    init (tr ("Copy Line"), sc_edit_edit_copy_line);
    init (tr ("Cut Line"), sc_edit_edit_cut_line);
    init (tr ("Duplicate Selection/Line"), sc_edit_edit_duplicate_selection);
    init (tr ("Transpose Line"), sc_edit_edit_transpose_line);
    init (tr ("Show Completion List"), sc_edit_edit_completion_list);

    init (tr ("Comment Selection"), sc_edit_edit_comment_selection);
    init (tr ("Uncomment Selection"), sc_edit_edit_uncomment_selection);
    init (tr ("Comment Selection (Choosing String)"), sc_edit_edit_comment_var_selection);
    init (tr ("Uppercase Selection"), sc_edit_edit_upper_case);
    init (tr ("Lowercase Selection"), sc_edit_edit_lower_case);

#if defined (Q_OS_MAC)
    init (tr ("Indent Selection Rigidly"), sc_edit_edit_indent_selection);
    init (tr ("Unindent Selection Rigidly"), sc_edit_edit_unindent_selection);
#else
    init (tr ("Indent Selection Rigidly"), sc_edit_edit_indent_selection);
    init (tr ("Unindent Selection Rigidly"), sc_edit_edit_unindent_selection);
#endif
    init (tr ("Indent Code"), sc_edit_edit_smart_indent_line_or_selection);

    init (tr ("Convert Line Endings to Windows"), sc_edit_edit_conv_eol_winows);
    init (tr ("Convert Line Endings to Unix"), sc_edit_edit_conv_eol_unix);
    init (tr ("Convert Line Endings to Mac"), sc_edit_edit_conv_eol_mac);

    init (tr ("Goto Line"), sc_edit_edit_goto_line);
    init (tr ("Move to Matching Brace"), sc_edit_edit_move_to_brace);
    init (tr ("Select to Matching Brace"), sc_edit_edit_select_to_brace);
    init (tr ("Toggle Bookmark"), sc_edit_edit_toggle_bookmark);
    init (tr ("Next Bookmark"), sc_edit_edit_next_bookmark);
    init (tr ("Previous Bookmark"), sc_edit_edit_previous_bookmark);
    init (tr ("Remove All Bookmark"), sc_edit_edit_remove_bookmark);

    init (tr ("Preferences"), sc_edit_edit_preferences);
    init (tr ("Styles Preferences"), sc_edit_edit_styles_preferences);

    // view
    init (tr ("Show Line Numbers"), sc_edit_view_show_line_numbers);
    init (tr ("Show Whitespace Characters"), sc_edit_view_show_white_spaces);
    init (tr ("Show Line Endings"), sc_edit_view_show_eol_chars);
    init (tr ("Show Indentation Guides"), sc_edit_view_show_ind_guides);
    init (tr ("Show Long Line Marker"), sc_edit_view_show_long_line);
    init (tr ("Show Toolbar"), sc_edit_view_show_toolbar);
    init (tr ("Show Statusbar"), sc_edit_view_show_statusbar);
    init (tr ("Show Horizontal Scrollbar"), sc_edit_view_show_hscrollbar);
    init (tr ("Sort Tabs Alphabetically"), sc_edit_view_sort_tabs);

    // debug
    init (tr ("Toggle Breakpoint"), sc_edit_debug_toggle_breakpoint);
    init (tr ("Next Breakpoint"), sc_edit_debug_next_breakpoint);
    init (tr ("Previous Breakpoint"), sc_edit_debug_previous_breakpoint);
    init (tr ("Remove All Breakpoints"), sc_edit_debug_remove_breakpoints);

    // run
    init (tr ("Run File"), sc_edit_run_run_file);
    init (tr ("Run Selection"), sc_edit_run_run_selection);

    // help
    init (tr ("Help on Keyword"), sc_edit_help_help_keyword);
    init (tr ("Document on Keyword"), sc_edit_help_doc_keyword);

    // Documentation browser
    init (tr ("Go to Homepage"), sc_doc_go_home);
    init (tr ("Go Back one Page"), sc_doc_go_back);
    init (tr ("Go Forward one Page"), sc_doc_go_next);
    init (tr ("Bookmark this Page"), sc_doc_bookmark);
  }

  // write one or all actual shortcut set(s) into a settings file
  void shortcut_manager::write_shortcuts (gui_settings& settings,
                                          bool closing)
  {
    bool sc_ctrld = false;

    QString sc_main = sc_main_file.mid (0, sc_main_file.indexOf ('_') + 1);

    for (int i = 0; i < m_sc.count (); i++)  // loop over all shortcuts
      {
        settings.setValue (sc_group + "/" + m_sc.at (i).m_settings_key,
                            m_sc.at (i).m_actual_sc.toString ());
        // special: check main-window for Ctrl-D (Terminal)
        if (m_sc.at (i).m_settings_key.startsWith (sc_main)
            && m_sc.at (i).m_actual_sc == QKeySequence (Qt::ControlModifier+Qt::Key_D))
          sc_ctrld = true;
      }

    settings.setValue (sc_main_ctrld.key, sc_ctrld);

    if (closing)
      {
        delete m_dialog;     // the dialog for key sequences can be removed now
        m_dialog = nullptr;  // make sure it is zero again
      }

    settings.sync ();      // sync the settings file
  }

  void shortcut_manager::set_shortcut (QAction *action, const sc_pref& scpref,
                                       bool enable)
  {
    if (! enable)
      {
        // Disable => remove existing shortcut from the action
        action->setShortcut (QKeySequence ());
        return;
      }

    // Enable: Is the given key known? If yes, get the value from the
    //         settings file and set it to the action
    int index;

    index = m_action_hash[scpref.key] - 1;

    if (index > -1 && index < m_sc.count ())
      {
        gui_settings settings;

        action->setShortcut (QKeySequence (settings.sc_value (scpref)));
      }
    else
      qDebug () << "Key: " << scpref.key << " not found in m_action_hash";
  }

  void shortcut_manager::shortcut (QShortcut *sc, const sc_pref& scpref)
  {
    int index;

    index = m_action_hash[scpref.key] - 1;

    if (index > -1 && index < m_sc.count ())
      {
        gui_settings settings;

        sc->setKey (QKeySequence (settings.sc_value (scpref)));
      }
    else
      qDebug () << "Key: " << scpref.key << " not found in m_action_hash";
  }

  void shortcut_manager::fill_treewidget (QTreeWidget *tree_view)
  {
    m_dialog = nullptr;
    m_level_hash.clear ();

    tree_view->header ()->setSectionResizeMode (QHeaderView::ResizeToContents);

    QTreeWidgetItem *main = new QTreeWidgetItem (tree_view);
    main->setText (0, tr ("Global"));
    main->setExpanded (true);
    QTreeWidgetItem *main_file = new QTreeWidgetItem (main);
    main_file->setText (0, tr ("File Menu"));
    QTreeWidgetItem *main_edit = new QTreeWidgetItem (main);
    main_edit->setText (0, tr ("Edit Menu"));
    QTreeWidgetItem *main_debug = new QTreeWidgetItem (main);
    main_debug->setText (0, tr ("Debug Menu"));
    QTreeWidgetItem *main_tools = new QTreeWidgetItem (main);
    main_tools->setText (0, tr ("Tools Menu"));
    QTreeWidgetItem *main_window = new QTreeWidgetItem (main);
    main_window->setText (0, tr ("Window Menu"));
    QTreeWidgetItem *main_help = new QTreeWidgetItem (main);
    main_help->setText (0, tr ("Help Menu"));
    QTreeWidgetItem *main_news = new QTreeWidgetItem (main);
    main_news->setText (0, tr ("News Menu"));
    QTreeWidgetItem *main_dock_widgets = new QTreeWidgetItem (main);
    main_dock_widgets->setText (0, tr ("Handling of Dock Widgets"));
    QTreeWidgetItem *main_tabs = new QTreeWidgetItem (main);
    main_tabs->setText (0, tr ("Tab Handling in Dock Widgets"));
    QTreeWidgetItem *main_find = new QTreeWidgetItem (main);
    main_find->setText (0, tr ("Find & Replace in Dock Widgets"));
    QTreeWidgetItem *main_zoom = new QTreeWidgetItem (main);
    main_zoom->setText (0, tr ("Zooming in Editor and Documentation"));

    m_level_hash[sc_main_file]   = main_file;
    m_level_hash[sc_main_edit]   = main_edit;
    m_level_hash[sc_main_debug]   = main_debug;
    m_level_hash[sc_main_tools]   = main_tools;
    m_level_hash[sc_main_window]   = main_window;
    m_level_hash[sc_main_help]   = main_help;
    m_level_hash[sc_main_news]   = main_news;
    m_level_hash[sc_dock_widget] = main_dock_widgets;
    m_level_hash[sc_edit_tabs]   = main_tabs;
    m_level_hash[sc_edit_find]   = main_find;
    m_level_hash[sc_edit_zoom]   = main_zoom;

    QTreeWidgetItem *editor = new QTreeWidgetItem (tree_view);
    editor->setText (0, tr ("Editor"));
    editor->setExpanded (true);
    QTreeWidgetItem *editor_file = new QTreeWidgetItem (editor);
    editor_file->setText (0, tr ("File Menu"));
    QTreeWidgetItem *editor_edit = new QTreeWidgetItem (editor);
    editor_edit->setText (0, tr ("Edit Menu"));
    QTreeWidgetItem *editor_view = new QTreeWidgetItem (editor);
    editor_view->setText (0, tr ("View Menu"));
    QTreeWidgetItem *editor_debug = new QTreeWidgetItem (editor);
    editor_debug->setText (0, tr ("Debug Menu"));
    QTreeWidgetItem *editor_run = new QTreeWidgetItem (editor);
    editor_run->setText (0, tr ("Run Menu"));
    QTreeWidgetItem *editor_help = new QTreeWidgetItem (editor);
    editor_help->setText (0, tr ("Help Menu"));

    m_level_hash[sc_edit_file] = editor_file;
    m_level_hash[sc_edit_edit] = editor_edit;
    m_level_hash[sc_edit_view] = editor_view;
    m_level_hash[sc_edit_debug] = editor_debug;
    m_level_hash[sc_edit_run] = editor_run;
    m_level_hash[sc_edit_help] = editor_help;

    QTreeWidgetItem *doc = new QTreeWidgetItem (tree_view);
    doc->setText (0, tr ("Documentation Viewer"));
    doc->setExpanded (true);

    QTreeWidgetItem *doc_browser = new QTreeWidgetItem (doc);
    doc_browser->setText (0, tr ("Browser"));

    m_level_hash[sc_doc] = doc_browser;

    connect (tree_view, &QTreeWidget::itemDoubleClicked,
             this, &shortcut_manager::handle_double_clicked);

    for (int i = 0; i < m_sc.count (); i++)
      {
        shortcut_t sc = m_sc.at (i);

        QTreeWidgetItem *section = m_level_hash[sc.m_settings_key.section (':', 0, 0)];

        // handle sections which have changed and do not correspond to the
        // previously defined keyname
        if (section == editor_file)
          {
            // Closing tabs now in global tab handling section
            if (sc.m_settings_key.contains (sc_edit_file_cl))
              section = main_tabs;
          }
        if (section == editor_edit)
          {
            // Find & replace now in global file & replace handling section
            if (sc.m_settings_key.contains (sc_edit_edit_find))
              section = main_find;
          }
        if (section == editor_view)
          {
            // Zooming now in global zoom handling section
            if (sc.m_settings_key.contains (sc_edit_view_zoom))
              section = main_zoom;
          }

        QTreeWidgetItem *tree_item = new QTreeWidgetItem (section);

        // set a slightly transparent foreground for default columns
        QColor fg = QColor (tree_item->foreground (1).color ());
        fg.setAlpha (128);
        tree_item->setForeground (1, QBrush (fg));

        // write the shortcuts
        tree_item->setText (0, sc.m_description);
        tree_item->setText (1, sc.m_default_sc.toString ());
        tree_item->setText (2, sc.m_actual_sc.toString ());

        m_item_index_hash[tree_item] = i + 1; // index+1 to avoid 0
        m_index_item_hash[i] = tree_item;
      }
  }

  // import or export of shortcut sets,
  // called from settings dialog when related buttons are clicked;
  // returns true on success, false otherwise
  bool
  shortcut_manager::import_export (int action)
  {
    // ask to save the current shortcuts, maybe abort import
    if (action == OSC_DEFAULT || action == OSC_IMPORT)
      {
        if (! overwrite_all_shortcuts ())
          return false;
      }

    // get the filename to read or write the shortcuts,
    // the default extension is .osc (octave shortcuts)
    if (action != OSC_DEFAULT)
      {
        QString file;

        // FIXME: Remove, if for all common KDE versions (bug #54607) is resolved.
        int opts = 0;  // No options by default.

        gui_settings settings;

        if (! settings.value (global_use_native_dialogs).toBool ())
          opts = QFileDialog::DontUseNativeDialog;

        if (action == OSC_IMPORT)
          file = QFileDialog::getOpenFileName (this,
                                               tr ("Import shortcuts from file..."), QString (),
                                               tr ("Octave Shortcut Files (*.osc);;All Files (*)"),
                                               nullptr, QFileDialog::Option (opts));
        else if (action == OSC_EXPORT)
          file = QFileDialog::getSaveFileName (this,
                                               tr ("Export shortcuts to file..."), QString (),
                                               tr ("Octave Shortcut Files (*.osc);;All Files (*)"),
                                               nullptr, QFileDialog::Option (opts));

        if (file.isEmpty ())
          return false;

        gui_settings osc_settings (file, QSettings::IniFormat);

        if (osc_settings.status () !=  QSettings::NoError)
          {
            qWarning () << tr ("Failed to open %1 as Octave shortcut file")
                        .arg (file);
            return false;
          }
        else
          {
            if (action == OSC_IMPORT)
              import_shortcuts (osc_settings);   // import (special action)
            else if (action == OSC_EXPORT)
              write_shortcuts (osc_settings, false); // export, (save settings)
          }
      }
    else
      reset_default_shortcuts ();

    return true;
  }

  void shortcut_manager::handle_double_clicked (QTreeWidgetItem *item, int col)
  {
    if (col != 2)
      return;

    int i = m_item_index_hash[item];
    if (i == 0)
      return;  // top-level-item clicked

    shortcut_dialog (i-1); // correct to index starting at 0
  }

  void shortcut_manager::shortcut_dialog_finished (int result)
  {
    if (result == QDialog::Rejected)
      return;

    // check for duplicate
    int double_index = m_shortcut_hash[m_edit_actual->text ()] - 1;

    if (double_index >= 0 && double_index != m_handled_index)
      {
        int ret = QMessageBox::warning (this, tr ("Double Shortcut"),
                                        tr ("The chosen shortcut\n  \"%1\"\n"
                                            "is already used for the action\n  \"%2\".\n"
                                            "Do you want to use the shortcut anyhow removing it "
                                            "from the previous action?")
                                        .arg (m_edit_actual->text ())
                                        .arg (m_sc.at (double_index).m_description),
                                        QMessageBox::Yes | QMessageBox::No, QMessageBox::Yes);

        if (ret == QMessageBox::Yes)
          {
            shortcut_t double_shortcut = m_sc.at (double_index);
            double_shortcut.m_actual_sc = QKeySequence ();
            m_sc.replace (double_index, double_shortcut);
            m_index_item_hash[double_index]->setText (2, QString ());
          }
        else
          return;
      }

    shortcut_t shortcut = m_sc.at (m_handled_index);
    if (! shortcut.m_actual_sc.isEmpty ())
      m_shortcut_hash.remove (shortcut.m_actual_sc.toString ());
    shortcut.m_actual_sc = m_edit_actual->text ();
    m_sc.replace (m_handled_index, shortcut);

    m_index_item_hash[m_handled_index]->setText (2, shortcut.m_actual_sc.toString ());

    if (! shortcut.m_actual_sc.isEmpty ())
      m_shortcut_hash[shortcut.m_actual_sc.toString ()] = m_handled_index + 1;
  }

  void shortcut_manager::shortcut_dialog_set_default (void)
  {
    m_edit_actual->setText (m_label_default->text ());
  }

  void shortcut_manager::init (const QString& description, const sc_pref& sc)
  {
    gui_settings settings;

    QKeySequence actual = QKeySequence (settings.sc_value (sc));

    // append the new shortcut to the list
    shortcut_t shortcut_info;
    shortcut_info.m_description = description;
    shortcut_info.m_settings_key = sc.key;
    shortcut_info.m_actual_sc = actual;
    shortcut_info.m_default_sc = settings.sc_def_value (sc);
    m_sc << shortcut_info;

    // insert shortcut in order to check for duplicates later
    if (! actual.isEmpty ())
      m_shortcut_hash[actual.toString ()] = m_sc.count ();
    m_action_hash[sc.key] = m_sc.count ();

    // check whether ctrl+d is used from main window, i.e. is a global shortcut
    QString main_group_prefix
      = sc_main_file.mid (0, sc_main_file.indexOf ('_') + 1);
    if (sc.key.startsWith (main_group_prefix)
        && actual == QKeySequence (Qt::ControlModifier+Qt::Key_D))
      settings.setValue (sc_main_ctrld.key, true);
  }

  void shortcut_manager::shortcut_dialog (int index)
  {
    if (! m_dialog)
      {
        m_dialog = new QDialog (this);

        m_dialog->setWindowTitle (tr ("Enter new Shortcut"));

        QVBoxLayout *box = new QVBoxLayout (m_dialog);
        box->setSpacing (2);
        box->setContentsMargins (12, 12, 12, 12);

        QLabel *help = new QLabel (tr ("Apply the desired shortcut or click "
                                       "on the right button to reset the "
                                       "shortcut to its default."));
        help->setWordWrap (true);
        box->addWidget (help);

        QCheckBox *direct
          = new QCheckBox (tr ("Enter shortcut directly by performing it"));

        QCheckBox *shift
          = new QCheckBox (tr ("Add Shift modifier\n"
                               "(allows one to enter number keys)"));

        shift->setStyleSheet
          ("QCheckBox::indicator { subcontrol-position: left top; }");

        connect (direct, &QCheckBox::clicked, shift, &QCheckBox::setEnabled);

        direct->setCheckState (Qt::Checked);

        box->addWidget (direct);
        box->addWidget (shift);

        box->addSpacing (15);

        QGridLayout *grid = new QGridLayout ();

        QLabel *actual = new QLabel (tr ("Actual shortcut"));
        m_edit_actual = new enter_shortcut (m_dialog);
        m_edit_actual->setAlignment (Qt::AlignHCenter);
        grid->addWidget (actual, 0, 0);
        grid->addWidget (m_edit_actual, 0, 1);

        QLabel *def = new QLabel (tr ("Default shortcut"));
        m_label_default = new QLabel (m_dialog);
        m_label_default->setAlignment (Qt::AlignHCenter);
        grid->addWidget (def, 1, 0);
        grid->addWidget (m_label_default, 1, 1);

        QPushButton *set_default = new QPushButton (tr ("Set to default"));
        grid->addWidget (set_default, 0, 2);
        connect (set_default, &QPushButton::clicked,
                 this, &shortcut_manager::shortcut_dialog_set_default);

        box->addLayout (grid);

        box->addSpacing (18);

        QDialogButtonBox *button_box = new QDialogButtonBox (QDialogButtonBox::Ok
                                                             | QDialogButtonBox::Cancel);
        QList<QAbstractButton *> buttons = button_box->buttons ();
        for (int i = 0; i < buttons.count (); i++)
          buttons.at (i)->setShortcut (QKeySequence ());
        connect (button_box, &QDialogButtonBox::accepted,
                 m_dialog, &QDialog::accept);
        connect (button_box, &QDialogButtonBox::rejected,
                 m_dialog, &QDialog::reject);
        box->addWidget (button_box);

        m_dialog->setLayout (box);

        connect (direct, &QCheckBox::stateChanged,
                 m_edit_actual, &enter_shortcut::handle_direct_shortcut);
        connect (shift, &QCheckBox::stateChanged,
                 m_edit_actual, &enter_shortcut::handle_shift_modifier);
        connect (m_dialog, &QDialog::finished,
                 this, &shortcut_manager::shortcut_dialog_finished);

      }

    m_edit_actual->setText (m_sc.at (index).m_actual_sc.toString ());
    m_label_default->setText (m_sc.at (index).m_default_sc.toString ());
    m_handled_index = index;

    m_edit_actual->setFocus ();
    m_dialog->setFocusProxy (m_edit_actual);
    m_dialog->exec ();
  }

  // import a shortcut set from a given settings file and refresh the
  // tree view
  void shortcut_manager::import_shortcuts (gui_settings& settings)
  {
    for (int i = 0; i < m_sc.count (); i++)
      {
        // update the list of all shortcuts

        // make a copy
        shortcut_t sc = m_sc.at (i);

        // get new shortcut from settings and use the old one as default
        sc.m_actual_sc = QKeySequence (settings.value (sc_group + sc.m_settings_key, sc.m_actual_sc).toString ());

        // replace the old with the new one
        m_sc.replace (i, sc);

        // update the tree view
        // get related tree item
        QTreeWidgetItem *tree_item = m_index_item_hash[i];

        // display new shortcut
        tree_item->setText (2, sc.m_actual_sc.toString ());
      }
  }

  // reset to the defaults and refresh the tree view
  void shortcut_manager::reset_default_shortcuts (void)
  {
    for (int i = 0; i < m_sc.count (); i++)
      {
        // update the list of all shortcuts

        // make a copy
        shortcut_t sc = m_sc.at (i);

        // get default shortcut
        sc.m_actual_sc = QKeySequence (sc.m_default_sc);

        // replace the old with the new one
        m_sc.replace (i, sc);

        // update the tree view
        // get related tree item
        QTreeWidgetItem *tree_item = m_index_item_hash[i];

        // display new shortcut
        tree_item->setText (2, sc.m_actual_sc.toString ());
      }
  }

  // ask the user whether to save the current shortcut set;
  // returns true to proceed with import action, false to abort it
  bool shortcut_manager::overwrite_all_shortcuts (void)
  {
    QMessageBox msg_box;
    msg_box.setWindowTitle (tr ("Overwriting Shortcuts"));
    msg_box.setIcon (QMessageBox::Warning);
    msg_box.setText (tr ("You are about to overwrite all shortcuts.\n"
                         "Would you like to save the current shortcut set or cancel the action?"));
    msg_box.setStandardButtons (QMessageBox::Save | QMessageBox::Cancel);
    QPushButton *discard = msg_box.addButton (tr ("Don't save"),
                                              QMessageBox::DestructiveRole);
    msg_box.setDefaultButton (QMessageBox::Save);

    int ret = msg_box.exec ();

    if (msg_box.clickedButton () == discard)
      return true;  // do not save and go ahead

    if (ret == QMessageBox::Save)
      {
        if (import_export (OSC_EXPORT))
          return true;  // go ahead
      }

    return false; // abort the import
  }

OCTAVE_END_NAMESPACE(octave)<|MERGE_RESOLUTION|>--- conflicted
+++ resolved
@@ -108,13 +108,7 @@
       m_shift_modifier = false; // the shortcut has to be written as text
   }
 
-<<<<<<< HEAD
-
   shortcut_manager::shortcut_manager (void)
-=======
-  shortcut_manager::shortcut_manager (base_qobject& oct_qobj)
-    : m_octave_qobj (oct_qobj)
->>>>>>> 6146e5b8
   {
     setObjectName ("Shortcut_Manager");
 
