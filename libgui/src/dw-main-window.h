--- conflicted
+++ resolved
@@ -28,15 +28,8 @@
 
 #include <QMainWindow>
 
-<<<<<<< HEAD
-namespace octave
-{
-=======
-#include "gui-settings.h"
-
 OCTAVE_BEGIN_NAMESPACE(octave)
 
->>>>>>> 6146e5b8
   class base_qobject;
 
   class dw_main_window : public QMainWindow
