--- conflicted
+++ resolved
@@ -1614,12 +1614,8 @@
 
 // This slot is a reimplementation of the virtual slot in octave_dock_widget.
 // We need this for updating the parent of the find dialog
-<<<<<<< HEAD
-void
-file_editor::toplevel_change (bool)
-=======
-void file_editor::toplevel_change (bool toplevel)
->>>>>>> e7c9f10f
+void
+file_editor::toplevel_change (bool toplevel)
 {
   if (m_find_dialog)
     {
