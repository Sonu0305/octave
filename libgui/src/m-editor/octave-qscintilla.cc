--- conflicted
+++ resolved
@@ -513,15 +513,9 @@
     return ST_NONE;
   }
 
-<<<<<<< HEAD
-  // Do smart indendation after if, for, ...
+  // Do smart indentation after if, for, ...
   void octave_qscintilla::smart_indent (bool do_smart_indent, int do_auto_close,
                                         int line, int ind_char_width)
-=======
-  // Do smart indentation after if, for, ...
-  void octave_qscintilla::smart_indent (bool do_smart_indent,
-                                        int do_auto_close, int line)
->>>>>>> 2794a4e7
   {
     QString prevline = text (line);
 
