--- conflicted
+++ resolved
@@ -94,16 +94,12 @@
            this,
            SLOT (handle_cursor_moved (int,int)));
 
-<<<<<<< HEAD
   connect (_edit_area, SIGNAL (create_context_menu_signal (QMenu*)),
            this, SLOT (create_context_menu (QMenu*)));
   connect (_edit_area, SIGNAL (context_menu_edit_signal (const QString&)),
            this, SLOT (handle_context_menu_edit (const QString&)));
 
-  // create statusbar for row/col indicator
-=======
   // create statusbar for row/col indicator and eol mode
->>>>>>> dd0b6d8f
   _status_bar = new QStatusBar (this);
 
   // eol mode
