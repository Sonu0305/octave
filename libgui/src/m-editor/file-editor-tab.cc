////////////////////////////////////////////////////////////////////////
//
// Copyright (C) 2011-2023 The Octave Project Developers
//
// See the file COPYRIGHT.md in the top-level directory of this
// distribution or <https://octave.org/copyright/>.
//
// This file is part of Octave.
//
// Octave is free software: you can redistribute it and/or modify it
// under the terms of the GNU General Public License as published by
// the Free Software Foundation, either version 3 of the License, or
// (at your option) any later version.
//
// Octave is distributed in the hope that it will be useful, but
// WITHOUT ANY WARRANTY; without even the implied warranty of
// MERCHANTABILITY or FITNESS FOR A PARTICULAR PURPOSE.  See the
// GNU General Public License for more details.
//
// You should have received a copy of the GNU General Public License
// along with Octave; see the file COPYING.  If not, see
// <https://www.gnu.org/licenses/>.
//
////////////////////////////////////////////////////////////////////////

//! @file file-editor-tab.cc A single GUI file tab.
//!
//! This interfaces QsciScintilla with the rest of Octave.

#if defined (HAVE_CONFIG_H)
#  include "config.h"
#endif

#if defined (HAVE_QSCINTILLA)

#include <QApplication>
#include <QCheckBox>
#include <QDateTime>
#include <QDesktopServices>
#include <QDialogButtonBox>
#include <QFileDialog>
#include <QInputDialog>
#include <QLabel>
#include <QMessageBox>
#include <QPrintDialog>
#include <QPushButton>
#include <QScrollBar>
#include <QSaveFile>
#include <QStyle>
#include <QTextBlock>
#include <QTextCodec>
#include <QTextStream>
#include <QVBoxLayout>
#if defined (HAVE_QSCI_QSCILEXEROCTAVE_H)
#  define HAVE_LEXER_OCTAVE 1
#  include <Qsci/qscilexeroctave.h>
#elif defined (HAVE_QSCI_QSCILEXERMATLAB_H)
#  define HAVE_LEXER_MATLAB 1
#  include <Qsci/qscilexermatlab.h>
#endif
#include <Qsci/qscilexerbash.h>
#include <Qsci/qscilexerbatch.h>
#include <Qsci/qscilexercpp.h>
#include <Qsci/qscilexerjava.h>
#include <Qsci/qscilexerdiff.h>
#include <Qsci/qscilexerperl.h>
#include <Qsci/qsciprinter.h>

#include "file-editor-tab.h"
#include "file-editor.h"
#include "gui-preferences-cs.h"
#include "gui-preferences-ed.h"
#include "gui-preferences-global.h"
#include "gui-settings.h"
#include "gui-utils.h"
#include "marker.h"
#include "octave-qtutils.h"
#include "octave-txt-lexer.h"

#include "cmd-edit.h"
#include "file-ops.h"
#include "localcharset-wrapper.h"
#include "uniconv-wrappers.h"

#include "bp-table.h"
#include "builtin-defun-decls.h"
#include "interpreter-private.h"
#include "interpreter.h"
#include "load-path.h"
#include "oct-map.h"
#include "ov-usr-fcn.h"
#include "qt-interpreter-events.h"
#include "symtab.h"
#include "unwind-prot.h"
#include "utils.h"
#include "version.h"

OCTAVE_BEGIN_NAMESPACE(octave)

  //! A file_editor_tab object consists of a text area and three left margins.
  //! The first holds breakpoints, bookmarks, and the debug program counter.
  //! The second holds line numbers.  The third holds "fold" marks, to hide
  //! sections of text.

  // Make parent null for the file editor tab so that warning WindowModal
  // messages don't affect grandparents.
  file_editor_tab::file_editor_tab (const QString& directory_arg)
  {
    m_lexer_apis = nullptr;
    m_is_octave_file = true;
    m_lines_changed = false;
    m_autoc_active = false;

    m_ced = directory_arg;

    m_file_name = "";
    m_file_system_watcher.setObjectName ("_qt_autotest_force_engine_poller");

    m_edit_area = new octave_qscintilla (this);
    m_line = 0;
    m_col  = 0;

    m_bp_lines.clear ();      // start with empty lists of breakpoints
    m_bp_conditions.clear ();
    m_bp_restore_count = 0;

    m_breakpoint_info.remove_next = false;
    m_breakpoint_info.remove_line = -1;

    // Initialize last modification date to now
    m_last_modified = QDateTime::currentDateTimeUtc();

    connect (m_edit_area, SIGNAL (cursorPositionChanged (int, int)),
             this, SLOT (handle_cursor_moved (int,int)));

    connect (m_edit_area, SIGNAL (SCN_CHARADDED (int)),
             this, SLOT (handle_char_added (int)));

    connect (m_edit_area, SIGNAL (SCN_DOUBLECLICK (int, int, int)),
             this, SLOT (handle_double_click (int, int, int)));

    connect (m_edit_area, SIGNAL (linesChanged ()),
             this, SLOT (handle_lines_changed ()));

    connect (m_edit_area, &octave_qscintilla::context_menu_edit_signal,
             this, &file_editor_tab::handle_context_menu_edit);

    connect (m_edit_area, &octave_qscintilla::update_rowcol_indicator_signal,
             this, &file_editor_tab::update_rowcol_indicator);

    // create statusbar for row/col indicator and eol mode
    m_status_bar = new QStatusBar (this);

    // row- and col-indicator
    m_row_indicator = new QLabel ("", this);
    QFontMetrics fm = m_row_indicator->fontMetrics ();
    m_row_indicator->setMinimumSize (4.5*fm.averageCharWidth (), 0);
    QLabel *row_label = new QLabel (tr ("line:"), this);
    m_col_indicator = new QLabel ("", this);
    m_col_indicator->setMinimumSize (4*fm.averageCharWidth (), 0);
    QLabel *col_label = new QLabel (tr ("col:"), this);
    m_status_bar->addWidget (row_label, 0);
    m_status_bar->addWidget (m_row_indicator, 0);
    m_status_bar->addWidget (col_label, 0);
    m_status_bar->addWidget (m_col_indicator, 0);

    // status bar: encoding
    QLabel *enc_label = new QLabel (tr ("encoding:"), this);
    m_enc_indicator = new QLabel ("", this);
    m_status_bar->addWidget (enc_label, 0);
    m_status_bar->addWidget (m_enc_indicator, 0);
    m_status_bar->addWidget (new QLabel (" ", this), 0);

    // status bar: eol mode
    QLabel *eol_label = new QLabel (tr ("eol:"), this);
    m_eol_indicator = new QLabel ("", this);
    m_status_bar->addWidget (eol_label, 0);
    m_status_bar->addWidget (m_eol_indicator, 0);
    m_status_bar->addWidget (new QLabel (" ", this), 0);

    // symbols
    m_edit_area->setMarginType (1, QsciScintilla::SymbolMargin);
    m_edit_area->setMarginSensitivity (1, true);
    m_edit_area->markerDefine (QsciScintilla::RightTriangle, marker::bookmark);
    m_edit_area->setMarkerBackgroundColor (QColor (0, 0, 232), marker::bookmark);
    m_edit_area->markerDefine (QsciScintilla::Circle, marker::breakpoint);
    m_edit_area->setMarkerBackgroundColor (QColor (192, 0, 0), marker::breakpoint);
    m_edit_area->markerDefine (QsciScintilla::Circle, marker::cond_break);
    m_edit_area->setMarkerBackgroundColor (QColor (255, 127, 0), marker::cond_break);
    m_edit_area->markerDefine (QsciScintilla::RightArrow,
                               marker::debugger_position);
    m_edit_area->setMarkerBackgroundColor (QColor (255, 255, 0),
                                           marker::debugger_position);
    m_edit_area->markerDefine (QsciScintilla::RightArrow,
                               marker::unsure_debugger_position);
    m_edit_area->setMarkerBackgroundColor (QColor (192, 192, 192),
                                           marker::unsure_debugger_position);

    connect (m_edit_area, SIGNAL (marginClicked (int, int,
                                  Qt::KeyboardModifiers)),
             this, SLOT (handle_margin_clicked (int, int,
                                                Qt::KeyboardModifiers)));

    connect (m_edit_area, &octave_qscintilla::context_menu_break_condition_signal,
             this, &file_editor_tab::handle_context_menu_break_condition);

    // line numbers
    m_edit_area->setMarginsForegroundColor (QColor (96, 96, 96));
    m_edit_area->setMarginsBackgroundColor (QColor (232, 232, 220));
    m_edit_area->setMarginType (2, QsciScintilla::TextMargin);

    // other features
    m_edit_area->setBraceMatching (QsciScintilla::StrictBraceMatch);
    m_edit_area->setAutoIndent (true);
    m_edit_area->setIndentationWidth (2);
    m_edit_area->setIndentationsUseTabs (false);

    m_edit_area->setUtf8 (true);

    // auto completion
    m_edit_area->SendScintilla (QsciScintillaBase::SCI_AUTOCSETCANCELATSTART, false);

    QVBoxLayout *edit_area_layout = new QVBoxLayout ();
    edit_area_layout->addWidget (m_edit_area);
    edit_area_layout->addWidget (m_status_bar);
    edit_area_layout->setMargin (0);
    edit_area_layout->setSpacing (0);
    setLayout (edit_area_layout);

    // Any interpreter_event signal from a file_editor_tab_widget is
    // handled the same as for the parent main_window object.

    connect (m_edit_area, QOverload<const fcn_callback&>::of (&octave_qscintilla::interpreter_event),
             this, QOverload<const fcn_callback&>::of (&file_editor_tab::interpreter_event));

    connect (m_edit_area, QOverload<const meth_callback&>::of (&octave_qscintilla::interpreter_event),
             this, QOverload<const meth_callback&>::of (&file_editor_tab::interpreter_event));

    // connect modified signal
    connect (m_edit_area, SIGNAL (modificationChanged (bool)),
             this, SLOT (update_window_title (bool)));

    connect (m_edit_area, SIGNAL (copyAvailable (bool)),
             this, SLOT (handle_copy_available (bool)));

    connect (&m_file_system_watcher, &QFileSystemWatcher::fileChanged,
             this, [=] (const QString& path) { file_has_changed (path); });

    connect (this, &file_editor_tab::maybe_remove_next,
             this, &file_editor_tab::handle_remove_next);

    connect (this, &file_editor_tab::dbstop_if,
             this, &file_editor_tab::handle_dbstop_if);

    connect (this, &file_editor_tab::request_add_breakpoint,
             this, &file_editor_tab::handle_request_add_breakpoint);

    connect (this, &file_editor_tab::api_entries_added,
             this, &file_editor_tab::handle_api_entries_added);

    connect (this, &file_editor_tab::confirm_dbquit_and_save_signal,
             this, &file_editor_tab::confirm_dbquit_and_save);

    connect (this, &file_editor_tab::do_save_file_signal,
             this, &file_editor_tab::do_save_file);

    notice_settings (true);

    gui_settings settings;

    // encoding, not updated with the settings
    m_encoding = settings.value (ed_default_enc.settings_key (), "UTF-8").toString ();
    m_enc_indicator->setText (m_encoding);
    // no changes in encoding yet
    m_new_encoding = m_encoding;
  }

  file_editor_tab::~file_editor_tab (void)
  {
    // Tell all connected markers to self-destruct.
    emit remove_all_breakpoints_signal ();
    emit remove_all_positions ();

    // Destroy lexer attached to m_edit_area, which is not the parent
    // of lexer
    QsciLexer *lexer = m_edit_area->lexer ();
    if (lexer)
      {
        delete lexer;
        m_edit_area->setLexer (nullptr);
      }
  }

  void file_editor_tab::set_encoding (const QString& new_encoding)
  {
    if (new_encoding.isEmpty ())
      return;

    m_encoding = new_encoding;
    m_enc_indicator->setText (m_encoding);
    if (! m_edit_area->text ().isEmpty ())
      set_modified (true);
  }

  void file_editor_tab::closeEvent (QCloseEvent *e)
  {
    int save_dialog = check_file_modified (true);
    if ((save_dialog == QMessageBox::Cancel) ||
        (save_dialog == QMessageBox::Save))
      {
        // Ignore close event if file is saved or user cancels
        // closing this window.  In case of saving, tab is closed after
        // successful saving.
        e->ignore ();
      }
    else
      {
        e->accept ();
        emit tab_remove_request ();
      }
  }

  void file_editor_tab::set_current_directory (const QString& dir)
  {
    m_ced = dir;
  }

  void file_editor_tab::handle_context_menu_edit (const QString& word_at_cursor)
  {
    // Search for a subfunction in actual file (this is done first because
    // Octave finds this function before others with the same name in the
    // search path.
    QRegExp rxfun1 ("^[\t ]*function[^=]+=[\t ]*"
                    + word_at_cursor + "[\t ]*\\([^\\)]*\\)[\t ]*$");
    QRegExp rxfun2 ("^[\t ]*function[\t ]+"
                    + word_at_cursor + "[\t ]*\\([^\\)]*\\)[\t ]*$");
    QRegExp rxfun3 ("^[\t ]*function[\t ]+"
                    + word_at_cursor + "[\t ]*$");
    QRegExp rxfun4 ("^[\t ]*function[^=]+=[\t ]*"
                    + word_at_cursor + "[\t ]*$");

    int pos_fct = -1;
    QStringList lines = m_edit_area->text ().split ("\n");

    int line;
    for (line = 0; line < lines.count (); line++)
      {
        if ((pos_fct = rxfun1.indexIn (lines.at (line))) != -1)
          break;
        if ((pos_fct = rxfun2.indexIn (lines.at (line))) != -1)
          break;
        if ((pos_fct = rxfun3.indexIn (lines.at (line))) != -1)
          break;
        if ((pos_fct = rxfun4.indexIn (lines.at (line))) != -1)
          break;
      }

    if (pos_fct > -1)
      {
        // reg expr. found: it is an internal function
        m_edit_area->setCursorPosition (line, pos_fct);
        m_edit_area->SendScintilla (2232, line);     // SCI_ENSUREVISIBLE
        // SCI_VISIBLEFROMDOCLINE
        int vis_line = m_edit_area->SendScintilla (2220, line);
        m_edit_area->SendScintilla (2613, vis_line); // SCI_SETFIRSTVISIBLELINE
        return;
      }

    emit edit_mfile_request (word_at_cursor, m_file_name, m_ced, -1);
  }

  // If "dbstop if ..." selected from context menu, create a conditional
  // breakpoint.  The default condition is (a) the existing condition if there
  // is already a breakpoint, (b) any selected text, or (c) empty
  void file_editor_tab::handle_context_menu_break_condition (int linenr)
  {
    // Ensure editor line numbers match Octave core's line numbers.
    // Give users the option to save modifications if necessary.
    if (! unchanged_or_saved ())
      return;

    QString cond;

    // Search for previous condition.  FIXME: is there a more direct way?
    if (m_edit_area->markersAtLine (linenr) & (1 << marker::cond_break))
      {
        emit report_marker_linenr (m_bp_lines, m_bp_conditions);
        for (int i = 0; i < m_bp_lines.length (); i++)
          if (m_bp_lines.value (i) == linenr)
            {
              cond = m_bp_conditions.value (i);
              break;
            }
        m_bp_lines.clear ();
        m_bp_conditions.clear ();
      }

    // If text selected by the mouse, default to that instead
    // If both present, use the OR of them, to avoid accidental overwriting
    // FIXME: If both are present, show old condition unselected and
    //        the selection (in edit area) selected (in the dialog).
    if (m_edit_area->hasSelectedText ())
      {
        if (cond == "")
          cond = m_edit_area->selectedText ();
        else
          cond = '(' + cond + ") || (" + m_edit_area->selectedText () + ')';
      }

    emit dbstop_if ("dbstop if", linenr+1, cond);
  }

  // Display dialog in GUI thread to get condition, then emit
  // interpreter_event signal to check it in the interpreter thread.
  // If the dialog returns a valid condition, then either emit a signal
  // to add the breakpoint in the editor tab or a signal to display a
  // new dialog.

  void file_editor_tab::handle_dbstop_if (const QString& prompt, int line,
                                          const QString& cond)
  {
    bool ok;
    QString new_cond
      = QInputDialog::getText (this, tr ("Breakpoint condition"),
                               prompt, QLineEdit::Normal, cond, &ok);

    // If cancel, don't change breakpoint condition.

    if (ok && ! new_cond.isEmpty ())
      {
        emit interpreter_event
          ([=] (interpreter& interp)
           {
             // INTERPRETER THREAD

             error_system& es = interp.get_error_system ();

             unwind_protect frame;

             // Prevent an error in the evaluation here from sending us
             // into the debugger.

             es.interpreter_try (frame);

             bool eval_error = false;
             std::string msg;

             try
               {
                 tree_evaluator& tw = interp.get_evaluator ();
                 bp_table& bptab = tw.get_bp_table ();

                 bptab.condition_valid (new_cond.toStdString ());

                 // The condition seems OK, so set the conditional
                 // breakpoint.

                 emit request_add_breakpoint (line, new_cond);
               }
             catch (const execution_exception& ee)
               {
                 interp.recover_from_exception ();

                 msg = ee.message ();
                 eval_error = true;
               }
             catch (const interrupt_exception&)
               {
                 interp.recover_from_exception ();

                 msg = "evaluation interrupted";
                 eval_error = true;
               }

             if (eval_error)
               {
                 // Try again with a prompt that indicates the last
                 // attempt was an error.

                 QString new_prompt = (tr ("ERROR: ")
                                       + QString::fromStdString (msg)
                                       + "\n\ndbstop if");

                 emit dbstop_if (new_prompt, line, "");
               }
           });
      }
  }

  void file_editor_tab::set_file_name (const QString& fileName)
  {
    // update tracked file if we really have a file on disk
    QStringList trackedFiles = m_file_system_watcher.files ();
    if (! trackedFiles.isEmpty ())
      m_file_system_watcher.removePath (m_file_name);
    if (! fileName.isEmpty () && QFile::exists (fileName))
      {
        m_file_system_watcher.addPath (fileName);
        m_last_modified =  QFileInfo (fileName).lastModified ().toUTC ();
      }

    // update lexer and file name variable if file name changes
    if (m_file_name != fileName)
      {
        m_file_name = fileName;
        update_lexer ();
      }

    // set the window title to actual filename (not modified)
    update_window_title (m_edit_area->isModified ());

    // update the file editor with current editing directory
    emit editor_state_changed (m_copy_available, m_is_octave_file,
                               m_edit_area->isModified ());

    // add the new file to the most-recently-used list
    emit mru_add_file (m_file_name, m_encoding);
  }

  // valid_file_name (file): checks whether "file" names a file.
  // By default, "file" is empty; then m_file_name is checked
  bool file_editor_tab::valid_file_name (const QString& file)
  {
    if (file.isEmpty ())
      {
        if (m_file_name.isEmpty ())
          return false;
        else
          return true;
      }

    return true;
  }

  void file_editor_tab::enable_file_watcher (bool do_enable)
  {
    if (do_enable)
      m_file_system_watcher.addPath (m_file_name);
    else
      m_file_system_watcher.removePath (m_file_name);
  }

  // We cannot create a breakpoint when the file is modified
  // because the line number the editor is providing might
  // not match what Octave core is interpreting in the
  // file on disk.  This function gives the user the option
  // to save before creating the breakpoint.
  bool file_editor_tab::unchanged_or_saved (void)
  {
    bool retval = true;
    if (m_edit_area->isModified () || ! valid_file_name ())
      {
        int ans = QMessageBox::question (nullptr, tr ("Octave Editor"),
                                         tr ("Cannot add breakpoint to modified or unnamed file.\n"
                                             "Save and add breakpoint, or cancel?"),
                                         QMessageBox::Save | QMessageBox::Cancel, QMessageBox::Save);

        if (ans == QMessageBox::Save)
          save_file (m_file_name, false);
        else
          retval = false;
      }

    return retval;
  }

  // Toggle a breakpoint at the editor_linenr or, if this was called by
  // a click with CTRL pressed, toggle a bookmark at that point.
  void file_editor_tab::handle_margin_clicked (int margin, int editor_linenr,
                                               Qt::KeyboardModifiers state)
  {
    if (margin == 1)
      {
        unsigned int markers_mask = m_edit_area->markersAtLine (editor_linenr);

        if (state & Qt::ControlModifier)
          {
            if (markers_mask & (1 << marker::bookmark))
              m_edit_area->markerDelete (editor_linenr, marker::bookmark);
            else
              m_edit_area->markerAdd (editor_linenr, marker::bookmark);
          }
        else
          {
            if (markers_mask & ((1 << marker::breakpoint)
                                | (1 << marker::cond_break)))
              handle_request_remove_breakpoint (editor_linenr + 1);
            else
              {
                if (unchanged_or_saved ())
                  handle_request_add_breakpoint (editor_linenr + 1, "");
              }
          }
      }
  }

  void file_editor_tab::update_lexer (void)
  {
    // Create a new lexer
    QsciLexer *lexer = nullptr;

    m_is_octave_file = false;

    // Find the required lexer from file extensions
    if (m_file_name.endsWith (".m")
        || m_file_name.endsWith ("octaverc")
        || m_file_name.endsWith (".cc-tst"))
      {
#if defined (HAVE_LEXER_OCTAVE)
        lexer = new QsciLexerOctave ();
#elif defined (HAVE_LEXER_MATLAB)
        lexer = new QsciLexerMatlab ();
#else
        lexer = new octave_txt_lexer ();
#endif
        m_is_octave_file = true;
      }

    if (! lexer)
      {
        if (m_file_name.endsWith (".c")
            || m_file_name.endsWith (".cc")
            || m_file_name.endsWith (".cpp")
            || m_file_name.endsWith (".cxx")
            || m_file_name.endsWith (".c++")
            || m_file_name.endsWith (".h")
            || m_file_name.endsWith (".hh")
            || m_file_name.endsWith (".hpp")
            || m_file_name.endsWith (".h++"))
          {
            lexer = new QsciLexerCPP ();
          }
        else if (m_file_name.endsWith (".java"))
          {
            lexer = new QsciLexerJava ();
          }
        else if (m_file_name.endsWith (".pl"))
          {
            lexer = new QsciLexerPerl ();
          }
        else if (m_file_name.endsWith (".bat"))
          {
            lexer = new QsciLexerBatch ();
          }
        else if (m_file_name.endsWith (".diff"))
          {
            lexer = new QsciLexerDiff ();
          }
        else if (m_file_name.endsWith (".sh"))
          {
            lexer = new QsciLexerBash ();
          }
        else if (! valid_file_name ())
          {
            // new, not yet named file: let us assume it is octave
#if defined (HAVE_LEXER_OCTAVE)
            lexer = new QsciLexerOctave ();
            m_is_octave_file = true;
#elif defined (HAVE_LEXER_MATLAB)
            lexer = new QsciLexerMatlab ();
            m_is_octave_file = true;
#else
            lexer = new octave_txt_lexer ();
#endif
          }
        else
          {
            // other or no extension
            lexer = new octave_txt_lexer ();
          }
      }

    // Get any existing lexer
    QsciLexer *old_lexer = m_edit_area->lexer ();

    // If new file, no lexer, or lexer has changed,
    // delete old one and set the newly created as current lexer
    if (! old_lexer || ! valid_file_name ()
        || QString(old_lexer->lexer ()) != QString(lexer->lexer ()))
      {
        // Delete and set new lexer
        if (old_lexer)
          delete old_lexer;
        m_edit_area->setLexer (lexer);

        // Build information for auto completion (APIs)
        m_lexer_apis = new QsciAPIs (lexer);

        connect (this, &file_editor_tab::request_add_octave_apis,
                 this, &file_editor_tab::handle_add_octave_apis);

        // Get the settings for this new lexer
        update_lexer_settings ();
      }
    else
      {
        // Otherwise, delete the newly created lexer and
        // use the old, existing one.
        delete lexer;
      }
  }

  // Update settings, which are lexer related and have to be updated
  // when
  //    a) the lexer changes,
  //    b) the settings have changed, or
  //    c) a package was loaded/unloaded
  void file_editor_tab::update_lexer_settings (bool update_apis_only)
  {
    QsciLexer *lexer = m_edit_area->lexer ();

    gui_settings settings;

    if (m_lexer_apis)
      {
        m_lexer_apis->cancelPreparation ();  // stop preparing if apis exists

        bool update_apis = false;  // flag, whether update of apis files

        // Get path to prepared api info (cache).  Temporarily set the
        // application name to 'octave' instead of 'GNU Octave' name for
        // not having blanks in the path.
        QString tmp_app_name = QCoreApplication::applicationName ();
        QCoreApplication::setApplicationName ("octave");  // Set new name

#if defined (HAVE_QSTANDARDPATHS)
        QString local_data_path
          = QStandardPaths::writableLocation (QStandardPaths::CacheLocation);
#else
        QString local_data_path
          = QDesktopServices::storageLocation (QDesktopServices::CacheLocation);
#endif

<<<<<<< HEAD
        QCoreApplication::setApplicationName ("octave");  // Set temp. name

        m_prep_apis_path
          = local_data_path + "/" + QString (OCTAVE_VERSION) + "/qsci/";
=======
  if (ok && ! new_cond.isEmpty ())
    {
      // The interpreter_event callback function below emits a signal.
      // Because we don't control when that happens, use a guarded
      // pointer so that the callback can abort if this object is no
      // longer valid.

      QPointer<file_editor_tab> this_fetab (this);

      emit interpreter_event
        ([=] (interpreter& interp)
        {
          // INTERPRETER THREAD

          // We are intentionally skipping any side effects that may
          // occur in the evaluation of NEW_COND if THIS_FETAB is no
          // longer valid.

          if (this_fetab.isNull ())
            return;

          error_system& es = interp.get_error_system ();
>>>>>>> ff1bfada

        // get settings which infos are used for octave
        bool octave_builtins
          = settings.bool_value (ed_code_completion_octave_builtins);
        bool octave_functions
          = settings.bool_value (ed_code_completion_octave_functions);

        QCoreApplication::setApplicationName (tmp_app_name);  // Restore name

        if (m_is_octave_file)
          {
            // Keywords and Builtins do not change, this information can be
            // stored in prepared form in a file. Information on function are
            // changing frequently, then if functions should also be auto-
            // completed, the date of any existing file is checked.

            // Keywords are always used
            m_prep_apis_file = m_prep_apis_path + lexer->lexer () + "_k";

            // Builtins are only used if the user settings say so
            if (octave_builtins)
              m_prep_apis_file += 'b';

            if (octave_functions)
              m_prep_apis_file += 'f';

            m_prep_apis_file += ".pap"; // final name of apis file

            // check whether the APIs info needs to be prepared and saved
            QFileInfo apis_file = QFileInfo (m_prep_apis_file);

            // flag whether apis file needs update
            update_apis = ! apis_file.exists ();

            if (octave_functions)
              {
                // Functions may change frequently.  Update the apis data
                // if the file is older than a few minutes preventing from
                // re-preparing data when the user opens several files.
                QDateTime apis_time = apis_file.lastModified ();
                if (update_apis_only
                    || QDateTime::currentDateTime () > apis_time.addSecs (180))
                  update_apis = true;
              }

          }
        else
          {
            // No octave file, just add extension.
            m_prep_apis_file = m_prep_apis_path + lexer->lexer () + ".pap";
          }

        // Make sure the apis file is usable, otherwise the gui might crash,
        // e.g., in case of max. number of opened files
        QFile f (m_prep_apis_file);

        bool apis_usable = f.open (QIODevice::ReadOnly);
        if (! apis_usable)
          {
            QDir ().mkpath (QFileInfo (f).absolutePath ());
            apis_usable = f.open (QIODevice::WriteOnly);
          }
        if (apis_usable)
          f.close ();

        if (apis_usable
            && (update_apis || ! m_lexer_apis->loadPrepared (m_prep_apis_file)))
          {
            // either we have decided to update the apis file or
            // no prepared info was loaded, prepare and save if possible

            // create raw apis info

            m_lexer_apis->clear (); // Clear current contents

            if (m_is_octave_file)
              {
                emit interpreter_event
                  ([=] (interpreter& interp)
                   {
                     // INTERPRETER THREAD

                     QStringList api_entries;

                     octave_value_list tmp = Fiskeyword ();
                     const Cell ctmp = tmp(0).cell_value ();
                     for (octave_idx_type i = 0; i < ctmp.numel (); i++)
                       {
                         std::string kw = ctmp(i).string_value ();
                         api_entries.append (QString::fromStdString (kw));
                       }

                     if (octave_builtins)
                       {
                         symbol_table& symtab = interp.get_symbol_table ();

                         string_vector bfl = symtab.built_in_function_names ();

                         for (octave_idx_type i = 0; i < bfl.numel (); i++)
                           api_entries.append (QString::fromStdString (bfl[i]));
                       }

                     if (octave_functions)
                       {
                         load_path& lp = interp.get_load_path ();

                         string_vector ffl = lp.fcn_names ();
                         string_vector afl = interp.autoloaded_functions ();

                         for (octave_idx_type i = 0; i < ffl.numel (); i++)
                           api_entries.append (QString::fromStdString (ffl[i]));

                         for (octave_idx_type i = 0; i < afl.numel (); i++)
                           api_entries.append (QString::fromStdString (afl[i]));
                       }

<<<<<<< HEAD
                     emit request_add_octave_apis (api_entries);
                   });
              }
            else
              {
                for (int i = 1; i <= 3; i++)
                  {
                    // Get list, split, and add to API.

                    QString keyword = QString (lexer->keywords (i));
=======
        }
      else
        {
          // No octave file, just add extension.
          m_prep_apis_file = m_prep_apis_path + lexer->lexer () + ".pap";
        }

      // Make sure the apis file is usable, otherwise the gui might crash,
      // e.g., in case of max. number of opened files
      QFile f (m_prep_apis_file);

      bool apis_usable = f.open (QIODevice::ReadOnly);
      if (! apis_usable)
        {
          QDir ().mkpath (QFileInfo (f).absolutePath ());
          apis_usable = f.open (QIODevice::WriteOnly);
        }
      if (apis_usable)
        f.close ();

      if (apis_usable
          && (update_apis || ! m_lexer_apis->loadPrepared (m_prep_apis_file)))
        {
          // either we have decided to update the apis file or
          // no prepared info was loaded, prepare and save if possible

          // create raw apis info

          m_lexer_apis->clear (); // Clear current contents

          if (m_is_octave_file)
            {
              // The interpreter_event callback function below emits a
              // signal.  Because we don't control when that happens,
              // use a guarded pointer so that the callback can abort if
              // this object is no longer valid.

              QPointer<file_editor_tab> this_fetab (this);

              emit interpreter_event
                ([=] (interpreter& interp)
                {
                  // INTERPRETER THREAD

                  // We can skip the entire callback function because it
                  // does not make any changes to the interpreter
                  // state.

                  if (this_fetab.isNull ())
                    return;

                  QStringList api_entries;
>>>>>>> ff1bfada

                    QStringList keyword_list
                      = keyword.split (QRegExp (R"(\s+)"));

                    for (int j = 0; j < keyword_list.size (); j++)
                      m_lexer_apis->add (keyword_list.at (j));
                  }

                emit api_entries_added ();
              }
          }
      }

    if (update_apis_only)
      return;   // We are done here

    int mode = settings.int_value (ed_color_mode);
    settings.read_lexer_settings (lexer, mode);

    m_edit_area->setCaretForegroundColor (lexer->color (0));
    m_edit_area->setIndentationGuidesForegroundColor (lexer->color (0));

    // set some colors depending on selected background color of the lexer
    QColor bg = lexer->paper (0);
    QColor fg = lexer->color (0);

    // margin and current line marker colors
    QColor bgm, fgm;

    bgm = interpolate_color (bg, fg, 0.5, 0.2);
    m_edit_area->setEdgeColor (bgm);

    m_edit_area->setMarkerForegroundColor (lexer->color (0));
    m_edit_area->setMarginsForegroundColor (lexer->color (0));

    bgm = interpolate_color (bg, fg, 0.5, 0.125);
    fgm = interpolate_color (bg, fg, 0.5, 0.25);
    m_edit_area->setMarginsBackgroundColor (bgm);
    m_edit_area->setFoldMarginColors (bgm, fgm);

    QColor current_line_bg
      = settings.color_value (ed_highlight_current_line_color, mode);
    if (current_line_bg == settings_color_no_change)
       bgm = interpolate_color (bg, fg, 0.5, 0.1);  // It is the "auto" color
     else
       bgm = current_line_bg;  // Specific color given

    m_edit_area->setCaretLineBackgroundColor (bgm);

    // color indicator for highlighting all occurrences:
    // applications highlight color with more transparency
    QColor hg = QApplication::palette ().color (QPalette::Highlight);
    m_edit_area->set_selection_marker_color (hg);

    // fix line number width with respect to the font size of the lexer and
    // set the line numbers font depending on the lexer's font
    if (settings.bool_value (ed_show_line_numbers))
      {
        // Line numbers width
        auto_margin_width ();

        // Line numbers font
        QFont line_numbers_font = lexer->defaultFont ();
        int font_size = line_numbers_font.pointSize ();
        font_size = font_size
                    + settings.int_value (ed_line_numbers_size);
        if (font_size < 4)
          font_size = 4;
        line_numbers_font.setPointSize (font_size);

        m_edit_area->setMarginsFont (line_numbers_font);
      }
    else
      m_edit_area->setMarginWidth (2, 0);
  }

  // function for adding entries to the octave lexer's APIs
  void file_editor_tab::handle_add_octave_apis (const QStringList& api_entries)
  {
    for (int idx = 0; idx < api_entries.size (); idx++)
      m_lexer_apis->add (api_entries.at (idx));

    emit api_entries_added ();
  }

  void file_editor_tab::handle_api_entries_added (void)
  {
    // disconnect slot for saving prepared info if already connected
    disconnect (m_lexer_apis, &QsciAPIs::apiPreparationFinished,
                nullptr, nullptr);

    // check whether path for prepared info exists or can be created
    if (QDir ("/").mkpath (m_prep_apis_path))
      {
        // path exists, apis info can be saved there
        connect (m_lexer_apis, &QsciAPIs::apiPreparationFinished,
                 this, &file_editor_tab::save_apis_info);
      }

    m_lexer_apis->prepare ();  // prepare apis info
  }

  void file_editor_tab::save_apis_info (void)
  {
    m_lexer_apis->savePrepared (m_prep_apis_file);
  }

  // slot for fetab_set_focus: sets the focus to the current edit area
  void file_editor_tab::set_focus (const QWidget *ID)
  {
    if (ID != this)
      return;
    m_edit_area->setFocus ();
    emit edit_area_changed (m_edit_area); // update the edit area in find dlg
  }

  void file_editor_tab::context_help (const QWidget *ID, bool doc)
  {
    if (ID != this)
      return;

    m_edit_area->context_help_doc (doc);
  }

  void file_editor_tab::context_edit (const QWidget *ID)
  {
    if (ID != this)
      return;

    m_edit_area->context_edit ();
  }

  void file_editor_tab::save_file (const QWidget *ID)
  {
    if (ID != this)
      return;

    save_file (m_file_name);
  }

  void file_editor_tab::save_file (const QWidget *ID, const QString& fileName,
                                   bool remove_on_success)
  {
    if (ID != this)
      return;

    save_file (fileName, remove_on_success);
  }

  void file_editor_tab::save_file_as (const QWidget *ID)
  {
    if (ID != this)
      return;

<<<<<<< HEAD
    save_file_as ();
  }

  void file_editor_tab::print_file (const QWidget *ID)
  {
    if (ID != this)
=======
              emit api_entries_added ();
            }
        }
    }

  if (update_apis_only)
    return;   // We are done here

  int mode = settings->value (ed_color_mode).toInt ();
  rmgr.read_lexer_settings (lexer, settings, mode);

  m_edit_area->setCaretForegroundColor (lexer->color (0));
  m_edit_area->setIndentationGuidesForegroundColor (lexer->color (0));

  // set some colors depending on selected background color of the lexer
  QColor bg = lexer->paper (0);
  QColor fg = lexer->color (0);

  // margin and current line marker colors
  QColor bgm, fgm;

  bgm = interpolate_color (bg, fg, 0.5, 0.2);
  m_edit_area->setEdgeColor (bgm);

  m_edit_area->setMarkerForegroundColor (lexer->color (0));
  m_edit_area->setMarginsForegroundColor (lexer->color (0));

  bgm = interpolate_color (bg, fg, 0.5, 0.125);
  fgm = interpolate_color (bg, fg, 0.5, 0.25);
  m_edit_area->setMarginsBackgroundColor (bgm);
  m_edit_area->setFoldMarginColors (bgm, fgm);

  QColor current_line_bg
    = settings->color_value (ed_highlight_current_line_color, mode);
  if (current_line_bg == settings_color_no_change)
    bgm = interpolate_color (bg, fg, 0.5, 0.1);  // It is the "auto" color
  else
    bgm = current_line_bg;  // Specific color given

  m_edit_area->setCaretLineBackgroundColor (bgm);

  // color indicator for highlighting all occurrences:
  // applications highlight color with more transparency
  QColor hg = QApplication::palette ().color (QPalette::Highlight);
  m_edit_area->set_selection_marker_color (hg);

  // fix line number width with respect to the font size of the lexer and
  // set the line numbers font depending on the lexer's font
  if (settings->value (ed_show_line_numbers).toBool ())
    {
      // Line numbers width
      auto_margin_width ();

      // Line numbers font
      QFont line_numbers_font = lexer->defaultFont ();
      int font_size = line_numbers_font.pointSize ();
      font_size = font_size
        + settings->value (ed_line_numbers_size).toInt ();
      if (font_size < 4)
        font_size = 4;
      line_numbers_font.setPointSize (font_size);

      m_edit_area->setMarginsFont (line_numbers_font);
    }
  else
    m_edit_area->setMarginWidth (2, 0);
}

// function for adding entries to the octave lexer's APIs
void file_editor_tab::handle_add_octave_apis (const QStringList& api_entries)
{
  for (int idx = 0; idx < api_entries.size (); idx++)
    m_lexer_apis->add (api_entries.at (idx));

  emit api_entries_added ();
}

void file_editor_tab::handle_api_entries_added (void)
{
  // disconnect slot for saving prepared info if already connected
  disconnect (m_lexer_apis, &QsciAPIs::apiPreparationFinished,
              nullptr, nullptr);

  // check whether path for prepared info exists or can be created
  if (QDir ("/").mkpath (m_prep_apis_path))
    {
      // path exists, apis info can be saved there
      connect (m_lexer_apis, &QsciAPIs::apiPreparationFinished,
               this, &file_editor_tab::save_apis_info);
    }

  m_lexer_apis->prepare ();  // prepare apis info
}

void file_editor_tab::save_apis_info (void)
{
  m_lexer_apis->savePrepared (m_prep_apis_file);
}

// slot for fetab_set_focus: sets the focus to the current edit area
void file_editor_tab::set_focus (const QWidget *ID)
{
  if (ID != this)
    return;
  m_edit_area->setFocus ();
  emit edit_area_changed (m_edit_area); // update the edit area in find dlg
}

void file_editor_tab::context_help (const QWidget *ID, bool doc)
{
  if (ID != this)
    return;

  m_edit_area->context_help_doc (doc);
}

void file_editor_tab::context_edit (const QWidget *ID)
{
  if (ID != this)
    return;

  m_edit_area->context_edit ();
}

void file_editor_tab::save_file (const QWidget *ID)
{
  if (ID != this)
    return;

  save_file (m_file_name);
}

void file_editor_tab::save_file (const QWidget *ID, const QString& fileName,
                                 bool remove_on_success)
{
  if (ID != this)
    return;

  save_file (fileName, remove_on_success);
}

void file_editor_tab::save_file_as (const QWidget *ID)
{
  if (ID != this)
    return;

  save_file_as ();
}

void file_editor_tab::print_file (const QWidget *ID)
{
  if (ID != this)
    return;

  QsciPrinter *printer = new QsciPrinter (QPrinter::HighResolution);

  QPrintDialog printDlg (printer, this);

  if (printDlg.exec () == QDialog::Accepted)
    printer->printRange (m_edit_area);

  delete printer;
}

void file_editor_tab::run_file (const QWidget *ID, bool step_into)
{
  if (ID != this)
    return;

  if (m_edit_area->isModified () || ! valid_file_name ())
    {
      save_file (m_file_name);  // save file dialog

      // Running a file is disabled for non-octave files. But when saving
      // a new file, an octave file is assumed but might actually saved
      // as another file or with an invalid file name.
      if (! (m_is_octave_file && valid_file_name ()))
        return;
    }

  if (step_into)
    {
      // Get current first breakpoint and set breakpoint waiting for
      // the returned line number.  Store whether to remove this breakpoint
      // afterwards.
      int first_bp_line
        = m_edit_area->markerFindNext (0, (1 << marker::breakpoint)) + 1;

      // Set flag for storing the line number of the breakpoint
      m_breakpoint_info.remove_next = true;
      m_breakpoint_info.do_not_remove_line = first_bp_line;

      // Add breakpoint, storing its line number
      handle_request_add_breakpoint (1, QString ());
    }

  QFileInfo info (m_file_name);
  emit run_file_signal (info);
}

void file_editor_tab::context_run (const QWidget *ID)
{
  if (ID != this)
    return;

  m_edit_area->context_run ();
}

void file_editor_tab::toggle_bookmark (const QWidget *ID)
{
  if (ID != this)
    return;

  int line, cur;
  m_edit_area->getCursorPosition (&line, &cur);

  if (m_edit_area->markersAtLine (line) & (1 << marker::bookmark))
    m_edit_area->markerDelete (line, marker::bookmark);
  else
    m_edit_area->markerAdd (line, marker::bookmark);
}

// Move the text cursor to the closest bookmark
// after the current line.
void file_editor_tab::next_bookmark (const QWidget *ID)
{
  if (ID != this)
    return;

  int line, cur;
  m_edit_area->getCursorPosition (&line, &cur);

  line++; // Find bookmark strictly after the current line.

  int nextline = m_edit_area->markerFindNext (line, (1 << marker::bookmark));

  // Wrap.
  if (nextline == -1)
    nextline = m_edit_area->markerFindNext (1, (1 << marker::bookmark));

  m_edit_area->setCursorPosition (nextline, 0);
}

// Move the text cursor to the closest bookmark
// before the current line.
void file_editor_tab::previous_bookmark (const QWidget *ID)
{
  if (ID != this)
    return;

  int line, cur;
  m_edit_area->getCursorPosition (&line, &cur);

  line--; // Find bookmark strictly before the current line.

  int prevline = m_edit_area->markerFindPrevious (line, (1 << marker::bookmark));

  // Wrap.  Should use the last line of the file, not 1<<15
  if (prevline == -1)
    prevline = m_edit_area->markerFindPrevious (m_edit_area->lines (),
                                                (1 << marker::bookmark));

  m_edit_area->setCursorPosition (prevline, 0);
}

QString file_editor_tab::get_all_bookmarks ()
{
  QString bmlist;
  int line = 0;

  while (line > -1)
    {
      line = m_edit_area->markerFindNext (line, (1 << marker::bookmark));
      if (line > -1)
        {
          if (! bmlist.isEmpty ())
            bmlist += ",";
          bmlist += QString::number (line);
          line++;   // search from next line, otherwise same line found again
        }
    }

  return bmlist;
}

void file_editor_tab::remove_bookmark (const QWidget *ID)
{
  if (ID != this)
    return;

  m_edit_area->markerDeleteAll (marker::bookmark);
}

void
file_editor_tab::handle_request_add_breakpoint (int line,
                                                const QString& condition)
{
  if (! m_is_octave_file)
    return;

  add_breakpoint_event (line, condition);
}

void file_editor_tab::handle_request_remove_breakpoint (int line)
{
  emit interpreter_event
    ([=] (interpreter& interp)
    {
      // INTERPRETER THREAD

      tree_evaluator& tw = interp.get_evaluator ();
      bp_table& bptab = tw.get_bp_table ();

      bptab.remove_breakpoint_from_file (m_file_name.toStdString (), line);
    });
}

void file_editor_tab::toggle_breakpoint (const QWidget *ID)
{
  if (ID != this)
    return;

  int editor_linenr, cur;
  m_edit_area->getCursorPosition (&editor_linenr, &cur);

  if (m_edit_area->markersAtLine (editor_linenr) & (1 << marker::breakpoint))
    request_remove_breakpoint_via_editor_linenr (editor_linenr);
  else
    {
      if (unchanged_or_saved ())
        handle_request_add_breakpoint (editor_linenr + 1, "");
    }
}

// Move the text cursor to the closest breakpoint (conditional or unconditional)
// after the current line.
void file_editor_tab::next_breakpoint (const QWidget *ID)
{
  if (ID != this)
    return;

  int line, cur;
  m_edit_area->getCursorPosition (&line, &cur);

  line++; // Find breakpoint strictly after the current line.

  int nextline = m_edit_area->markerFindNext (line, (1 << marker::breakpoint));
  int nextcond = m_edit_area->markerFindNext (line, (1 << marker::cond_break));

  // Check if the next conditional breakpoint is before next unconditional one.
  if (nextcond != -1 && (nextcond < nextline || nextline == -1))
    nextline = nextcond;

  m_edit_area->setCursorPosition (nextline, 0);
}

// Move the text cursor to the closest breakpoint (conditional or unconditional)
// before the current line.
void file_editor_tab::previous_breakpoint (const QWidget *ID)
{
  if (ID != this)
    return;

  int line, cur, prevline, prevcond;
  m_edit_area->getCursorPosition (&line, &cur);

  line--; // Find breakpoint strictly before the current line.

  prevline = m_edit_area->markerFindPrevious (line, (1 << marker::breakpoint));
  prevcond = m_edit_area->markerFindPrevious (line, (1 << marker::cond_break));

  // Check if the prev conditional breakpoint is closer than the unconditional.
  if (prevcond != -1 && prevcond > prevline)
    prevline = prevcond;

  m_edit_area->setCursorPosition (prevline, 0);
}

void file_editor_tab::remove_all_breakpoints (const QWidget *ID)
{
  if (ID != this)
    return;

  emit interpreter_event
    ([=] (interpreter& interp)
    {
      // INTERPRETER THREAD

      tree_evaluator& tw = interp.get_evaluator ();
      bp_table& bptab = tw.get_bp_table ();

      bptab.remove_all_breakpoints_from_file (m_file_name.toStdString (),
                                              true);
    });
}

void file_editor_tab::scintilla_command (const QWidget *ID,
                                         unsigned int sci_msg)
{
  if (ID != this)
    return;

  m_edit_area->SendScintilla (sci_msg);
}

void file_editor_tab::comment_selected_text (const QWidget *ID,
                                             bool input_str)
{
  if (ID != this)
    return;

  do_comment_selected_text (true, input_str);
}

void file_editor_tab::uncomment_selected_text (const QWidget *ID)
{
  if (ID != this)
    return;

  do_comment_selected_text (false);
}

void file_editor_tab::indent_selected_text (const QWidget *ID)
{
  if (ID != this)
    return;

  do_indent_selected_text (true);
}

void file_editor_tab::unindent_selected_text (const QWidget *ID)
{
  if (ID != this)
    return;

  do_indent_selected_text (false);
}

void file_editor_tab::smart_indent_line_or_selected_text (const QWidget *ID)
{
  if (ID != this)
    return;

  do_smart_indent_line_or_selected_text ();
}

void file_editor_tab::convert_eol (const QWidget *ID,
                                   QsciScintilla::EolMode eol_mode)
{
  if (ID != this)
    return;

  m_edit_area->convertEols (eol_mode);
  m_edit_area->setEolMode (eol_mode);
  update_eol_indicator ();
}

void file_editor_tab::zoom_in (const QWidget *ID)
{
  if (ID != this)
    return;

  m_edit_area->zoomIn (1);
  auto_margin_width ();
}

void file_editor_tab::zoom_out (const QWidget *ID)
{
  if (ID != this)
    return;

  m_edit_area->zoomOut (1);
  auto_margin_width ();
}

void file_editor_tab::zoom_normal (const QWidget *ID)
{
  if (ID != this)
    return;

  m_edit_area->zoomTo (0);
  auto_margin_width ();
}

void file_editor_tab::add_breakpoint_event (int line, const QString& cond)
{
  // The interpreter_event callback function below emits a signal.
  // Because we don't control when that happens, use a guarded pointer
  // so that the callback can abort if this object is no longer valid.

  QPointer<file_editor_tab> this_fetab (this);

  emit interpreter_event
    ([=] (interpreter& interp)
    {
      // INTERPRETER THREAD

      // If THIS_FETAB is no longer valid, we still want to set the
      // breakpoint in the interpreter but we can't emit the signal
      // associated with THIS_FETAB.

      // FIXME: note duplication with the code in
      // handle_context_menu_break_condition.

      tree_evaluator& tw = interp.get_evaluator ();
      bp_table& bptab = tw.get_bp_table ();

      int lineno = bptab.add_breakpoint_in_file (m_file_name.toStdString (),
                                                 line, cond.toStdString ());
      if (this_fetab.isNull ())
        return;

      if (lineno)
        emit maybe_remove_next (lineno);
    });
}

void file_editor_tab::handle_remove_next (int remove_line)
{
  // Store some info breakpoint
  if (m_breakpoint_info.remove_next)
    {
      m_breakpoint_info.remove_line = remove_line;
      m_breakpoint_info.remove_next = false;
    }
}

void file_editor_tab::goto_line (const QWidget *ID, int line)
{
  if (ID != this)
    return;

  if (m_bp_restore_count > 0)
    {
      // This goto-line request is invoked by restoring a breakpoint during
      // saving the file, thus, do not go to the related line
      m_bp_restore_count--;
>>>>>>> ff1bfada
      return;

    QsciPrinter *printer = new QsciPrinter (QPrinter::HighResolution);

    QPrintDialog printDlg (printer, this);

    if (printDlg.exec () == QDialog::Accepted)
      printer->printRange (m_edit_area);

    delete printer;
  }

  void file_editor_tab::run_file (const QWidget *ID, bool step_into)
  {
    if (ID != this)
      return;

    if (m_edit_area->isModified () || ! valid_file_name ())
      {
        save_file (m_file_name);  // save file dialog

        // Running a file is disabled for non-octave files. But when saving
        // a new file, an octave file is assumed but might actually saved
        // as another file or with an invalid file name.
        if (! (m_is_octave_file && valid_file_name ()))
          return;
      }

    if (step_into)
      {
        // Get current first breakpoint and set breakpoint waiting for
        // the returned line number.  Store whether to remove this breakpoint
        // afterwards.
        int first_bp_line
          = m_edit_area->markerFindNext (0, (1 << marker::breakpoint)) + 1;

        // Set flag for storing the line number of the breakpoint
        m_breakpoint_info.remove_next = true;
        m_breakpoint_info.do_not_remove_line = first_bp_line;

        // Add breakpoint, storing its line number
        handle_request_add_breakpoint (1, QString ());
      }

    QFileInfo info (m_file_name);
    emit run_file_signal (info);
  }

  void file_editor_tab::context_run (const QWidget *ID)
  {
    if (ID != this)
      return;
<<<<<<< HEAD

    m_edit_area->context_run ();
  }

  void file_editor_tab::toggle_bookmark (const QWidget *ID)
  {
    if (ID != this)
=======
    }

  if (txt == tr ("Chan&ge encoding"))
    {
      // Dialog for reloading the file with another encoding
      QDialog dlg;
      dlg.setWindowTitle (tr ("Select new default encoding"));

      QLabel *text
        = new QLabel (tr ("Please select a new encoding\n"
                          "for reloading the current file.\n\n"
                          "This does not change the default encoding.\n"));

      QComboBox *enc_combo = new QComboBox ();
      resource_manager& rmgr = m_octave_qobj.get_resource_manager ();
      rmgr.combo_encoding (enc_combo);
      m_new_encoding = enc_combo->currentText ();
      connect (enc_combo, &QComboBox::currentTextChanged,
               this, &file_editor_tab::handle_current_enc_changed);

      QDialogButtonBox *buttons
        = new QDialogButtonBox (QDialogButtonBox::Ok | QDialogButtonBox::Cancel,
                                Qt::Horizontal);
      connect (buttons, &QDialogButtonBox::accepted, &dlg, &QDialog::accept);
      connect (buttons, &QDialogButtonBox::rejected, &dlg, &QDialog::reject);

      QGridLayout *main_layout = new QGridLayout;
      main_layout->setSizeConstraint (QLayout::SetFixedSize);
      main_layout->addWidget (text, 0, 0);
      main_layout->addWidget (enc_combo, 1, 0);
      main_layout->addWidget (buttons, 2, 0);
      dlg.setLayout (main_layout);

      int answer = dlg.exec ();

      if (answer == QDialog::Accepted)
        {
          // Reload the file with new encoding but using the same tab
          QString reload_file_name = m_file_name;  // store file name
          m_file_name = "";  // force reuse of this tab when opening a new file
          emit request_open_file (reload_file_name, m_new_encoding);
        }
    }

  // Continue editing, set writable again
  m_edit_area->setReadOnly (false);
}

void file_editor_tab::handle_current_enc_changed (const QString& enc)
{
  m_new_encoding = enc;
}

QsciScintilla::EolMode file_editor_tab::detect_eol_mode (void)
{
  QByteArray text = m_edit_area->text ().toLatin1 ();

  QByteArray eol_lf = QByteArray (1, 0x0a);
  QByteArray eol_cr = QByteArray (1, 0x0d);
  QByteArray eol_crlf = eol_cr;
  eol_crlf.append (eol_lf);

  int count_crlf = text.count (eol_crlf);
  int count_lf = text.count (eol_lf) - count_crlf;  // isolated lf
  int count_cr = text.count (eol_cr) - count_crlf;  // isolated cr

  resource_manager& rmgr = m_octave_qobj.get_resource_manager ();
  gui_settings *settings = rmgr.get_settings ();
  QsciScintilla::EolMode eol_mode
    = static_cast<QsciScintilla::EolMode> (settings->value (ed_default_eol_mode).toInt ());

  int count_max = 0;

  if (count_crlf > count_max)
    {
      eol_mode = QsciScintilla::EolWindows;
      count_max = count_crlf;
    }
  if (count_lf > count_max)
    {
      eol_mode = QsciScintilla::EolUnix;
      count_max = count_lf;
    }
  if (count_cr > count_max)
    {
      eol_mode = QsciScintilla::EolMac;
    }

  return eol_mode;
}

void file_editor_tab::update_eol_indicator (void)
{
  switch (m_edit_area->eolMode ())
    {
    case QsciScintilla::EolWindows:
      m_eol_indicator->setText ("CRLF");
      break;
    case QsciScintilla::EolMac:
      m_eol_indicator->setText ("CR");
      break;
    case QsciScintilla::EolUnix:
      m_eol_indicator->setText ("LF");
      break;
    }
}

void file_editor_tab::update_breakpoints ()
{
  if (m_file_name.isEmpty ())
    return;

  // Create and queue the command object.

  // The interpreter_event callback function below emits a signal.
  // Because we don't control when that happens, use a guarded pointer
  // so that the callback can abort if this object is no longer valid.

  QPointer<file_editor_tab> this_fetab (this);

  emit interpreter_event
    ([=] (interpreter& interp)
    {
      // INTERPRETER THREAD

      // We can skip the entire callback function because it does not
      // make any changes to the interpreter state.

      if (this_fetab.isNull ())
        return;

      octave_value_list argout = Fdbstatus (interp, ovl (), 1);

      connect (this, &file_editor_tab::update_breakpoints_signal,
               this, &file_editor_tab::update_breakpoints_handler,
               Qt::QueuedConnection);

      emit update_breakpoints_signal (argout);
    });
}

void file_editor_tab::update_breakpoints_handler (const octave_value_list& argout)
{
  octave_map dbg = argout(0).map_value ();
  octave_idx_type n_dbg = dbg.numel ();

  Cell file = dbg.contents ("file");
  Cell line = dbg.contents ("line");
  Cell cond = dbg.contents ("cond");

  for (octave_idx_type i = 0; i < n_dbg; i++)
    {
      if (file (i).string_value () == m_file_name.toStdString ())
        do_breakpoint_marker (true, this, line (i).int_value (),
                              QString::fromStdString (cond (i).string_value ()));
    }
}

void file_editor_tab::new_file (const QString& commands)
{
  update_window_title (false); // window title (no modification)

  resource_manager& rmgr = m_octave_qobj.get_resource_manager ();
  gui_settings *settings = rmgr.get_settings ();

  // set the eol mode from the settings or depending on the OS if the entry is
  // missing in the settings
  m_edit_area->setEolMode (static_cast<QsciScintilla::EolMode> (settings->value (ed_default_eol_mode).toInt ()));

  update_eol_indicator ();

  update_lexer ();

  m_edit_area->setText (commands);
  m_edit_area->setModified (!commands.isEmpty ());
}

void file_editor_tab::confirm_dbquit_and_save (const QString& file_to_save,
                                               const QString& base_name,
                                               bool remove_on_success,
                                               bool restore_breakpoints)
{
  int ans = QMessageBox::question (nullptr, tr ("Debug or Save"),
                                   tr ("This file is currently being executed.\n"
                                       "Quit debugging and save?"),
                                   QMessageBox::Save | QMessageBox::Cancel);

  if (ans == QMessageBox::Save)
    {
      // The interpreter_event callback function below emits a signal.
      // Because we don't control when that happens, use a guarded
      // pointer so that the callback can abort if this object is no
      // longer valid.

      QPointer<file_editor_tab> this_fetab (this);

      emit interpreter_event
        ([=] (interpreter& interp)
        {
          // INTERPRETER THREAD

          // If THIS_FETAB is no longer valid, we still want to perform
          // the actions in the interpreter but we can't emit the signal
          // associated with THIS_FETAB.

          tree_evaluator& tw = interp.get_evaluator ();

          tw.dbquit (true);

          command_editor::interrupt (true);

          std::string std_base_name = base_name.toStdString ();

          symbol_table& symtab = interp.get_symbol_table ();

          symtab.clear_user_function (std_base_name);

          if (this_fetab.isNull ())
            return;

          emit do_save_file_signal (file_to_save, remove_on_success,
                                    restore_breakpoints);
        });
    }
}

void file_editor_tab::save_file (const QString& saveFileName,
                                 bool remove_on_success,
                                 bool restore_breakpoints)
{
  // If it is a new file with no name, signal that saveFileAs
  // should be performed.
  if (! valid_file_name (saveFileName))
    {
      save_file_as (remove_on_success);
>>>>>>> ff1bfada
      return;

    int line, cur;
    m_edit_area->getCursorPosition (&line, &cur);

    if (m_edit_area->markersAtLine (line) & (1 << marker::bookmark))
      m_edit_area->markerDelete (line, marker::bookmark);
    else
      m_edit_area->markerAdd (line, marker::bookmark);
  }

  // Move the text cursor to the closest bookmark
  // after the current line.
  void file_editor_tab::next_bookmark (const QWidget *ID)
  {
    if (ID != this)
      return;

    int line, cur;
    m_edit_area->getCursorPosition (&line, &cur);

    line++; // Find bookmark strictly after the current line.

    int nextline = m_edit_area->markerFindNext (line, (1 << marker::bookmark));

<<<<<<< HEAD
    // Wrap.
    if (nextline == -1)
      nextline = m_edit_area->markerFindNext (1, (1 << marker::bookmark));

    m_edit_area->setCursorPosition (nextline, 0);
  }
=======
      // The interpreter_event callback function below emits a signal.
      // Because we don't control when that happens, use a guarded
      // pointer so that the callback can abort if this object is no
      // longer valid.

      QPointer<file_editor_tab> this_fetab (this);

      emit interpreter_event
        ([=] (interpreter& interp)
        {
          // INTERPRETER THREAD

          // We are intentionally skipping any side effects that may
          // occur in the callback function if THIS_FETAB is no longer
          // valid.  If the editor tab has disappeared, there is not
          // much point in reloading the function to restore breakpoint
          // info in the GUI.

          if (this_fetab.isNull ())
            return;

          // Force reloading of a file after it is saved.
          // This is needed to get the right line numbers for
          // breakpoints (bug #46632).
>>>>>>> ff1bfada

  // Move the text cursor to the closest bookmark
  // before the current line.
  void file_editor_tab::previous_bookmark (const QWidget *ID)
  {
    if (ID != this)
      return;

    int line, cur;
    m_edit_area->getCursorPosition (&line, &cur);

    line--; // Find bookmark strictly before the current line.

    int prevline = m_edit_area->markerFindPrevious (line, (1 << marker::bookmark));

    // Wrap.  Should use the last line of the file, not 1<<15
    if (prevline == -1)
      prevline = m_edit_area->markerFindPrevious (m_edit_area->lines (),
                                                 (1 << marker::bookmark));

    m_edit_area->setCursorPosition (prevline, 0);
  }

  QString file_editor_tab::get_all_bookmarks ()
  {
    QString bmlist;
    int line = 0;

    while (line > -1)
      {
        line = m_edit_area->markerFindNext (line, (1 << marker::bookmark));
        if (line > -1)
          {
            if (! bmlist.isEmpty ())
              bmlist += ",";
            bmlist += QString::number (line);
            line++;   // search from next line, otherwise same line found again
          }
      }

    return bmlist;
  }

  void file_editor_tab::remove_bookmark (const QWidget *ID)
  {
    if (ID != this)
      return;

    m_edit_area->markerDeleteAll (marker::bookmark);
  }

  void
  file_editor_tab::handle_request_add_breakpoint (int line,
                                                  const QString& condition)
  {
    if (! m_is_octave_file)
      return;

    add_breakpoint_event (line, condition);
  }

  void file_editor_tab::handle_request_remove_breakpoint (int line)
  {
    emit interpreter_event
      ([=] (interpreter& interp)
       {
         // INTERPRETER THREAD

         tree_evaluator& tw = interp.get_evaluator ();
         bp_table& bptab = tw.get_bp_table ();

         bptab.remove_breakpoint_from_file (m_file_name.toStdString (), line);
       });
  }

  void file_editor_tab::toggle_breakpoint (const QWidget *ID)
  {
    if (ID != this)
      return;

    int editor_linenr, cur;
    m_edit_area->getCursorPosition (&editor_linenr, &cur);

    if (m_edit_area->markersAtLine (editor_linenr) & (1 << marker::breakpoint))
      request_remove_breakpoint_via_editor_linenr (editor_linenr);
    else
      {
        if (unchanged_or_saved ())
          handle_request_add_breakpoint (editor_linenr + 1, "");
      }
  }

  // Move the text cursor to the closest breakpoint (conditional or unconditional)
  // after the current line.
  void file_editor_tab::next_breakpoint (const QWidget *ID)
  {
    if (ID != this)
      return;

    int line, cur;
    m_edit_area->getCursorPosition (&line, &cur);

    line++; // Find breakpoint strictly after the current line.

    int nextline = m_edit_area->markerFindNext (line, (1 << marker::breakpoint));
    int nextcond = m_edit_area->markerFindNext (line, (1 << marker::cond_break));

    // Check if the next conditional breakpoint is before next unconditional one.
    if (nextcond != -1 && (nextcond < nextline || nextline == -1))
      nextline = nextcond;

    m_edit_area->setCursorPosition (nextline, 0);
  }

  // Move the text cursor to the closest breakpoint (conditional or unconditional)
  // before the current line.
  void file_editor_tab::previous_breakpoint (const QWidget *ID)
  {
    if (ID != this)
      return;

    int line, cur, prevline, prevcond;
    m_edit_area->getCursorPosition (&line, &cur);

    line--; // Find breakpoint strictly before the current line.

    prevline = m_edit_area->markerFindPrevious (line, (1 << marker::breakpoint));
    prevcond = m_edit_area->markerFindPrevious (line, (1 << marker::cond_break));

    // Check if the prev conditional breakpoint is closer than the unconditional.
    if (prevcond != -1 && prevcond > prevline)
      prevline = prevcond;

    m_edit_area->setCursorPosition (prevline, 0);
  }

  void file_editor_tab::remove_all_breakpoints (const QWidget *ID)
  {
    if (ID != this)
      return;

    emit interpreter_event
      ([=] (interpreter& interp)
       {
         // INTERPRETER THREAD

         tree_evaluator& tw = interp.get_evaluator ();
         bp_table& bptab = tw.get_bp_table ();

         bptab.remove_all_breakpoints_from_file (m_file_name.toStdString (),
                                                 true);
       });
  }

  void file_editor_tab::scintilla_command (const QWidget *ID,
                                           unsigned int sci_msg)
  {
    if (ID != this)
      return;

    m_edit_area->SendScintilla (sci_msg);
  }

  void file_editor_tab::comment_selected_text (const QWidget *ID,
                                               bool input_str)
  {
    if (ID != this)
      return;

    do_comment_selected_text (true, input_str);
  }

  void file_editor_tab::uncomment_selected_text (const QWidget *ID)
  {
    if (ID != this)
      return;

    do_comment_selected_text (false);
  }

  void file_editor_tab::indent_selected_text (const QWidget *ID)
  {
    if (ID != this)
      return;

    do_indent_selected_text (true);
  }

  void file_editor_tab::unindent_selected_text (const QWidget *ID)
  {
    if (ID != this)
      return;

    do_indent_selected_text (false);
  }

  void file_editor_tab::smart_indent_line_or_selected_text (const QWidget *ID)
  {
    if (ID != this)
      return;

    do_smart_indent_line_or_selected_text ();
  }

  void file_editor_tab::convert_eol (const QWidget *ID,
                                     QsciScintilla::EolMode eol_mode)
  {
    if (ID != this)
      return;

    m_edit_area->convertEols (eol_mode);
    m_edit_area->setEolMode (eol_mode);
    update_eol_indicator ();
  }

  void file_editor_tab::zoom_in (const QWidget *ID)
  {
    if (ID != this)
      return;

    m_edit_area->zoomIn (1);
    auto_margin_width ();
  }

  void file_editor_tab::zoom_out (const QWidget *ID)
  {
    if (ID != this)
      return;

    m_edit_area->zoomOut (1);
    auto_margin_width ();
  }

  void file_editor_tab::zoom_normal (const QWidget *ID)
  {
    if (ID != this)
      return;

    m_edit_area->zoomTo (0);
    auto_margin_width ();
  }

  void file_editor_tab::add_breakpoint_event (int line, const QString& cond)
  {
    emit interpreter_event
      ([=] (interpreter& interp)
       {
         // INTERPRETER THREAD

         // FIXME: note duplication with the code in
         // handle_context_menu_break_condition.

         tree_evaluator& tw = interp.get_evaluator ();
         bp_table& bptab = tw.get_bp_table ();

         int lineno = bptab.add_breakpoint_in_file (m_file_name.toStdString (),
                                                    line, cond.toStdString ());

         if (lineno)
           emit maybe_remove_next (lineno);
       });
  }

  void file_editor_tab::handle_remove_next (int remove_line)
  {
    // Store some info breakpoint
    if (m_breakpoint_info.remove_next)
      {
        m_breakpoint_info.remove_line = remove_line;
        m_breakpoint_info.remove_next = false;
      }
  }

  void file_editor_tab::goto_line (const QWidget *ID, int line)
  {
    if (ID != this)
      return;

    if (m_bp_restore_count > 0)
      {
        // This goto-line request is invoked by restoring a breakpoint during
        // saving the file, thus, do not go to the related line
        m_bp_restore_count--;
        return;
      }

    if (line <= 0)  // ask for desired line
      {
        bool ok = false;
        int index;
        m_edit_area->getCursorPosition (&line, &index);
        line = QInputDialog::getInt (m_edit_area, tr ("Goto line"),
                                     tr ("Line number"), line+1, 1,
                                     m_edit_area->lines (), 1, &ok);
        if (ok)
          m_edit_area->setCursorPosition (line-1, 0);
      }
    else  // go to given line without dialog
      m_edit_area->setCursorPosition (line-1, 0);

    center_current_line (false);  // only center line if at top or bottom
  }

  void file_editor_tab::move_match_brace (const QWidget *ID, bool select)
  {
    if (ID != this)
      return;

    if (select)
      m_edit_area->selectToMatchingBrace ();
    else
      m_edit_area->moveToMatchingBrace ();
  }

  void file_editor_tab::show_auto_completion (const QWidget *ID)
  {
    if (ID != this)
      return;

    m_autoc_active = true;

    QsciScintilla::AutoCompletionSource s = m_edit_area->autoCompletionSource ();
    switch (s)
      {
      case QsciScintilla::AcsAll:
        m_edit_area->autoCompleteFromAll ();
        break;

      case QsciScintilla::AcsAPIs:
        m_edit_area->autoCompleteFromAPIs ();
        break;

      case QsciScintilla::AcsDocument:
        m_edit_area->autoCompleteFromDocument ();
        break;

      case QsciScintilla::AcsNone:
        break;
      }
  }

  void file_editor_tab::do_indent_selected_text (bool indent)
  {
    // FIXME:
    m_edit_area->beginUndoAction ();

    if (m_edit_area->hasSelectedText ())
      {
        int lineFrom, lineTo, colFrom, colTo;
        m_edit_area->getSelection (&lineFrom, &colFrom, &lineTo, &colTo);

        if (colTo == 0)  // the beginning of last line is not selected
          lineTo--;        // stop at line above

        for (int i = lineFrom; i <= lineTo; i++)
          {
            if (indent)
              m_edit_area->indent (i);
            else
              m_edit_area->unindent (i);
          }
        //set selection on (un)indented section
        m_edit_area->setSelection (lineFrom, 0, lineTo,
                                   m_edit_area->text (lineTo).length ()-1);
      }
    else
      {
        int cpline, col;
        m_edit_area->getCursorPosition (&cpline, &col);
        if (indent)
          m_edit_area->indent (cpline);
        else
          m_edit_area->unindent (cpline);
      }

    m_edit_area->endUndoAction ();
  }

  void file_editor_tab::do_smart_indent_line_or_selected_text (void)
  {
    m_edit_area->beginUndoAction ();

    int lineFrom, lineTo;

    if (m_edit_area->hasSelectedText ())
      {
        int colFrom, colTo;
        m_edit_area->getSelection (&lineFrom, &colFrom, &lineTo, &colTo);

        if (colTo == 0)  // the beginning of last line is not selected
          lineTo--;        // stop at line above
      }
    else
      {
        int col;
        m_edit_area->getCursorPosition (&lineFrom, &col);

        lineTo = lineFrom;
      }

    m_edit_area->smart_indent_line_or_selected_text (lineFrom, lineTo);

    m_edit_area->endUndoAction ();
  }

  void file_editor_tab::do_comment_selected_text (bool comment, bool input_str)
  {
    QRegExp rxc;
    QString ws = "^(?:[ \\t]*)";
    QStringList comment_str = m_edit_area->comment_string (comment);
    QString used_comment_str = comment_str.at (0);

    if (comment)
      {
        if (input_str)
          {
            bool ok;
            gui_settings settings;

            used_comment_str
              = QInputDialog::getText (this, tr ("Comment selected text"),
                                       tr ("Comment string to use:\n"),
                                       QLineEdit::Normal,
                                       settings.value (ed_last_comment_str, comment_str.at (0)).toString (),
                                       &ok);

            if ((! ok) || used_comment_str.isEmpty ())
              return;  // No input, do nothing
            else
              settings.setValue (ed_last_comment_str, used_comment_str);  // Store last
          }
      }
    else
      {
        // Uncommenting (several strings possible)

        // Sort strings according their length
        QStringList comment_str_sorted (comment_str.at (0));
        bool inserted;

        for (int i = 1; i < comment_str.length (); i++)
          {
            inserted = false;
            for (int j = 0; j < comment_str_sorted.length (); j++)
              {
                if (comment_str.at (i).length () > comment_str_sorted.at (j).length ())
                  {
                    comment_str_sorted.insert (j, comment_str.at (i));
                    inserted = true;
                    break;
                  }
              }
            if (! inserted)
              comment_str_sorted << comment_str.at (i);
          }

        // Create regular expression
        QString regexp;
        for (int i = 0; i < comment_str_sorted.length (); i++)
          {
            if (i > 0)
              regexp = regexp + QString ("|");
            regexp = regexp + comment_str_sorted.at (i);
          }
        rxc = QRegExp (ws + "(" + regexp + ")");
      }

    // Do the commenting/uncommenting
    int len = 0, lenc = 0;
    m_edit_area->beginUndoAction ();

    if (m_edit_area->hasSelectedText ())
      {
        int lineFrom, lineTo, colFrom, colTo;
        int change_col_from = 1;
        int change_col_to = 1;
        bool removed;

        m_edit_area->getSelection (&lineFrom, &colFrom, &lineTo, &colTo);

        if (colTo == 0)  // the beginning of last line is not selected
          lineTo--;        // stop at line above

        for (int i = lineFrom; i <= lineTo; i++)
          {
            if (comment)
              {
                m_edit_area->insertAt (used_comment_str, i, 0);
              }
            else
              {
                QString line (m_edit_area->text (i));
                if ((removed = line.contains (rxc)))
                  {
                    len = rxc.matchedLength ();   // complete length
                    QString matched_text = rxc.capturedTexts ().at (0);
                    lenc = matched_text.remove (QRegExp (ws)).length ();  // only comment string
                    m_edit_area->setSelection (i, len-lenc, i, len);
                    m_edit_area->removeSelectedText ();
                  }

                // handle case, where the selection remains unchanged
                if (i == lineFrom && (colFrom < len-lenc || ! removed))
                  change_col_from = 0;  // do not change start of selection
                if (i == lineTo && (colTo < len-lenc || ! removed))
                  change_col_to = 0;    // do not change end of selection
              }
          }

        // update the selection area
        if (comment)
          {
            colFrom = colFrom + lenc;   // shift start position by comment length
            if (colTo > 0)
              colTo = colTo + lenc;     // shift end position by comment length
            else
              lineTo++;                 // colTo == 0 , fully select previous line
          }
        else
          {
            if (colTo == 0)
              lineTo++;                 // colTo == 0 , fully select previous line
            colFrom = colFrom - change_col_from*lenc;
            colTo = colTo - change_col_to*lenc;
          }

        // set updated selection area
        m_edit_area->setSelection (lineFrom, colFrom, lineTo, colTo);
      }
    else
      {
        int cpline, col;
        m_edit_area->getCursorPosition (&cpline, &col);
        if (comment)
          m_edit_area->insertAt (used_comment_str, cpline, 0);
        else
          {
            QString line (m_edit_area->text (cpline));
            if (line.contains (rxc))
              {
                len = rxc.matchedLength ();   // complete length
                QString matched_text = rxc.capturedTexts ().at (0);
                lenc = matched_text.remove (QRegExp (ws)).length ();  // only comment string
                m_edit_area->setSelection (cpline, len-lenc, cpline, len);
                m_edit_area->removeSelectedText ();
              }
          }
      }
    m_edit_area->endUndoAction ();
  }

  void file_editor_tab::update_window_title (bool modified)
  {
    QString title ("");
    QString tooltip ("");

    if (! valid_file_name ())
      title = tr ("<unnamed>");
    else
      {
        QFileInfo file (m_file_name);
        title = file.fileName ();
        tooltip = m_file_name;
      }

    emit file_name_changed (title, tooltip, modified);
  }

  void file_editor_tab::handle_copy_available (bool enableCopy)
  {
    m_copy_available = enableCopy;
    emit editor_state_changed (m_copy_available, m_is_octave_file,
                               m_edit_area->isModified ());
  }

  // show_dialog: shows a modal or non modal dialog depending on input arg
  void file_editor_tab::show_dialog (QDialog *dlg, bool modal)
  {
    dlg->setAttribute (Qt::WA_DeleteOnClose);
    if (modal)
      dlg->exec ();
    else
      {
        dlg->setWindowModality (Qt::NonModal);
        dlg->show ();
      }
  }

  int file_editor_tab::check_file_modified (bool remove)
  {
    int decision = QMessageBox::Yes;
    if (m_edit_area->isModified ())
      {
        // File is modified but not saved, ask user what to do.  The file
        // editor tab can't be made parent because it may be deleted depending
        // upon the response.  Instead, change the m_edit_area to read only.
        QMessageBox::StandardButtons buttons = QMessageBox::Save |
                                               QMessageBox::Discard |
                                               QMessageBox::Cancel;

        // For now, just a warning message about closing a tab that has been
        // modified seems sufficient.  Exit-condition-specific messages could
        // be achieved by making 'available_actions' a function input string.
        QString available_actions =
          tr ("Do you want to cancel closing, save or discard the changes?");

        QString file;
        if (valid_file_name ())
          file = m_file_name;
        else
          file = tr ("<unnamed>");

        QMessageBox *msgBox
          = new QMessageBox (QMessageBox::Warning, tr ("Octave Editor"),
                             tr ("The file\n\n"
                                 "  %1\n\n"
                                 "is about to be closed but has been modified.  "
                                 "%2").
                             arg (file). arg (available_actions),
                             buttons, qobject_cast<QWidget *> (parent ()));

        msgBox->setDefaultButton (QMessageBox::Save);
        m_edit_area->setReadOnly (true);

        decision = msgBox->exec (); // show_dialog (msgBox, true);

        if (decision == QMessageBox::Cancel)
          m_edit_area->setReadOnly (false);
        else if (decision == QMessageBox::Save)
          save_file (m_file_name, remove, false);
        else
          emit tab_ready_to_close ();
      }
    else
      {
        emit tab_ready_to_close ();
      }

    return decision;
  }

  void file_editor_tab::set_modified (bool modified)
  {
    m_edit_area->setModified (modified);
  }

  void file_editor_tab::recover_from_exit (void)
  {
    // reset the possibly still existing read only state
    m_edit_area->setReadOnly (false);

    // if we are in this slot and the list of breakpoints is not empty,
    // then this tab was saved during an exit of the applications (not
    // restoring the breakpoints and not emptying the list) and the user
    // canceled this closing late on.
    check_restore_breakpoints ();
  }

  void file_editor_tab::check_restore_breakpoints (void)
  {
    if (! m_bp_lines.isEmpty ())
      {
        // At least one breakpoint is present.
        // Get rid of breakpoints at old (now possibly invalid) linenumbers
        remove_all_breakpoints (this);

        // and set breakpoints at the new linenumbers
        m_bp_restore_count = m_bp_lines.length ();
        for (int i = 0; i < m_bp_lines.length (); i++)
          handle_request_add_breakpoint (m_bp_lines.value (i) + 1,
                                         m_bp_conditions.value (i));

        // Keep the list of breakpoints empty, except after explicit requests.
        m_bp_lines.clear ();
        m_bp_conditions.clear ();
      }
  }

  QString file_editor_tab::load_file (const QString& fileName)
  {
    // get the absolute path
    QFileInfo file_info = QFileInfo (fileName);
    QString file_to_load;
    if (file_info.exists ())
      file_to_load = file_info.canonicalFilePath ();
    else
      file_to_load = fileName;
    QFile file (file_to_load);
    if (!file.open(QIODevice::ReadOnly))
      return file.errorString ();

    int col = 0, line = 0;
    if (fileName == m_file_name)
      {
        // We have to reload the current file, thus get current cursor position
        line = m_line;
        col = m_col;
      }

    QApplication::setOverrideCursor (Qt::WaitCursor);

    // read the file binary, decoding later
    QByteArray text_data = file.readAll ();

    // remove newline at end of file if we add one again when saving

    gui_settings settings;

    if (settings.bool_value (ed_force_newline))
      {
        const QByteArray eol_lf = QByteArray (1, 0x0a);
        const QByteArray eol_cr = QByteArray (1, 0x0d);

        if (text_data.endsWith (eol_lf))
          text_data.chop (1);   // remove LF

        if (text_data.endsWith (eol_cr)) // remove CR (altogether CRLF, too)
          text_data.chop (1);
      }

    // decode
    QTextCodec::ConverterState st;
    QTextCodec *codec = QTextCodec::codecForName (m_encoding.toLatin1 ());
    if (codec == nullptr)
      codec = QTextCodec::codecForLocale ();

    const QString text = codec->toUnicode(text_data.constData(),
                                          text_data.size(), &st);

    // Decoding with invalid characters?
    if (st.invalidChars > 0)
      {
        // Set read only
        m_edit_area->setReadOnly (true);

        // Message box for user decision
        QString msg = tr ("There were problems reading the file\n"
                          "%1\n"
                          "with the selected encoding %2.\n\n"
                          "Modifying and saving the file might "
                          "cause data loss!")
                          .arg (file_to_load).arg (m_encoding);
        QMessageBox *msg_box = new QMessageBox ();
        msg_box->setIcon (QMessageBox::Warning);
        msg_box->setText (msg);
        msg_box->setWindowTitle (tr ("Octave Editor"));
        msg_box->addButton (tr ("&Edit anyway"), QMessageBox::YesRole);
        msg_box->addButton (tr ("Chan&ge encoding"), QMessageBox::AcceptRole);
        msg_box->addButton (tr ("&Close"), QMessageBox::RejectRole);

        connect (msg_box, &QMessageBox::buttonClicked,
                 this, &file_editor_tab::handle_decode_warning_answer);

        msg_box->setWindowModality (Qt::WindowModal);
        msg_box->setAttribute (Qt::WA_DeleteOnClose);
        msg_box->show ();
      }

    m_edit_area->setText (text);
    m_edit_area->setEolMode (detect_eol_mode ());

    QApplication::restoreOverrideCursor ();

    m_copy_available = false;     // no selection yet available
    m_edit_area->setModified (false); // loaded file is not modified yet
    set_file_name (file_to_load);

    update_eol_indicator ();

    m_edit_area->setCursorPosition (line, col);

    return QString ();
  }

  void file_editor_tab::handle_decode_warning_answer (QAbstractButton *btn)
  {
    QString txt = btn->text ();

    if (txt == tr ("&Close"))
      {
        // Just close the file
        close ();
        return;
      }

    if (txt == tr ("Chan&ge encoding"))
      {
        // Dialog for reloading the file with another encoding
        QDialog dlg;
        dlg.setWindowTitle (tr ("Select new default encoding"));

        QLabel *text
          = new QLabel (tr ("Please select a new encoding\n"
                            "for reloading the current file.\n\n"
                            "This does not change the default encoding.\n"));

        QComboBox *enc_combo = new QComboBox ();
        gui_settings settings;
        settings.combo_encoding (enc_combo);
        m_new_encoding = enc_combo->currentText ();
        connect (enc_combo, &QComboBox::currentTextChanged,
                 this, &file_editor_tab::handle_current_enc_changed);

        QDialogButtonBox *buttons
          = new QDialogButtonBox (QDialogButtonBox::Ok | QDialogButtonBox::Cancel,
                                  Qt::Horizontal);
        connect (buttons, &QDialogButtonBox::accepted, &dlg, &QDialog::accept);
        connect (buttons, &QDialogButtonBox::rejected, &dlg, &QDialog::reject);

        QGridLayout *main_layout = new QGridLayout;
        main_layout->setSizeConstraint (QLayout::SetFixedSize);
        main_layout->addWidget (text, 0, 0);
        main_layout->addWidget (enc_combo, 1, 0);
        main_layout->addWidget (buttons, 2, 0);
        dlg.setLayout (main_layout);

        int answer = dlg.exec ();

        if (answer == QDialog::Accepted)
          {
            // Reload the file with new encoding but using the same tab
            QString reload_file_name = m_file_name;  // store file name
            m_file_name = "";  // force reuse of this tab when opening a new file
            emit request_open_file (reload_file_name, m_new_encoding);
          }
      }

    // Continue editing, set writable again
    m_edit_area->setReadOnly (false);
  }

  void file_editor_tab::handle_current_enc_changed (const QString& enc)
  {
    m_new_encoding = enc;
  }

  QsciScintilla::EolMode file_editor_tab::detect_eol_mode (void)
  {
    QByteArray text = m_edit_area->text ().toLatin1 ();

    QByteArray eol_lf = QByteArray (1, 0x0a);
    QByteArray eol_cr = QByteArray (1, 0x0d);
    QByteArray eol_crlf = eol_cr;
    eol_crlf.append (eol_lf);

    int count_crlf = text.count (eol_crlf);
    int count_lf = text.count (eol_lf) - count_crlf;  // isolated lf
    int count_cr = text.count (eol_cr) - count_crlf;  // isolated cr

    gui_settings settings;

    QsciScintilla::EolMode eol_mode
      = static_cast<QsciScintilla::EolMode> (settings.int_value (ed_default_eol_mode));

    int count_max = 0;

    if (count_crlf > count_max)
      {
        eol_mode = QsciScintilla::EolWindows;
        count_max = count_crlf;
      }
    if (count_lf > count_max)
      {
        eol_mode = QsciScintilla::EolUnix;
        count_max = count_lf;
      }
    if (count_cr > count_max)
      {
        eol_mode = QsciScintilla::EolMac;
      }

    return eol_mode;
  }

  void file_editor_tab::update_eol_indicator (void)
  {
    switch (m_edit_area->eolMode ())
      {
      case QsciScintilla::EolWindows:
        m_eol_indicator->setText ("CRLF");
        break;
      case QsciScintilla::EolMac:
        m_eol_indicator->setText ("CR");
        break;
      case QsciScintilla::EolUnix:
        m_eol_indicator->setText ("LF");
        break;
      }
  }

  void file_editor_tab::update_breakpoints ()
  {
    if (m_file_name.isEmpty ())
      return;

    // Create and queue the command object.

    emit interpreter_event
      ([=] (interpreter& interp)
       {
         // INTERPRETER THREAD

         octave_value_list argout = Fdbstatus (interp, ovl (), 1);

         connect (this, &file_editor_tab::update_breakpoints_signal,
                  this, &file_editor_tab::update_breakpoints_handler,
                  Qt::QueuedConnection);

         emit update_breakpoints_signal (argout);
       });
  }

  void file_editor_tab::update_breakpoints_handler (const octave_value_list& argout)
  {
    octave_map dbg = argout(0).map_value ();
    octave_idx_type n_dbg = dbg.numel ();

    Cell file = dbg.contents ("file");
    Cell line = dbg.contents ("line");
    Cell cond = dbg.contents ("cond");

    for (octave_idx_type i = 0; i < n_dbg; i++)
      {
        if (file (i).string_value () == m_file_name.toStdString ())
          do_breakpoint_marker (true, this, line (i).int_value (),
                                QString::fromStdString (cond (i).string_value ()));
      }
  }

  void file_editor_tab::new_file (const QString& commands)
  {
    update_window_title (false); // window title (no modification)

    gui_settings settings;

    // set the eol mode from the settings or depending on the OS if the entry is
    // missing in the settings
    m_edit_area->setEolMode (static_cast<QsciScintilla::EolMode> (settings.int_value (ed_default_eol_mode)));

    update_eol_indicator ();

    update_lexer ();

    m_edit_area->setText (commands);
    m_edit_area->setModified (!commands.isEmpty ());
  }

  void file_editor_tab::confirm_dbquit_and_save (const QString& file_to_save,
                                                 const QString& base_name,
                                                 bool remove_on_success,
                                                 bool restore_breakpoints)
  {
    int ans = QMessageBox::question (nullptr, tr ("Debug or Save"),
                                     tr ("This file is currently being executed.\n"
                                         "Quit debugging and save?"),
                                     QMessageBox::Save | QMessageBox::Cancel);

    if (ans == QMessageBox::Save)
      {
        emit interpreter_event
          ([=] (interpreter& interp)
           {
             // INTERPRETER THREAD

             tree_evaluator& tw = interp.get_evaluator ();

             tw.dbquit (true);

             command_editor::interrupt (true);

             std::string std_base_name = base_name.toStdString ();

             symbol_table& symtab = interp.get_symbol_table ();

             symtab.clear_user_function (std_base_name);

             emit do_save_file_signal (file_to_save, remove_on_success,
                                       restore_breakpoints);
           });
      }
  }

  void file_editor_tab::save_file (const QString& saveFileName,
                                   bool remove_on_success,
                                   bool restore_breakpoints)
  {
    // If it is a new file with no name, signal that saveFileAs
    // should be performed.
    if (! valid_file_name (saveFileName))
      {
        save_file_as (remove_on_success);
        return;
      }

    m_encoding = m_new_encoding;    // consider a possible new encoding

    // set the desired codec (if suitable for contents)
    QTextCodec *codec = check_valid_codec ();
    if (! codec)
      return;   // No valid codec

    // Get a list of breakpoint line numbers, before exiting debug mode
    // and clearing function in interpreter_event action below.

    emit report_marker_linenr (m_bp_lines, m_bp_conditions);

    // get the absolute path (if existing)
    QFileInfo file_info = QFileInfo (saveFileName);
    QString file_to_save;
    if (file_info.exists ())
      {
        file_to_save = file_info.canonicalFilePath ();
        QString base_name = file_info.baseName ();

        emit interpreter_event
          ([=] (interpreter& interp)
           {
             // INTERPRETER THREAD

             // Force reloading of a file after it is saved.
             // This is needed to get the right line numbers for
             // breakpoints (bug #46632).

             tree_evaluator& tw = interp.get_evaluator ();

             symbol_table& symtab = interp.get_symbol_table ();

             std::string std_base_name = base_name.toStdString ();

             if (tw.in_debug_repl ())
               {
                 octave_value sym;
                 try
                   {
                     sym = symtab.find_user_function (std_base_name);
                   }
                 catch (const execution_exception&)
                   {
                     interp.recover_from_exception ();

                     // Ignore syntax error.  It was in the old file on disk;
                     // the user may have fixed it already.
                   }

                 // Return early if this file is not loaded in the symbol table
                 if (! sym.is_defined () || ! sym.is_user_code ())
                   {
                     emit do_save_file_signal (file_to_save, remove_on_success,
                                               restore_breakpoints);
                     return;
                   }

                 octave_user_code *fcn = sym.user_code_value ();

                 std::string full_name = file_to_save.toStdString ();

                 if (sys::canonicalize_file_name (full_name)
                     != sys::canonicalize_file_name (fcn->fcn_file_name ()))
                   {
                     emit do_save_file_signal (file_to_save, remove_on_success,
                                               restore_breakpoints);
                     return;
                   }

                 // If this file is loaded, check that we aren't currently
                 // running it.
                 // FIXME: is there a better way to get this info?

                 octave_idx_type curr_frame = -1;

                 octave_map stk = tw.backtrace (curr_frame, false);

                 Cell names = stk.contents ("name");

                 for (octave_idx_type i = names.numel () - 1; i >= 0; i--)
                   {
                     if (names(i).string_value () == std_base_name)
                       {
                         emit confirm_dbquit_and_save_signal
                           (file_to_save, base_name, remove_on_success,
                            restore_breakpoints);
                         return;
                       }
                   }
               }

             symtab.clear_user_function (std_base_name);

             emit do_save_file_signal (file_to_save, remove_on_success,
                                       restore_breakpoints);
           });
      }
    else
      emit do_save_file_signal (saveFileName, remove_on_success,
                                restore_breakpoints);
  }

  void file_editor_tab::do_save_file (const QString& file_to_save,
                                      bool remove_on_success,
                                      bool restore_breakpoints)
  {
    QSaveFile file (file_to_save);

    // stop watching file
    QStringList trackedFiles = m_file_system_watcher.files ();
    if (trackedFiles.contains (file_to_save))
      m_file_system_watcher.removePath (file_to_save);

    // Remove trailing white spaces if desired

    gui_settings settings;

    if (settings.bool_value (ed_rm_trailing_spaces))
      {
        // Replace trailing spaces, make sure edit area is writable,
        // which is not the case when saving at exit or when closing
        // the modified file.
        bool ro = m_edit_area->isReadOnly ();
        m_edit_area->setReadOnly (false); // allow writing for replace_all
        m_edit_area->replace_all ("[ \\t]+$", "", true, false, false);
        m_edit_area->setReadOnly (ro);    // recover read only state
      }

    // open the file for writing (use QIODevice::ReadWrite for avoiding
    // truncating the previous file contents)
    if (! file.open (QIODevice::WriteOnly))
      {
        // Unsuccessful, begin watching file again if it was being
        // watched previously.
        if (trackedFiles.contains (file_to_save))
          m_file_system_watcher.addPath (file_to_save);

        // Create a NonModal message about error.
        QMessageBox *msgBox
          = new QMessageBox (QMessageBox::Critical,
                             tr ("Octave Editor"),
                             tr ("Could not open file %1 for write:\n%2.").
                             arg (file_to_save).arg (file.errorString ()),
                             QMessageBox::Ok, nullptr);
        show_dialog (msgBox, false);

        return;
      }

    // save the contents into the file

    // write the file
    QTextStream out (&file);

    // set the desired codec (if suitable for contents)
    QTextCodec *codec = check_valid_codec ();
    if (! codec)
      return;   // No valid codec

    // Save the file
    out.setCodec (codec);

    QApplication::setOverrideCursor (Qt::WaitCursor);

    out << m_edit_area->text ();
    if (settings.bool_value (ed_force_newline)
        && m_edit_area->text ().length ())
      out << m_edit_area->eol_string ();   // Add newline if desired

    out.flush ();
    QApplication::restoreOverrideCursor ();

    // Finish writing by committing the changes to disk,
    // where nothing is done when an error occurred while writing above
    bool writing_ok = file.commit ();

    if (writing_ok)
      {
        // Writing was successful: file exists now
        QFileInfo file_info = QFileInfo (file.fileName ());
        QString full_file_to_save = file_info.canonicalFilePath ();

        // file is save -> not modified, update encoding in statusbar
        m_edit_area->setModified (false);
        m_enc_indicator->setText (m_encoding);

        // save filename after closing file as set_file_name starts watching again
        set_file_name (full_file_to_save);   // make absolute

        emit tab_ready_to_close ();

        if (remove_on_success)
          {
            emit tab_remove_request ();
            return;  // Don't touch member variables after removal
          }

        // Attempt to restore the breakpoints if that is desired.
        // This is only allowed if the tab is not closing since changing
        // breakpoints would reopen the tab in this case.
        if (restore_breakpoints)
          check_restore_breakpoints ();
      }
    else
      {
        QMessageBox::critical (nullptr,
                               tr ("Octave Editor"),
                               tr ("The changes could not be saved to the file\n"
                                   "%1")
                                   .arg (file.fileName ())
                              );
      }
  }

  void file_editor_tab::save_file_as (bool remove_on_success)
  {
    // Simply put up the file chooser dialog box with a slot connection
    // then return control to the system waiting for a file selection.

    // reset m_new_encoding
    m_new_encoding = m_encoding;

    // If the tab is removed in response to a QFileDialog signal, the tab
    // can't be a parent.
    QFileDialog *fileDialog;
    if (remove_on_success)
      {
        // If tab is closed, "this" cannot be parent in which case modality
        // has no effect.  Disable editing instead.
        m_edit_area->setReadOnly (true);
        fileDialog = new QFileDialog ();
      }
    else
      fileDialog = new QFileDialog (this);

    // add the possible filters and the default suffix
    QStringList filters;
    filters << tr ("Octave Files (*.m)")
            << tr ("All Files (*)");
    fileDialog->setNameFilters (filters);
    fileDialog->setDefaultSuffix ("m");

    if (valid_file_name ())
      {
        fileDialog->selectFile (m_file_name);
        QFileInfo file_info (m_file_name);
        if (file_info.suffix () != "m")
          {
            // it is not an octave file
            fileDialog->selectNameFilter (filters.at (1));  // "All Files"
            fileDialog->setDefaultSuffix ("");              // no default suffix
          }
      }
    else
      {
        fileDialog->selectFile ("");
        fileDialog->setDirectory (m_ced);

        // propose a name corresponding to the function name
        // if the new file contains a function
        QString fname = get_function_name ();
        if (! fname.isEmpty ())
          fileDialog->selectFile (fname + ".m");
      }

    fileDialog->setAcceptMode (QFileDialog::AcceptSave);
    fileDialog->setViewMode (QFileDialog::Detail);
    fileDialog->setOption (QFileDialog::HideNameFilterDetails, false);

    // FIXME: Remove, if for all common KDE versions (bug #54607) is resolved.

    gui_settings settings;

    if (! settings.bool_value (global_use_native_dialogs))
      {
        // Qt file dialogs
        fileDialog->setOption(QFileDialog::DontUseNativeDialog);
      }
    else
      {
        // Native file dialogs: Test for already existing files is done manually
        // since native file dialogs might not consider the automatically
        // appended default extension when checking if the file already exists
        fileDialog->setOption(QFileDialog::DontConfirmOverwrite);
      }

    connect (fileDialog, &QFileDialog::filterSelected,
             this, &file_editor_tab::handle_save_as_filter_selected);

    if (remove_on_success)
      {
        connect (fileDialog, &QFileDialog::fileSelected,
                 this, &file_editor_tab::handle_save_file_as_answer_close);

        connect (fileDialog, &QFileDialog::rejected,
                 this, &file_editor_tab::handle_save_file_as_answer_cancel);
      }
    else
      {
        connect (fileDialog, &QFileDialog::fileSelected,
                 this, &file_editor_tab::handle_save_file_as_answer);
      }

    show_dialog (fileDialog, ! valid_file_name ());
  }

  void file_editor_tab::handle_save_as_filter_selected (const QString& filter)
  {
    // On some systems, the filterSelected signal is emitted without user
    // action and with  an empty filter string when the file dialog is shown.
    // Just return in this case and do not remove the current default suffix.
    if (filter.isEmpty ())
      return;

    QFileDialog *file_dialog = qobject_cast<QFileDialog *> (sender ());

    QRegExp rx ("\\*\\.([^ ^\\)]*)[ \\)]");   // regexp for suffix in filter
    int index = rx.indexIn (filter, 0);       // get first suffix in filter

    if (index > -1)
      file_dialog->setDefaultSuffix (rx.cap (1)); // found a suffix, set default
    else
      file_dialog->setDefaultSuffix ("");         // not found, clear default
  }

  bool file_editor_tab::check_valid_identifier (QString file_name)
  {
    QFileInfo file = QFileInfo (file_name);
    QString base_name = file.baseName ();

    if ((file.suffix () == "m")
        && (! valid_identifier (base_name.toStdString ())))
      {
        int ans = QMessageBox::question (nullptr, tr ("Octave Editor"),
                                         tr ("\"%1\"\n"
                                             "is not a valid identifier.\n\n"
                                             "If you keep this filename, you will not be able to\n"
                                             "call your script using its name as an Octave command.\n\n"
                                             "Do you want to choose another name?").arg (base_name),
                                         QMessageBox::Yes | QMessageBox::No, QMessageBox::Yes);

        if (ans == QMessageBox::Yes)
          return true;
      }

    return false;
  }

  QTextCodec* file_editor_tab::check_valid_codec ()
  {
    QTextCodec *codec = QTextCodec::codecForName (m_encoding.toLatin1 ());

    // "SYSTEM" is used as alias for the locale encoding.
    if ((! codec) && m_encoding.startsWith("SYSTEM"))
      codec = QTextCodec::codecForLocale ();

    if (! codec)
      {
        QMessageBox::critical (nullptr,
                               tr ("Octave Editor"),
                               tr ("The current encoding %1\n"
                                   "can not be applied.\n\n"
                                   "Please select another one!").arg (m_encoding));

        return nullptr;
      }

    QString editor_text = m_edit_area->text ();
    bool can_encode = codec->canEncode (editor_text);

    // We cannot rely on QTextCodec::canEncode because it uses the
    // ConverterState of convertFromUnicode which isn't updated by some
    // implementations.
    if (can_encode)
      {
        QVector<uint> u32_str = editor_text.toUcs4 ();
        const uint32_t *src = reinterpret_cast<const uint32_t *>
                              (u32_str.data ());

        std::size_t length;
        const std::string encoding = m_encoding.toStdString ();
        char *res_str =
          octave_u32_conv_to_encoding_strict (encoding.c_str (), src,
                                              u32_str.size (), &length);
        if (! res_str)
          {
            if (errno == EILSEQ)
              can_encode = false;
          }
        else
          ::free (static_cast<void *> (res_str));
      }

    if (! can_encode)
      {
        QMessageBox::StandardButton pressed_button
          = QMessageBox::critical (nullptr,
                                   tr ("Octave Editor"),
                                   tr ("The current editor contents can not be encoded\n"
                                       "with the selected encoding %1.\n"
                                       "Using it would result in data loss!\n\n"
                                       "Please select another one!").arg (m_encoding),
                                   QMessageBox::Cancel | QMessageBox::Ignore,
                                   QMessageBox::Cancel);

        if (pressed_button == QMessageBox::Ignore)
          return codec;
        else
          return nullptr;
      }

    return codec;
  }

  void file_editor_tab::handle_save_file_as_answer (const QString& save_file_name)
  {
    QString saveFileName = save_file_name;
    QFileInfo file (saveFileName);
    QFileDialog *file_dialog = qobject_cast<QFileDialog *> (sender ());

    // Test if the file dialog should have added a default file
    // suffix, but the selected file still has no suffix (see Qt bug
    // https://bugreports.qt.io/browse/QTBUG-59401)
    if ((! file_dialog->defaultSuffix ().isEmpty ()) && file.suffix ().isEmpty ())
      {
        saveFileName = saveFileName + "." + file_dialog->defaultSuffix ();
      }

    file.setFile (saveFileName);

    // If overwrite confirmation was not done by the file dialog (in case
    // of native file dialogs, see above), do it here
    if (file_dialog->testOption (QFileDialog::DontConfirmOverwrite) && file.exists ())
      {
        int ans = QMessageBox::question (file_dialog,
                              tr ("Octave Editor"),
                              tr ("%1\n already exists\n"
                                  "Do you want to overwrite it?").arg (saveFileName),
                              QMessageBox::Yes | QMessageBox::No);
        if (ans != QMessageBox::Yes)
          {
            // Try again, if edit area is read only, remove on success
            save_file_as (m_edit_area->isReadOnly ());
            return;
          }
      }

    if (saveFileName == m_file_name)
      {
        save_file (saveFileName);
      }
    else
      {
        // Have editor check for conflict, do not delete tab after save.
        if (check_valid_identifier (saveFileName))
          save_file_as (false);
        else
          emit editor_check_conflict_save (saveFileName, false);
      }
  }

  void file_editor_tab::handle_save_file_as_answer_close (const QString& saveFileName)
  {
    // saveFileName == m_file_name can not happen, because we only can get here
    // when we close a tab and m_file_name is not a valid filename yet

    // Have editor check for conflict, delete tab after save.
    if (check_valid_identifier (saveFileName))
      save_file_as (true);
    else
      emit editor_check_conflict_save (saveFileName, true);
  }

  void file_editor_tab::handle_save_file_as_answer_cancel (void)
  {
    // User canceled, allow editing again.
    m_edit_area->setReadOnly (false);
  }

  void file_editor_tab::file_has_changed (const QString&, bool do_close)
  {
    bool file_exists = QFile::exists (m_file_name);

    if (file_exists && ! do_close)
      {
        // Test if file is really modified or if just the timezone has
        // changed.  In the latter, just return without doing anything.
        QDateTime modified = QFileInfo (m_file_name).lastModified ().toUTC ();

        if (modified <= m_last_modified)
          return;

        m_last_modified = modified;
      }

    // Prevent popping up multiple message boxes when the file has
    // been changed multiple times by temporarily removing from the
    // file watcher.
    QStringList trackedFiles = m_file_system_watcher.files ();
    if (! trackedFiles.isEmpty ())
      m_file_system_watcher.removePath (m_file_name);

    if (file_exists && ! do_close)
      {

        // The file is modified
        if (m_always_reload_changed_files)
          load_file (m_file_name);

        else
          {
            // give editor and this tab the focus,
            // possibly making the editor visible if it is hidden
            emit set_focus_editor_signal (this);
            m_edit_area->setFocus ();

            // Create a WindowModal message that blocks the edit area
            // by making m_edit_area parent.
            QMessageBox *msgBox
              = new QMessageBox (QMessageBox::Warning,
                                 tr ("Octave Editor"),
                                 tr ("It seems that \'%1\' has been modified by another application. Do you want to reload it?").
                                 arg (m_file_name),
                                 QMessageBox::Yes | QMessageBox::No, this);

            connect (msgBox, &QMessageBox::finished,
                     this, &file_editor_tab::handle_file_reload_answer);

            msgBox->setWindowModality (Qt::WindowModal);
            msgBox->setAttribute (Qt::WA_DeleteOnClose);
            msgBox->show ();
          }
      }
    else
      {
        // If desired and if file is not modified,
        // close the file without any user interaction
        if (do_close && ! m_edit_area->isModified ())
          {
            handle_file_resave_answer (QMessageBox::Cancel);
            return;
          }

        // give editor and this tab the focus,
        // possibly making the editor visible if it is hidden
        emit set_focus_editor_signal (this);
        m_edit_area->setFocus ();

        QString modified = "";
        if (m_edit_area->isModified ())
          modified = tr ("\n\nWarning: The contents in the editor is modified!");

        // Create a WindowModal message.  The file editor tab can't be made
        // parent because it may be deleted depending upon the response.
        // Instead, change the m_edit_area to read only.
        QMessageBox *msgBox
          = new QMessageBox (QMessageBox::Warning, tr ("Octave Editor"),
                             tr ("It seems that the file\n"
                                 "%1\n"
                                 "has been deleted or renamed. Do you want to save it now?%2").
                             arg (m_file_name).arg (modified),
                             QMessageBox::Save | QMessageBox::Close, nullptr);

        m_edit_area->setReadOnly (true);

        connect (msgBox, &QMessageBox::finished,
                 this, &file_editor_tab::handle_file_resave_answer);

        msgBox->setWindowModality (Qt::WindowModal);
        msgBox->setAttribute (Qt::WA_DeleteOnClose);
        msgBox->show ();
      }
  }

  void file_editor_tab::notice_settings (bool init)
  {
    gui_settings settings;

    if (! init)
      update_lexer_settings ();

    // code folding
    if (settings.bool_value (ed_code_folding))
      {
        m_edit_area->setMarginType (3, QsciScintilla::SymbolMargin);
        m_edit_area->setFolding (QsciScintilla::BoxedTreeFoldStyle, 3);
      }
    else
      {
        m_edit_area->setFolding (QsciScintilla::NoFoldStyle, 3);
      }

    // status bar
    if (settings.bool_value (ed_show_edit_status_bar))
      m_status_bar->show ();
    else
      m_status_bar->hide ();

    //highlight current line color
    m_edit_area->setCaretLineVisible
      (settings.bool_value (ed_highlight_current_line));

    // auto completion
    bool match_keywords = settings.bool_value (ed_code_completion_keywords);
    bool match_document = settings.bool_value (ed_code_completion_document);

    QsciScintilla::AutoCompletionSource source = QsciScintilla::AcsNone;
    if (match_keywords)
      if (match_document)
        source = QsciScintilla::AcsAll;
      else
        source = QsciScintilla::AcsAPIs;
    else if (match_document)
      source = QsciScintilla::AcsDocument;
    m_edit_area->setAutoCompletionSource (source);

    m_edit_area->setAutoCompletionReplaceWord
      (settings.bool_value (ed_code_completion_replace));
    m_edit_area->setAutoCompletionCaseSensitivity
      (settings.bool_value (ed_code_completion_case));

    if (settings.bool_value (ed_code_completion))
      m_edit_area->setAutoCompletionThreshold
        (settings.int_value (ed_code_completion_threshold));
    else
      m_edit_area->setAutoCompletionThreshold (-1);

    if (settings.bool_value (ed_show_white_space))
      if (settings.bool_value (ed_show_white_space_indent))
        m_edit_area->setWhitespaceVisibility (QsciScintilla::WsVisibleAfterIndent);
      else
        m_edit_area->setWhitespaceVisibility (QsciScintilla::WsVisible);
    else
      m_edit_area->setWhitespaceVisibility (QsciScintilla::WsInvisible);

    m_edit_area->setEolVisibility (settings.bool_value (ed_show_eol_chars));

    m_save_as_desired_eol = static_cast<QsciScintilla::EolMode>
                              (settings.int_value (ed_default_eol_mode));

    if (settings.bool_value (ed_show_line_numbers))
      {
        m_edit_area->setMarginLineNumbers (2, true);
        auto_margin_width ();
        connect (m_edit_area, SIGNAL (linesChanged ()),
                 this, SLOT (auto_margin_width ()));
      }
    else
      {
        m_edit_area->setMarginLineNumbers (2, false);
        disconnect (m_edit_area, SIGNAL (linesChanged ()), nullptr, nullptr);
      }

    m_smart_indent = settings.bool_value (ed_auto_indent);
    m_edit_area->setAutoIndent (m_smart_indent);
    m_edit_area->setTabIndents
      (settings.bool_value (ed_tab_indents_line));
    m_edit_area->setBackspaceUnindents
      (settings.bool_value (ed_backspace_unindents_line));
    m_edit_area->setIndentationGuides
      (settings.bool_value (ed_show_indent_guides));
    m_edit_area->setIndentationsUseTabs
      (settings.bool_value (ed_indent_uses_tabs));
    m_edit_area->setIndentationWidth
      (settings.int_value (ed_indent_width));

    m_edit_area->setTabWidth
      (settings.int_value (ed_tab_width));

    m_ind_char_width = 1;
    if (m_edit_area->indentationsUseTabs ())
      m_ind_char_width = m_edit_area->tabWidth ();

    m_edit_area->SendScintilla (QsciScintillaBase::SCI_SETHSCROLLBAR,
                                settings.bool_value (ed_show_hscroll_bar));
    m_edit_area->SendScintilla (QsciScintillaBase::SCI_SETSCROLLWIDTH,-1);
    m_edit_area->SendScintilla (QsciScintillaBase::SCI_SETSCROLLWIDTHTRACKING,true);

    update_window_title (m_edit_area->isModified ());

    m_auto_endif = settings.int_value (ed_auto_endif);

    // long line marker
    int line_length = settings.int_value (ed_long_line_column);
    m_edit_area->setEdgeColumn (line_length);

    if (settings.bool_value (ed_long_line_marker))
      {
        if (settings.bool_value (ed_long_line_marker_line))
          m_edit_area->setEdgeMode (QsciScintilla::EdgeLine);
        else
          {
            if (settings.bool_value (ed_long_line_marker_background))
              m_edit_area->setEdgeMode (QsciScintilla::EdgeBackground);
            else
              m_edit_area->setEdgeMode (QsciScintilla::EdgeLine);
          }
      }
    else
      m_edit_area->setEdgeMode (QsciScintilla::EdgeNone);

    // line wrapping and breaking
    m_edit_area->setWrapVisualFlags (QsciScintilla::WrapFlagByBorder);
    m_edit_area->setWrapIndentMode (QsciScintilla::WrapIndentSame);

    if (settings.bool_value (ed_wrap_lines))
      m_edit_area->setWrapMode (QsciScintilla::WrapWord);
    else
      m_edit_area->setWrapMode (QsciScintilla::WrapNone);

    if (settings.bool_value (ed_break_lines))
      m_line_break = line_length;
    else
      m_line_break = 0;

    m_line_break_comments =
      settings.bool_value (ed_break_lines_comments);

    // highlight all occurrences of a word selected by a double click
    m_highlight_all_occurrences =
      settings.bool_value (ed_highlight_all_occurrences);

    // reload changed files
    m_always_reload_changed_files =
      settings.bool_value (ed_always_reload_changed_files);

    // Set cursor blinking depending on the settings.
    // QScintilla ignores the application global settings, so some special
    // handling is required
    bool cursor_blinking;

    if (settings.contains (global_cursor_blinking.settings_key ()))
      cursor_blinking = settings.bool_value (global_cursor_blinking);
    else
      cursor_blinking = settings.bool_value (cs_cursor_blinking);

    if (cursor_blinking)
      m_edit_area->SendScintilla (QsciScintillaBase::SCI_SETCARETPERIOD, 500);
    else
      m_edit_area->SendScintilla (QsciScintillaBase::SCI_SETCARETPERIOD, 0);

  }

  void file_editor_tab::auto_margin_width (void)
  {
    m_edit_area->setMarginWidth (2, "1" + QString::number (m_edit_area->lines ()));
  }

  // the following close request was changed from a signal slot into a
  // normal function because we need the return value from close whether
  // the tab really was closed (for canceling exiting octave).
  // When emitting a signal, only the return value from the last slot
  // goes back to the sender
  bool file_editor_tab::conditional_close (void)
  {
    return close ();
  }

  void file_editor_tab::change_editor_state (const QWidget *ID)
  {
    if (ID != this)
      return;

    emit editor_state_changed (m_copy_available, m_is_octave_file,
                               m_edit_area->isModified ());
  }

  void file_editor_tab::handle_file_reload_answer (int decision)
  {
    if (decision == QMessageBox::Yes)
      {
        // reload: file is readded to the file watcher in set_file_name ()
        load_file (m_file_name);
      }
    else
      {
        // do not reload: readd to the file watcher
        m_file_system_watcher.addPath (m_file_name);
      }
  }

  void file_editor_tab::handle_file_resave_answer (int decision)
  {
    // check decision of user in dialog
    if (decision == QMessageBox::Save)
      {
        save_file (m_file_name);  // readds file to watcher in set_file_name ()
        m_edit_area->setReadOnly (false);  // delete read only flag
      }
    else
      {
        // Definitely close the file.
        // Set modified to false to prevent the dialog box when the close event
        // is posted.  If the user cancels the close in this dialog the tab is
        // left open with a non-existing file.
        m_edit_area->setModified (false);
        close ();
      }
  }

  void file_editor_tab::insert_debugger_pointer (const QWidget *ID, int line)
  {
    if (ID != this || ID == nullptr)
      return;

    emit remove_all_positions ();  // debugger_position, unsure_debugger_position

    if (line > 0)
      {
        marker *dp;

        if (m_edit_area->isModified ())
          {
            // The best that can be done if the editor contents have been
            // modified is to see if there is a match with the original
            // line number of any existing breakpoints.  We can put a normal
            // debugger pointer at that breakpoint position.  Otherwise, it
            // isn't certain whether the original line number and current line
            // number match.
            int editor_linenr = -1;
            marker *dummy;
            emit find_translated_line_number (line, editor_linenr, dummy);
            if (editor_linenr != -1)
              {
                // Match with an existing breakpoint.
                dp = new marker (m_edit_area, line,
                                 marker::debugger_position, editor_linenr);
              }
            else
              {
                int original_linenr = -1;
                editor_linenr = -1;
                emit find_linenr_just_before (line, original_linenr, editor_linenr);
                if (original_linenr >= 0)
                  {
                    // Make a guess by using an offset from the breakpoint.
                    int linenr_guess = editor_linenr + line - original_linenr;
                    dp = new marker (m_edit_area, line,
                                     marker::unsure_debugger_position,
                                     linenr_guess);
                  }
                else
                  {
                    // Can't make a very good guess, so just use the debugger
                    // line number.
                    dp = new marker (m_edit_area, line,
                                     marker::unsure_debugger_position);
                  }
              }
          }
        else
          {
            dp = new marker (m_edit_area, line, marker::debugger_position);

            // In case of a not modified file we might have to remove
            // a breakpoint here if we have stepped into the file
            if (line == m_breakpoint_info.remove_line)
              {
                m_breakpoint_info.remove_line = -1;
                if (line != m_breakpoint_info.do_not_remove_line)
                  handle_request_remove_breakpoint (line);
              }
          }

        connect (this, &file_editor_tab::remove_position_via_debugger_linenr,
                 dp, &marker::handle_remove_via_original_linenr);

        connect (this, &file_editor_tab::remove_all_positions,
                 dp, &marker::handle_remove);

        center_current_line (false);
      }
  }

  void file_editor_tab::delete_debugger_pointer (const QWidget *ID, int line)
  {
    if (ID != this || ID == nullptr)
      return;

    if (line > 0)
      emit remove_position_via_debugger_linenr (line);
  }

  void file_editor_tab::do_breakpoint_marker (bool insert,
                                              const QWidget *ID, int line,
                                              const QString& cond)
  {
    if (ID != this || ID == nullptr)
      return;

    if (line > 0)
      {
        if (insert)
          {
            int editor_linenr = -1;
            marker *bp = nullptr;

            // If comes back indicating a non-zero breakpoint marker,
            // reuse it if possible
            emit find_translated_line_number (line, editor_linenr, bp);
            if (bp != nullptr)
              {
                if ((cond == "") != (bp->get_cond () == ""))
                  {
                    // can only reuse conditional bp as conditional
                    emit remove_breakpoint_via_debugger_linenr (line);
                    bp = nullptr;
                  }
                else
                  bp->set_cond (cond);
              }

            if (bp == nullptr)
              {
                bp = new marker (m_edit_area, line,
                                 cond == "" ? marker::breakpoint
                                 : marker::cond_break, cond);

                connect (this, &file_editor_tab::remove_breakpoint_via_debugger_linenr,
                         bp, &marker::handle_remove_via_original_linenr);
                connect (this, &file_editor_tab::request_remove_breakpoint_via_editor_linenr,
                         bp, &marker::handle_request_remove_via_editor_linenr);
                connect (this, &file_editor_tab::remove_all_breakpoints_signal,
                         bp, &marker::handle_remove);
                connect (this, &file_editor_tab::find_translated_line_number,
                         bp, &marker::handle_find_translation);
                connect (this, &file_editor_tab::find_linenr_just_before,
                         bp, &marker::handle_find_just_before);
                connect (this, &file_editor_tab::report_marker_linenr,
                         bp, &marker::handle_report_editor_linenr);
                connect (bp, &marker::request_remove,
                         this, &file_editor_tab::handle_request_remove_breakpoint);
              }
          }
        else
          emit remove_breakpoint_via_debugger_linenr (line);
      }
  }

  void file_editor_tab::center_current_line (bool always)
  {
    long int visible_lines
      = m_edit_area->SendScintilla (QsciScintillaBase::SCI_LINESONSCREEN);

    if (visible_lines > 2)
      {
        int line, index;
        m_edit_area->getCursorPosition (&line, &index);
        // compensate for "folding":
        // step 1: expand the current line, if it was folded
        m_edit_area->SendScintilla (2232, line);   // SCI_ENSUREVISIBLE

        // step 2: map file line num to "visible" one // SCI_VISIBLEFROMDOCLINE
        int vis_line = m_edit_area->SendScintilla (2220, line);

        int first_line = m_edit_area->firstVisibleLine ();

        if (always || vis_line == first_line
            || vis_line > first_line + visible_lines - 2)
          {
            first_line += (vis_line - first_line - (visible_lines - 1) / 2);
            m_edit_area->SendScintilla (2613, first_line); // SCI_SETFIRSTVISIBLELINE
          }
      }
  }

  void file_editor_tab::handle_lines_changed (void)
  {
    // the related signal is emitted before cursor-move-signal!
    m_lines_changed = true;
  }

  void file_editor_tab::handle_cursor_moved (int line, int col)
  {
    // Cursor has moved, first check wether an autocompletion list
    // is active or if it was closed. Scintilla provides signals for
    // completed or cancelled lists, but not for list that where hidden
    // due to a new character not matching anymore with the list entries
    if (m_edit_area->SendScintilla (QsciScintillaBase::SCI_AUTOCACTIVE))
      m_autoc_active = true;
    else if (m_autoc_active)
      {
        m_autoc_active = false;
        emit autoc_closed (); // Tell editor about closed list
      }

    // Lines changed? Take care of indentation!
    bool do_smart_indent = m_lines_changed && m_is_octave_file
                           && (line == m_line+1) && (col < m_col)
                           && (m_smart_indent || m_auto_endif);
    m_lines_changed = false;

    // Update line and column indicator in the status bar
    int o_line = m_line;
    update_rowcol_indicator (line, col);

    // Do smart indent after update of line indicator for having
    // consistent indicator data
    if (do_smart_indent)
      m_edit_area->smart_indent (m_smart_indent, m_auto_endif,
                                 o_line, m_ind_char_width);
  }

  void file_editor_tab::update_rowcol_indicator (int line, int col)
  {
    m_line = line;
    m_col  = col;
    m_row_indicator->setNum (line+1);
    m_col_indicator->setNum (col+1);
  }

  // Slot that is entered each time a new character was typed.
  // It is used for handling line breaking if this is desired.
  // The related signal is emitted after the signal for a moved cursor
  // such that m_col and m_line can not be used for current position.
  void file_editor_tab::handle_char_added (int)
  {
    if (m_line_break)
      {
        // If line breaking is desired, get the current line and column.
        // For taking the tab width into consideration, use own function
        int line, col, pos;
        m_edit_area->get_current_position (&pos, &line, &col);

        // immediately return if line has not reached the max. line length
        if (col <= m_line_break)
          return;

        // If line breaking is only desired in comments,
        // return if not in a comment
        int style_comment = octave_qscintilla::ST_NONE;
        if (m_line_break_comments)
          {
            // line breaking only in comments, check for comment style
            style_comment = m_edit_area->is_style_comment ();
            if (! style_comment)
              return;       // no comment, return
          }

        // Here we go for breaking the current line by inserting a newline.
        // For determining the position of a specific column, we have to get
        // the column from the QScintilla function without taking tab lengths
        // into account, since the calculation from line/col to position
        // ignores this, too.
        m_edit_area->getCursorPosition (&line, &col);
        int c = 0;
        int col_space = col;
        int indentation = m_edit_area->indentation (line);

        // Search the first occurrence of space or tab backwards starting from
        // the current column (col_space).
        while (c != ' ' && c != '\t' && col_space > indentation)
          {
            pos = m_edit_area->positionFromLineIndex (line, col_space--);
            c = m_edit_area->SendScintilla (QsciScintillaBase::SCI_GETCHARAT, pos);
          }

        // If a space or tab was found, break at this char,
        // otherwise break at cursor position
        int col_newline = col - 1;
        if (c == ' ' || c == '\t')
          col_newline = col_space + 1;

        // Insert a newline char for breaking the line possibly followed
        // by a line comment string
        QString newline = QString ("\n");
        style_comment = m_edit_area->is_style_comment ();
        if (style_comment == octave_qscintilla::ST_LINE_COMMENT)
          newline = newline + m_edit_area->comment_string ().at (0);
        m_edit_area->insertAt (newline, line, col_newline);

        // Automatically indent the new line to the indentation of previous line
        // and set the cursor position to the end of the indentation.
        m_edit_area->setIndentation (line + 1, indentation);
        m_edit_area->SendScintilla (QsciScintillaBase::SCI_LINEEND);
      }
  }

  // Slot handling a double click into the text area
  void file_editor_tab::handle_double_click (int, int, int modifier)
  {
    if (! modifier)
      {
        // double clicks without modifier
        // clear any existing indicators of this type
        m_edit_area->clear_selection_markers ();

        if (m_highlight_all_occurrences)
          {
            // Clear any previous selection.
            m_edit_area->set_word_selection ();

            // highlighting of all occurrences of the clicked word is enabled

            // get the resulting cursor position
            // (required if click was beyond a line ending)
            int line, col;
            m_edit_area->getCursorPosition (&line, &col);

            // get the word at the cursor (if any)
            QString word = m_edit_area->wordAtLineIndex (line, col);
            word = word.trimmed ();

            if (! word.isEmpty ())
              {
                // word is not empty, so find all occurrences of the word

                // remember first visible line and x-offset for restoring the view afterwards
                int first_line = m_edit_area->firstVisibleLine ();
                int x_offset = m_edit_area->SendScintilla (QsciScintillaBase::SCI_GETXOFFSET);

                // search for first occurrence of the detected word
                bool find_result_available
                  = m_edit_area->findFirst (word,
                                            false,   // no regexp
                                            true,    // case sensitive
                                            true,    // whole words only
                                            false,   // do not wrap
                                            true,    // forward
                                            0, 0,    // from the beginning
                                            false
#if defined (HAVE_QSCI_VERSION_2_6_0)
                                            , true
#endif
                                           );

                // loop over all occurrences and set the related indicator
                int oline, ocol;
                int wlen = word.length ();

                while (find_result_available)
                  {
                    // get cursor position after having found an occurrence
                    m_edit_area->getCursorPosition (&oline, &ocol);
                    // mark the selection
                    m_edit_area->show_selection_markers (oline, ocol-wlen, oline, ocol);

                    // find next occurrence
                    find_result_available = m_edit_area->findNext ();
                  }

                // restore the visible area of the file, the cursor position,
                // and the selection
                m_edit_area->setFirstVisibleLine (first_line);
                m_edit_area->SendScintilla (QsciScintillaBase::SCI_SETXOFFSET, x_offset);
                m_edit_area->setCursorPosition (line, col);
                m_edit_area->setSelection (line, col - wlen, line, col);
                m_edit_area->set_word_selection (word);
              }
          }
      }
  }

  QString file_editor_tab::get_function_name (void)
  {
    QRegExp rxfun1 ("^[\t ]*function[^=]+=([^\\(]+)\\([^\\)]*\\)[\t ]*$");
    QRegExp rxfun2 ("^[\t ]*function[\t ]+([^\\(]+)\\([^\\)]*\\)[\t ]*$");
    QRegExp rxfun3 ("^[\t ]*function[^=]+=[\t ]*([^\\s]+)[\t ]*$");
    QRegExp rxfun4 ("^[\t ]*function[\t ]+([^\\s]+)[\t ]*$");
    QRegExp rxfun5 ("^[\t ]*classdef[\t ]+([^\\s]+)[\t ]*$");

    QStringList lines = m_edit_area->text ().split ("\n");

    for (int i = 0; i < lines.count (); i++)
      {
        if (rxfun1.indexIn (lines.at (i)) != -1)
          return rxfun1.cap (1).remove (QRegExp ("[ \t]*"));
        else if (rxfun2.indexIn (lines.at (i)) != -1)
          return rxfun2.cap (1).remove (QRegExp ("[ \t]*"));
        else if (rxfun3.indexIn (lines.at (i)) != -1)
          return rxfun3.cap (1).remove (QRegExp ("[ \t]*"));
        else if (rxfun4.indexIn (lines.at (i)) != -1)
          return rxfun4.cap (1).remove (QRegExp ("[ \t]*"));
        else if (rxfun5.indexIn (lines.at (i)) != -1)
          return rxfun5.cap (1).remove (QRegExp ("[ \t]*"));
      }

    return QString ();
  }

OCTAVE_END_NAMESPACE(octave)

#endif<|MERGE_RESOLUTION|>--- conflicted
+++ resolved
@@ -428,10 +428,24 @@
 
     if (ok && ! new_cond.isEmpty ())
       {
+        // The interpreter_event callback function below emits a signal.
+        // Because we don't control when that happens, use a guarded
+        // pointer so that the callback can abort if this object is no
+        // longer valid.
+
+        QPointer<file_editor_tab> this_fetab (this);
+
         emit interpreter_event
           ([=] (interpreter& interp)
            {
              // INTERPRETER THREAD
+
+             // We are intentionally skipping any side effects that may
+             // occur in the evaluation of NEW_COND if THIS_FETAB is no
+             // longer valid.
+
+             if (this_fetab.isNull ())
+               return;
 
              error_system& es = interp.get_error_system ();
 
@@ -731,35 +745,10 @@
           = QDesktopServices::storageLocation (QDesktopServices::CacheLocation);
 #endif
 
-<<<<<<< HEAD
         QCoreApplication::setApplicationName ("octave");  // Set temp. name
 
         m_prep_apis_path
           = local_data_path + "/" + QString (OCTAVE_VERSION) + "/qsci/";
-=======
-  if (ok && ! new_cond.isEmpty ())
-    {
-      // The interpreter_event callback function below emits a signal.
-      // Because we don't control when that happens, use a guarded
-      // pointer so that the callback can abort if this object is no
-      // longer valid.
-
-      QPointer<file_editor_tab> this_fetab (this);
-
-      emit interpreter_event
-        ([=] (interpreter& interp)
-        {
-          // INTERPRETER THREAD
-
-          // We are intentionally skipping any side effects that may
-          // occur in the evaluation of NEW_COND if THIS_FETAB is no
-          // longer valid.
-
-          if (this_fetab.isNull ())
-            return;
-
-          error_system& es = interp.get_error_system ();
->>>>>>> ff1bfada
 
         // get settings which infos are used for octave
         bool octave_builtins
@@ -837,10 +826,24 @@
 
             if (m_is_octave_file)
               {
+                // The interpreter_event callback function below emits a
+                // signal.  Because we don't control when that happens,
+                // use a guarded pointer so that the callback can abort
+                // if this object is no longer valid.
+
+                QPointer<file_editor_tab> this_fetab (this);
+
                 emit interpreter_event
                   ([=] (interpreter& interp)
                    {
                      // INTERPRETER THREAD
+
+                     // We can skip the entire callback function because
+                     // it does not make any changes to the interpreter
+                     // state.
+
+                     if (this_fetab.isNull ())
+                       return;
 
                      QStringList api_entries;
 
@@ -876,7 +879,6 @@
                            api_entries.append (QString::fromStdString (afl[i]));
                        }
 
-<<<<<<< HEAD
                      emit request_add_octave_apis (api_entries);
                    });
               }
@@ -887,60 +889,6 @@
                     // Get list, split, and add to API.
 
                     QString keyword = QString (lexer->keywords (i));
-=======
-        }
-      else
-        {
-          // No octave file, just add extension.
-          m_prep_apis_file = m_prep_apis_path + lexer->lexer () + ".pap";
-        }
-
-      // Make sure the apis file is usable, otherwise the gui might crash,
-      // e.g., in case of max. number of opened files
-      QFile f (m_prep_apis_file);
-
-      bool apis_usable = f.open (QIODevice::ReadOnly);
-      if (! apis_usable)
-        {
-          QDir ().mkpath (QFileInfo (f).absolutePath ());
-          apis_usable = f.open (QIODevice::WriteOnly);
-        }
-      if (apis_usable)
-        f.close ();
-
-      if (apis_usable
-          && (update_apis || ! m_lexer_apis->loadPrepared (m_prep_apis_file)))
-        {
-          // either we have decided to update the apis file or
-          // no prepared info was loaded, prepare and save if possible
-
-          // create raw apis info
-
-          m_lexer_apis->clear (); // Clear current contents
-
-          if (m_is_octave_file)
-            {
-              // The interpreter_event callback function below emits a
-              // signal.  Because we don't control when that happens,
-              // use a guarded pointer so that the callback can abort if
-              // this object is no longer valid.
-
-              QPointer<file_editor_tab> this_fetab (this);
-
-              emit interpreter_event
-                ([=] (interpreter& interp)
-                {
-                  // INTERPRETER THREAD
-
-                  // We can skip the entire callback function because it
-                  // does not make any changes to the interpreter
-                  // state.
-
-                  if (this_fetab.isNull ())
-                    return;
-
-                  QStringList api_entries;
->>>>>>> ff1bfada
 
                     QStringList keyword_list
                       = keyword.split (QRegExp (R"(\s+)"));
@@ -1095,552 +1043,12 @@
     if (ID != this)
       return;
 
-<<<<<<< HEAD
     save_file_as ();
   }
 
   void file_editor_tab::print_file (const QWidget *ID)
   {
     if (ID != this)
-=======
-              emit api_entries_added ();
-            }
-        }
-    }
-
-  if (update_apis_only)
-    return;   // We are done here
-
-  int mode = settings->value (ed_color_mode).toInt ();
-  rmgr.read_lexer_settings (lexer, settings, mode);
-
-  m_edit_area->setCaretForegroundColor (lexer->color (0));
-  m_edit_area->setIndentationGuidesForegroundColor (lexer->color (0));
-
-  // set some colors depending on selected background color of the lexer
-  QColor bg = lexer->paper (0);
-  QColor fg = lexer->color (0);
-
-  // margin and current line marker colors
-  QColor bgm, fgm;
-
-  bgm = interpolate_color (bg, fg, 0.5, 0.2);
-  m_edit_area->setEdgeColor (bgm);
-
-  m_edit_area->setMarkerForegroundColor (lexer->color (0));
-  m_edit_area->setMarginsForegroundColor (lexer->color (0));
-
-  bgm = interpolate_color (bg, fg, 0.5, 0.125);
-  fgm = interpolate_color (bg, fg, 0.5, 0.25);
-  m_edit_area->setMarginsBackgroundColor (bgm);
-  m_edit_area->setFoldMarginColors (bgm, fgm);
-
-  QColor current_line_bg
-    = settings->color_value (ed_highlight_current_line_color, mode);
-  if (current_line_bg == settings_color_no_change)
-    bgm = interpolate_color (bg, fg, 0.5, 0.1);  // It is the "auto" color
-  else
-    bgm = current_line_bg;  // Specific color given
-
-  m_edit_area->setCaretLineBackgroundColor (bgm);
-
-  // color indicator for highlighting all occurrences:
-  // applications highlight color with more transparency
-  QColor hg = QApplication::palette ().color (QPalette::Highlight);
-  m_edit_area->set_selection_marker_color (hg);
-
-  // fix line number width with respect to the font size of the lexer and
-  // set the line numbers font depending on the lexer's font
-  if (settings->value (ed_show_line_numbers).toBool ())
-    {
-      // Line numbers width
-      auto_margin_width ();
-
-      // Line numbers font
-      QFont line_numbers_font = lexer->defaultFont ();
-      int font_size = line_numbers_font.pointSize ();
-      font_size = font_size
-        + settings->value (ed_line_numbers_size).toInt ();
-      if (font_size < 4)
-        font_size = 4;
-      line_numbers_font.setPointSize (font_size);
-
-      m_edit_area->setMarginsFont (line_numbers_font);
-    }
-  else
-    m_edit_area->setMarginWidth (2, 0);
-}
-
-// function for adding entries to the octave lexer's APIs
-void file_editor_tab::handle_add_octave_apis (const QStringList& api_entries)
-{
-  for (int idx = 0; idx < api_entries.size (); idx++)
-    m_lexer_apis->add (api_entries.at (idx));
-
-  emit api_entries_added ();
-}
-
-void file_editor_tab::handle_api_entries_added (void)
-{
-  // disconnect slot for saving prepared info if already connected
-  disconnect (m_lexer_apis, &QsciAPIs::apiPreparationFinished,
-              nullptr, nullptr);
-
-  // check whether path for prepared info exists or can be created
-  if (QDir ("/").mkpath (m_prep_apis_path))
-    {
-      // path exists, apis info can be saved there
-      connect (m_lexer_apis, &QsciAPIs::apiPreparationFinished,
-               this, &file_editor_tab::save_apis_info);
-    }
-
-  m_lexer_apis->prepare ();  // prepare apis info
-}
-
-void file_editor_tab::save_apis_info (void)
-{
-  m_lexer_apis->savePrepared (m_prep_apis_file);
-}
-
-// slot for fetab_set_focus: sets the focus to the current edit area
-void file_editor_tab::set_focus (const QWidget *ID)
-{
-  if (ID != this)
-    return;
-  m_edit_area->setFocus ();
-  emit edit_area_changed (m_edit_area); // update the edit area in find dlg
-}
-
-void file_editor_tab::context_help (const QWidget *ID, bool doc)
-{
-  if (ID != this)
-    return;
-
-  m_edit_area->context_help_doc (doc);
-}
-
-void file_editor_tab::context_edit (const QWidget *ID)
-{
-  if (ID != this)
-    return;
-
-  m_edit_area->context_edit ();
-}
-
-void file_editor_tab::save_file (const QWidget *ID)
-{
-  if (ID != this)
-    return;
-
-  save_file (m_file_name);
-}
-
-void file_editor_tab::save_file (const QWidget *ID, const QString& fileName,
-                                 bool remove_on_success)
-{
-  if (ID != this)
-    return;
-
-  save_file (fileName, remove_on_success);
-}
-
-void file_editor_tab::save_file_as (const QWidget *ID)
-{
-  if (ID != this)
-    return;
-
-  save_file_as ();
-}
-
-void file_editor_tab::print_file (const QWidget *ID)
-{
-  if (ID != this)
-    return;
-
-  QsciPrinter *printer = new QsciPrinter (QPrinter::HighResolution);
-
-  QPrintDialog printDlg (printer, this);
-
-  if (printDlg.exec () == QDialog::Accepted)
-    printer->printRange (m_edit_area);
-
-  delete printer;
-}
-
-void file_editor_tab::run_file (const QWidget *ID, bool step_into)
-{
-  if (ID != this)
-    return;
-
-  if (m_edit_area->isModified () || ! valid_file_name ())
-    {
-      save_file (m_file_name);  // save file dialog
-
-      // Running a file is disabled for non-octave files. But when saving
-      // a new file, an octave file is assumed but might actually saved
-      // as another file or with an invalid file name.
-      if (! (m_is_octave_file && valid_file_name ()))
-        return;
-    }
-
-  if (step_into)
-    {
-      // Get current first breakpoint and set breakpoint waiting for
-      // the returned line number.  Store whether to remove this breakpoint
-      // afterwards.
-      int first_bp_line
-        = m_edit_area->markerFindNext (0, (1 << marker::breakpoint)) + 1;
-
-      // Set flag for storing the line number of the breakpoint
-      m_breakpoint_info.remove_next = true;
-      m_breakpoint_info.do_not_remove_line = first_bp_line;
-
-      // Add breakpoint, storing its line number
-      handle_request_add_breakpoint (1, QString ());
-    }
-
-  QFileInfo info (m_file_name);
-  emit run_file_signal (info);
-}
-
-void file_editor_tab::context_run (const QWidget *ID)
-{
-  if (ID != this)
-    return;
-
-  m_edit_area->context_run ();
-}
-
-void file_editor_tab::toggle_bookmark (const QWidget *ID)
-{
-  if (ID != this)
-    return;
-
-  int line, cur;
-  m_edit_area->getCursorPosition (&line, &cur);
-
-  if (m_edit_area->markersAtLine (line) & (1 << marker::bookmark))
-    m_edit_area->markerDelete (line, marker::bookmark);
-  else
-    m_edit_area->markerAdd (line, marker::bookmark);
-}
-
-// Move the text cursor to the closest bookmark
-// after the current line.
-void file_editor_tab::next_bookmark (const QWidget *ID)
-{
-  if (ID != this)
-    return;
-
-  int line, cur;
-  m_edit_area->getCursorPosition (&line, &cur);
-
-  line++; // Find bookmark strictly after the current line.
-
-  int nextline = m_edit_area->markerFindNext (line, (1 << marker::bookmark));
-
-  // Wrap.
-  if (nextline == -1)
-    nextline = m_edit_area->markerFindNext (1, (1 << marker::bookmark));
-
-  m_edit_area->setCursorPosition (nextline, 0);
-}
-
-// Move the text cursor to the closest bookmark
-// before the current line.
-void file_editor_tab::previous_bookmark (const QWidget *ID)
-{
-  if (ID != this)
-    return;
-
-  int line, cur;
-  m_edit_area->getCursorPosition (&line, &cur);
-
-  line--; // Find bookmark strictly before the current line.
-
-  int prevline = m_edit_area->markerFindPrevious (line, (1 << marker::bookmark));
-
-  // Wrap.  Should use the last line of the file, not 1<<15
-  if (prevline == -1)
-    prevline = m_edit_area->markerFindPrevious (m_edit_area->lines (),
-                                                (1 << marker::bookmark));
-
-  m_edit_area->setCursorPosition (prevline, 0);
-}
-
-QString file_editor_tab::get_all_bookmarks ()
-{
-  QString bmlist;
-  int line = 0;
-
-  while (line > -1)
-    {
-      line = m_edit_area->markerFindNext (line, (1 << marker::bookmark));
-      if (line > -1)
-        {
-          if (! bmlist.isEmpty ())
-            bmlist += ",";
-          bmlist += QString::number (line);
-          line++;   // search from next line, otherwise same line found again
-        }
-    }
-
-  return bmlist;
-}
-
-void file_editor_tab::remove_bookmark (const QWidget *ID)
-{
-  if (ID != this)
-    return;
-
-  m_edit_area->markerDeleteAll (marker::bookmark);
-}
-
-void
-file_editor_tab::handle_request_add_breakpoint (int line,
-                                                const QString& condition)
-{
-  if (! m_is_octave_file)
-    return;
-
-  add_breakpoint_event (line, condition);
-}
-
-void file_editor_tab::handle_request_remove_breakpoint (int line)
-{
-  emit interpreter_event
-    ([=] (interpreter& interp)
-    {
-      // INTERPRETER THREAD
-
-      tree_evaluator& tw = interp.get_evaluator ();
-      bp_table& bptab = tw.get_bp_table ();
-
-      bptab.remove_breakpoint_from_file (m_file_name.toStdString (), line);
-    });
-}
-
-void file_editor_tab::toggle_breakpoint (const QWidget *ID)
-{
-  if (ID != this)
-    return;
-
-  int editor_linenr, cur;
-  m_edit_area->getCursorPosition (&editor_linenr, &cur);
-
-  if (m_edit_area->markersAtLine (editor_linenr) & (1 << marker::breakpoint))
-    request_remove_breakpoint_via_editor_linenr (editor_linenr);
-  else
-    {
-      if (unchanged_or_saved ())
-        handle_request_add_breakpoint (editor_linenr + 1, "");
-    }
-}
-
-// Move the text cursor to the closest breakpoint (conditional or unconditional)
-// after the current line.
-void file_editor_tab::next_breakpoint (const QWidget *ID)
-{
-  if (ID != this)
-    return;
-
-  int line, cur;
-  m_edit_area->getCursorPosition (&line, &cur);
-
-  line++; // Find breakpoint strictly after the current line.
-
-  int nextline = m_edit_area->markerFindNext (line, (1 << marker::breakpoint));
-  int nextcond = m_edit_area->markerFindNext (line, (1 << marker::cond_break));
-
-  // Check if the next conditional breakpoint is before next unconditional one.
-  if (nextcond != -1 && (nextcond < nextline || nextline == -1))
-    nextline = nextcond;
-
-  m_edit_area->setCursorPosition (nextline, 0);
-}
-
-// Move the text cursor to the closest breakpoint (conditional or unconditional)
-// before the current line.
-void file_editor_tab::previous_breakpoint (const QWidget *ID)
-{
-  if (ID != this)
-    return;
-
-  int line, cur, prevline, prevcond;
-  m_edit_area->getCursorPosition (&line, &cur);
-
-  line--; // Find breakpoint strictly before the current line.
-
-  prevline = m_edit_area->markerFindPrevious (line, (1 << marker::breakpoint));
-  prevcond = m_edit_area->markerFindPrevious (line, (1 << marker::cond_break));
-
-  // Check if the prev conditional breakpoint is closer than the unconditional.
-  if (prevcond != -1 && prevcond > prevline)
-    prevline = prevcond;
-
-  m_edit_area->setCursorPosition (prevline, 0);
-}
-
-void file_editor_tab::remove_all_breakpoints (const QWidget *ID)
-{
-  if (ID != this)
-    return;
-
-  emit interpreter_event
-    ([=] (interpreter& interp)
-    {
-      // INTERPRETER THREAD
-
-      tree_evaluator& tw = interp.get_evaluator ();
-      bp_table& bptab = tw.get_bp_table ();
-
-      bptab.remove_all_breakpoints_from_file (m_file_name.toStdString (),
-                                              true);
-    });
-}
-
-void file_editor_tab::scintilla_command (const QWidget *ID,
-                                         unsigned int sci_msg)
-{
-  if (ID != this)
-    return;
-
-  m_edit_area->SendScintilla (sci_msg);
-}
-
-void file_editor_tab::comment_selected_text (const QWidget *ID,
-                                             bool input_str)
-{
-  if (ID != this)
-    return;
-
-  do_comment_selected_text (true, input_str);
-}
-
-void file_editor_tab::uncomment_selected_text (const QWidget *ID)
-{
-  if (ID != this)
-    return;
-
-  do_comment_selected_text (false);
-}
-
-void file_editor_tab::indent_selected_text (const QWidget *ID)
-{
-  if (ID != this)
-    return;
-
-  do_indent_selected_text (true);
-}
-
-void file_editor_tab::unindent_selected_text (const QWidget *ID)
-{
-  if (ID != this)
-    return;
-
-  do_indent_selected_text (false);
-}
-
-void file_editor_tab::smart_indent_line_or_selected_text (const QWidget *ID)
-{
-  if (ID != this)
-    return;
-
-  do_smart_indent_line_or_selected_text ();
-}
-
-void file_editor_tab::convert_eol (const QWidget *ID,
-                                   QsciScintilla::EolMode eol_mode)
-{
-  if (ID != this)
-    return;
-
-  m_edit_area->convertEols (eol_mode);
-  m_edit_area->setEolMode (eol_mode);
-  update_eol_indicator ();
-}
-
-void file_editor_tab::zoom_in (const QWidget *ID)
-{
-  if (ID != this)
-    return;
-
-  m_edit_area->zoomIn (1);
-  auto_margin_width ();
-}
-
-void file_editor_tab::zoom_out (const QWidget *ID)
-{
-  if (ID != this)
-    return;
-
-  m_edit_area->zoomOut (1);
-  auto_margin_width ();
-}
-
-void file_editor_tab::zoom_normal (const QWidget *ID)
-{
-  if (ID != this)
-    return;
-
-  m_edit_area->zoomTo (0);
-  auto_margin_width ();
-}
-
-void file_editor_tab::add_breakpoint_event (int line, const QString& cond)
-{
-  // The interpreter_event callback function below emits a signal.
-  // Because we don't control when that happens, use a guarded pointer
-  // so that the callback can abort if this object is no longer valid.
-
-  QPointer<file_editor_tab> this_fetab (this);
-
-  emit interpreter_event
-    ([=] (interpreter& interp)
-    {
-      // INTERPRETER THREAD
-
-      // If THIS_FETAB is no longer valid, we still want to set the
-      // breakpoint in the interpreter but we can't emit the signal
-      // associated with THIS_FETAB.
-
-      // FIXME: note duplication with the code in
-      // handle_context_menu_break_condition.
-
-      tree_evaluator& tw = interp.get_evaluator ();
-      bp_table& bptab = tw.get_bp_table ();
-
-      int lineno = bptab.add_breakpoint_in_file (m_file_name.toStdString (),
-                                                 line, cond.toStdString ());
-      if (this_fetab.isNull ())
-        return;
-
-      if (lineno)
-        emit maybe_remove_next (lineno);
-    });
-}
-
-void file_editor_tab::handle_remove_next (int remove_line)
-{
-  // Store some info breakpoint
-  if (m_breakpoint_info.remove_next)
-    {
-      m_breakpoint_info.remove_line = remove_line;
-      m_breakpoint_info.remove_next = false;
-    }
-}
-
-void file_editor_tab::goto_line (const QWidget *ID, int line)
-{
-  if (ID != this)
-    return;
-
-  if (m_bp_restore_count > 0)
-    {
-      // This goto-line request is invoked by restoring a breakpoint during
-      // saving the file, thus, do not go to the related line
-      m_bp_restore_count--;
->>>>>>> ff1bfada
       return;
 
     QsciPrinter *printer = new QsciPrinter (QPrinter::HighResolution);
@@ -1693,7 +1101,6 @@
   {
     if (ID != this)
       return;
-<<<<<<< HEAD
 
     m_edit_area->context_run ();
   }
@@ -1701,243 +1108,6 @@
   void file_editor_tab::toggle_bookmark (const QWidget *ID)
   {
     if (ID != this)
-=======
-    }
-
-  if (txt == tr ("Chan&ge encoding"))
-    {
-      // Dialog for reloading the file with another encoding
-      QDialog dlg;
-      dlg.setWindowTitle (tr ("Select new default encoding"));
-
-      QLabel *text
-        = new QLabel (tr ("Please select a new encoding\n"
-                          "for reloading the current file.\n\n"
-                          "This does not change the default encoding.\n"));
-
-      QComboBox *enc_combo = new QComboBox ();
-      resource_manager& rmgr = m_octave_qobj.get_resource_manager ();
-      rmgr.combo_encoding (enc_combo);
-      m_new_encoding = enc_combo->currentText ();
-      connect (enc_combo, &QComboBox::currentTextChanged,
-               this, &file_editor_tab::handle_current_enc_changed);
-
-      QDialogButtonBox *buttons
-        = new QDialogButtonBox (QDialogButtonBox::Ok | QDialogButtonBox::Cancel,
-                                Qt::Horizontal);
-      connect (buttons, &QDialogButtonBox::accepted, &dlg, &QDialog::accept);
-      connect (buttons, &QDialogButtonBox::rejected, &dlg, &QDialog::reject);
-
-      QGridLayout *main_layout = new QGridLayout;
-      main_layout->setSizeConstraint (QLayout::SetFixedSize);
-      main_layout->addWidget (text, 0, 0);
-      main_layout->addWidget (enc_combo, 1, 0);
-      main_layout->addWidget (buttons, 2, 0);
-      dlg.setLayout (main_layout);
-
-      int answer = dlg.exec ();
-
-      if (answer == QDialog::Accepted)
-        {
-          // Reload the file with new encoding but using the same tab
-          QString reload_file_name = m_file_name;  // store file name
-          m_file_name = "";  // force reuse of this tab when opening a new file
-          emit request_open_file (reload_file_name, m_new_encoding);
-        }
-    }
-
-  // Continue editing, set writable again
-  m_edit_area->setReadOnly (false);
-}
-
-void file_editor_tab::handle_current_enc_changed (const QString& enc)
-{
-  m_new_encoding = enc;
-}
-
-QsciScintilla::EolMode file_editor_tab::detect_eol_mode (void)
-{
-  QByteArray text = m_edit_area->text ().toLatin1 ();
-
-  QByteArray eol_lf = QByteArray (1, 0x0a);
-  QByteArray eol_cr = QByteArray (1, 0x0d);
-  QByteArray eol_crlf = eol_cr;
-  eol_crlf.append (eol_lf);
-
-  int count_crlf = text.count (eol_crlf);
-  int count_lf = text.count (eol_lf) - count_crlf;  // isolated lf
-  int count_cr = text.count (eol_cr) - count_crlf;  // isolated cr
-
-  resource_manager& rmgr = m_octave_qobj.get_resource_manager ();
-  gui_settings *settings = rmgr.get_settings ();
-  QsciScintilla::EolMode eol_mode
-    = static_cast<QsciScintilla::EolMode> (settings->value (ed_default_eol_mode).toInt ());
-
-  int count_max = 0;
-
-  if (count_crlf > count_max)
-    {
-      eol_mode = QsciScintilla::EolWindows;
-      count_max = count_crlf;
-    }
-  if (count_lf > count_max)
-    {
-      eol_mode = QsciScintilla::EolUnix;
-      count_max = count_lf;
-    }
-  if (count_cr > count_max)
-    {
-      eol_mode = QsciScintilla::EolMac;
-    }
-
-  return eol_mode;
-}
-
-void file_editor_tab::update_eol_indicator (void)
-{
-  switch (m_edit_area->eolMode ())
-    {
-    case QsciScintilla::EolWindows:
-      m_eol_indicator->setText ("CRLF");
-      break;
-    case QsciScintilla::EolMac:
-      m_eol_indicator->setText ("CR");
-      break;
-    case QsciScintilla::EolUnix:
-      m_eol_indicator->setText ("LF");
-      break;
-    }
-}
-
-void file_editor_tab::update_breakpoints ()
-{
-  if (m_file_name.isEmpty ())
-    return;
-
-  // Create and queue the command object.
-
-  // The interpreter_event callback function below emits a signal.
-  // Because we don't control when that happens, use a guarded pointer
-  // so that the callback can abort if this object is no longer valid.
-
-  QPointer<file_editor_tab> this_fetab (this);
-
-  emit interpreter_event
-    ([=] (interpreter& interp)
-    {
-      // INTERPRETER THREAD
-
-      // We can skip the entire callback function because it does not
-      // make any changes to the interpreter state.
-
-      if (this_fetab.isNull ())
-        return;
-
-      octave_value_list argout = Fdbstatus (interp, ovl (), 1);
-
-      connect (this, &file_editor_tab::update_breakpoints_signal,
-               this, &file_editor_tab::update_breakpoints_handler,
-               Qt::QueuedConnection);
-
-      emit update_breakpoints_signal (argout);
-    });
-}
-
-void file_editor_tab::update_breakpoints_handler (const octave_value_list& argout)
-{
-  octave_map dbg = argout(0).map_value ();
-  octave_idx_type n_dbg = dbg.numel ();
-
-  Cell file = dbg.contents ("file");
-  Cell line = dbg.contents ("line");
-  Cell cond = dbg.contents ("cond");
-
-  for (octave_idx_type i = 0; i < n_dbg; i++)
-    {
-      if (file (i).string_value () == m_file_name.toStdString ())
-        do_breakpoint_marker (true, this, line (i).int_value (),
-                              QString::fromStdString (cond (i).string_value ()));
-    }
-}
-
-void file_editor_tab::new_file (const QString& commands)
-{
-  update_window_title (false); // window title (no modification)
-
-  resource_manager& rmgr = m_octave_qobj.get_resource_manager ();
-  gui_settings *settings = rmgr.get_settings ();
-
-  // set the eol mode from the settings or depending on the OS if the entry is
-  // missing in the settings
-  m_edit_area->setEolMode (static_cast<QsciScintilla::EolMode> (settings->value (ed_default_eol_mode).toInt ()));
-
-  update_eol_indicator ();
-
-  update_lexer ();
-
-  m_edit_area->setText (commands);
-  m_edit_area->setModified (!commands.isEmpty ());
-}
-
-void file_editor_tab::confirm_dbquit_and_save (const QString& file_to_save,
-                                               const QString& base_name,
-                                               bool remove_on_success,
-                                               bool restore_breakpoints)
-{
-  int ans = QMessageBox::question (nullptr, tr ("Debug or Save"),
-                                   tr ("This file is currently being executed.\n"
-                                       "Quit debugging and save?"),
-                                   QMessageBox::Save | QMessageBox::Cancel);
-
-  if (ans == QMessageBox::Save)
-    {
-      // The interpreter_event callback function below emits a signal.
-      // Because we don't control when that happens, use a guarded
-      // pointer so that the callback can abort if this object is no
-      // longer valid.
-
-      QPointer<file_editor_tab> this_fetab (this);
-
-      emit interpreter_event
-        ([=] (interpreter& interp)
-        {
-          // INTERPRETER THREAD
-
-          // If THIS_FETAB is no longer valid, we still want to perform
-          // the actions in the interpreter but we can't emit the signal
-          // associated with THIS_FETAB.
-
-          tree_evaluator& tw = interp.get_evaluator ();
-
-          tw.dbquit (true);
-
-          command_editor::interrupt (true);
-
-          std::string std_base_name = base_name.toStdString ();
-
-          symbol_table& symtab = interp.get_symbol_table ();
-
-          symtab.clear_user_function (std_base_name);
-
-          if (this_fetab.isNull ())
-            return;
-
-          emit do_save_file_signal (file_to_save, remove_on_success,
-                                    restore_breakpoints);
-        });
-    }
-}
-
-void file_editor_tab::save_file (const QString& saveFileName,
-                                 bool remove_on_success,
-                                 bool restore_breakpoints)
-{
-  // If it is a new file with no name, signal that saveFileAs
-  // should be performed.
-  if (! valid_file_name (saveFileName))
-    {
-      save_file_as (remove_on_success);
->>>>>>> ff1bfada
       return;
 
     int line, cur;
@@ -1963,39 +1133,12 @@
 
     int nextline = m_edit_area->markerFindNext (line, (1 << marker::bookmark));
 
-<<<<<<< HEAD
     // Wrap.
     if (nextline == -1)
       nextline = m_edit_area->markerFindNext (1, (1 << marker::bookmark));
 
     m_edit_area->setCursorPosition (nextline, 0);
   }
-=======
-      // The interpreter_event callback function below emits a signal.
-      // Because we don't control when that happens, use a guarded
-      // pointer so that the callback can abort if this object is no
-      // longer valid.
-
-      QPointer<file_editor_tab> this_fetab (this);
-
-      emit interpreter_event
-        ([=] (interpreter& interp)
-        {
-          // INTERPRETER THREAD
-
-          // We are intentionally skipping any side effects that may
-          // occur in the callback function if THIS_FETAB is no longer
-          // valid.  If the editor tab has disappeared, there is not
-          // much point in reloading the function to restore breakpoint
-          // info in the GUI.
-
-          if (this_fetab.isNull ())
-            return;
-
-          // Force reloading of a file after it is saved.
-          // This is needed to get the right line numbers for
-          // breakpoints (bug #46632).
->>>>>>> ff1bfada
 
   // Move the text cursor to the closest bookmark
   // before the current line.
@@ -2240,11 +1383,21 @@
 
   void file_editor_tab::add_breakpoint_event (int line, const QString& cond)
   {
+    // The interpreter_event callback function below emits a signal.
+    // Because we don't control when that happens, use a guarded pointer
+    // so that the callback can abort if this object is no longer valid.
+
+    QPointer<file_editor_tab> this_fetab (this);
+
     emit interpreter_event
       ([=] (interpreter& interp)
        {
          // INTERPRETER THREAD
 
+         // If THIS_FETAB is no longer valid, we still want to set the
+         // breakpoint in the interpreter but we can't emit the signal
+         // associated with THIS_FETAB.
+
          // FIXME: note duplication with the code in
          // handle_context_menu_break_condition.
 
@@ -2253,6 +1406,9 @@
 
          int lineno = bptab.add_breakpoint_in_file (m_file_name.toStdString (),
                                                     line, cond.toStdString ());
+
+         if (this_fetab.isNull ())
+           return;
 
          if (lineno)
            emit maybe_remove_next (lineno);
@@ -2893,11 +2049,23 @@
 
     // Create and queue the command object.
 
+    // The interpreter_event callback function below emits a signal.
+    // Because we don't control when that happens, use a guarded pointer
+    // so that the callback can abort if this object is no longer valid.
+
+    QPointer<file_editor_tab> this_fetab (this);
+
     emit interpreter_event
       ([=] (interpreter& interp)
        {
          // INTERPRETER THREAD
 
+         // We can skip the entire callback function because it does not
+         // make any changes to the interpreter state.
+
+         if (this_fetab.isNull ())
+           return;
+
          octave_value_list argout = Fdbstatus (interp, ovl (), 1);
 
          connect (this, &file_editor_tab::update_breakpoints_signal,
@@ -2955,11 +2123,22 @@
 
     if (ans == QMessageBox::Save)
       {
+        // The interpreter_event callback function below emits a signal.
+        // Because we don't control when that happens, use a guarded
+        // pointer so that the callback can abort if this object is no
+        // longer valid.
+
+        QPointer<file_editor_tab> this_fetab (this);
+
         emit interpreter_event
           ([=] (interpreter& interp)
            {
              // INTERPRETER THREAD
 
+             // If THIS_FETAB is no longer valid, we still want to
+             // perform the actions in the interpreter but we can't emit
+             // the signal associated with THIS_FETAB.
+
              tree_evaluator& tw = interp.get_evaluator ();
 
              tw.dbquit (true);
@@ -2971,6 +2150,9 @@
              symbol_table& symtab = interp.get_symbol_table ();
 
              symtab.clear_user_function (std_base_name);
+
+             if (this_fetab.isNull ())
+               return;
 
              emit do_save_file_signal (file_to_save, remove_on_success,
                                        restore_breakpoints);
@@ -3010,10 +2192,26 @@
         file_to_save = file_info.canonicalFilePath ();
         QString base_name = file_info.baseName ();
 
+        // The interpreter_event callback function below emits a signal.
+        // Because we don't control when that happens, use a guarded
+        // pointer so that the callback can abort if this object is no
+        // longer valid.
+
+        QPointer<file_editor_tab> this_fetab (this);
+
         emit interpreter_event
           ([=] (interpreter& interp)
            {
              // INTERPRETER THREAD
+
+             // We are intentionally skipping any side effects that may
+             // occur in the callback function if THIS_FETAB is no
+             // longer valid.  If the editor tab has disappeared, there
+             // is not much point in reloading the function to restore
+             // breakpoint info in the GUI.
+
+             if (this_fetab.isNull ())
+               return;
 
              // Force reloading of a file after it is saved.
              // This is needed to get the right line numbers for
