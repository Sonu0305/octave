--- conflicted
+++ resolved
@@ -57,17 +57,10 @@
 
 #include "ovl.h"
 
-<<<<<<< HEAD
-namespace octave
-{
+OCTAVE_BEGIN_NAMESPACE(octave)
+
   set_path_dialog::set_path_dialog (QWidget *parent)
     : QDialog (parent)
-=======
-OCTAVE_BEGIN_NAMESPACE(octave)
-
-  set_path_dialog::set_path_dialog (QWidget *parent, base_qobject& oct_qobj)
-    : QDialog (parent), m_octave_qobj (oct_qobj)
->>>>>>> 6146e5b8
   {
     setWindowTitle (tr ("Set Path"));
 
