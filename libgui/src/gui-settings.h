--- conflicted
+++ resolved
@@ -26,13 +26,8 @@
 #if ! defined (octave_gui_settings_h)
 #define octave_gui_settings_h 1
 
-<<<<<<< HEAD
 #include <QIcon>
 #include <QString>
-=======
-#include "octave-config.h"
-
->>>>>>> 6146e5b8
 #include <QSettings>
 
 #include "gui-preferences.h"
