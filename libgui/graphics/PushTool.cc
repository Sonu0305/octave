--- conflicted
+++ resolved
@@ -31,14 +31,7 @@
 
 #include "ToolBarButton.cc"
 
-<<<<<<< HEAD
-namespace octave
-{
-=======
-#include "octave-qobject.h"
-
 OCTAVE_BEGIN_NAMESPACE(octave)
->>>>>>> 6146e5b8
 
   PushTool *
   PushTool::create (octave::interpreter& interp, const graphics_object& go)
