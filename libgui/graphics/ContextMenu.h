////////////////////////////////////////////////////////////////////////
//
// Copyright (C) 2011-2022 The Octave Project Developers
//
// See the file COPYRIGHT.md in the top-level directory of this
// distribution or <https://octave.org/copyright/>.
//
// This file is part of Octave.
//
// Octave is free software: you can redistribute it and/or modify it
// under the terms of the GNU General Public License as published by
// the Free Software Foundation, either version 3 of the License, or
// (at your option) any later version.
//
// Octave is distributed in the hope that it will be useful, but
// WITHOUT ANY WARRANTY; without even the implied warranty of
// MERCHANTABILITY or FITNESS FOR A PARTICULAR PURPOSE.  See the
// GNU General Public License for more details.
//
// You should have received a copy of the GNU General Public License
// along with Octave; see the file COPYING.  If not, see
// <https://www.gnu.org/licenses/>.
//
////////////////////////////////////////////////////////////////////////

#if ! defined (octave_ContextMenu_h)
#define octave_ContextMenu_h 1

#include <QPoint>

#include "MenuContainer.h"
#include "Object.h"

class QMenu;

<<<<<<< HEAD
namespace octave
{
=======
OCTAVE_BEGIN_NAMESPACE(octave)

  class base_qobject;
>>>>>>> 6146e5b8
  class interpreter;

  class ContextMenu : public Object, public MenuContainer
  {
    Q_OBJECT

  public:
    ContextMenu (octave::interpreter& interp,
                 const graphics_object& go, QMenu *menu);
    ~ContextMenu (void);

    static ContextMenu *
    create (octave::interpreter& interp,
            const graphics_object& go);

    static void executeAt (octave::interpreter& interp,
                           const base_properties& props, const QPoint& pt);

    Container * innerContainer (void) { return nullptr; }

    QWidget * menu (void);

  protected:
    void update (int pId);

  private slots:
    void aboutToShow (void);
    void aboutToHide (void);
  };

OCTAVE_END_NAMESPACE(octave)

#endif<|MERGE_RESOLUTION|>--- conflicted
+++ resolved
@@ -33,14 +33,8 @@
 
 class QMenu;
 
-<<<<<<< HEAD
-namespace octave
-{
-=======
 OCTAVE_BEGIN_NAMESPACE(octave)
 
-  class base_qobject;
->>>>>>> 6146e5b8
   class interpreter;
 
   class ContextMenu : public Object, public MenuContainer
