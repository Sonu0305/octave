////////////////////////////////////////////////////////////////////////
//
// Copyright (C) 2011-2022 The Octave Project Developers
//
// See the file COPYRIGHT.md in the top-level directory of this
// distribution or <https://octave.org/copyright/>.
//
// This file is part of Octave.
//
// Octave is free software: you can redistribute it and/or modify it
// under the terms of the GNU General Public License as published by
// the Free Software Foundation, either version 3 of the License, or
// (at your option) any later version.
//
// Octave is distributed in the hope that it will be useful, but
// WITHOUT ANY WARRANTY; without even the implied warranty of
// MERCHANTABILITY or FITNESS FOR A PARTICULAR PURPOSE.  See the
// GNU General Public License for more details.
//
// You should have received a copy of the GNU General Public License
// along with Octave; see the file COPYING.  If not, see
// <https://www.gnu.org/licenses/>.
//
////////////////////////////////////////////////////////////////////////

#if defined (HAVE_CONFIG_H)
#  include "config.h"
#endif

#include <QListWidget>
#include <QEvent>
#include <QMouseEvent>

#include "Container.h"
#include "ListBoxControl.h"
#include "QtHandlesUtils.h"

<<<<<<< HEAD
namespace octave
{
=======
#include "octave-qobject.h"

OCTAVE_BEGIN_NAMESPACE(octave)
>>>>>>> 6146e5b8

  static void
  updateSelection (QListWidget *list, const Matrix& value)
  {
    octave_idx_type n = value.numel ();
    int lc = list->count ();

    list->clearSelection ();

    for (octave_idx_type i = 0; i < n; i++)
      {
        int idx = octave::math::round (value(i));

        if (1 <= idx && idx <= lc)
          {
            list->item (idx-1)->setSelected (true);
            list->scrollToItem (list->item (idx-1));
            if (i == 0
                && list->selectionMode () == QAbstractItemView::SingleSelection)
              break;
          }
        else
          {
            // Invalid selection.
            list->clearSelection ();
            break;
          }
      }
  }

  ListBoxControl *
  ListBoxControl::create (octave::interpreter& interp,
                          const graphics_object& go)
  {
    Object *parent = parentObject (interp, go);

    if (parent)
      {
        Container *container = parent->innerContainer ();

        if (container)
          return new ListBoxControl (interp, go,
                                     new QListWidget (container));
      }

    return nullptr;
  }

  ListBoxControl::ListBoxControl (octave::interpreter& interp,
                                  const graphics_object& go, QListWidget *list)
    : BaseControl (interp, go, list), m_blockCallback (false),
      m_selectionChanged (false)
  {
    uicontrol::properties& up = properties<uicontrol> ();

    list->addItems (Utils::fromStringVector (up.get_string_vector ()));
    if ((up.get_max () - up.get_min ()) > 1)
      list->setSelectionMode (QAbstractItemView::ExtendedSelection);
    else
      list->setSelectionMode (QAbstractItemView::SingleSelection);
    Matrix value = up.get_value ().matrix_value ();
    if (value.numel () > 0)
      {
        octave_idx_type n = value.numel ();
        int lc = list->count ();

        for (octave_idx_type i = 0; i < n; i++)
          {
            int idx = octave::math::round (value(i));

            if (1 <= idx && idx <= lc)
              {
                list->item (idx-1)->setSelected (true);
                list->scrollToItem (list->item (idx-1));
                if (i == 0 && (list->selectionMode ()
                               == QAbstractItemView::SingleSelection))
                  break;
              }
          }
      }

    list->viewport ()->installEventFilter (this);

    connect (list, &QListWidget::itemSelectionChanged,
             this, &ListBoxControl::itemSelectionChanged);
    connect (list, &QListWidget::activated,
             this, &ListBoxControl::itemActivated);
    connect (list, &QListWidget::itemPressed,
             this, &ListBoxControl::itemPressed);
  }

  ListBoxControl::~ListBoxControl (void)
  { }

  void
  ListBoxControl::update (int pId)
  {
    uicontrol::properties& up = properties<uicontrol> ();
    QListWidget *list = qWidget<QListWidget> ();

    switch (pId)
      {
      case uicontrol::properties::ID_STRING:
        m_blockCallback = true;
        list->clear ();
        list->addItems (Utils::fromStringVector (up.get_string_vector ()));
        updateSelection (list, up.get_value ().matrix_value ());
        m_blockCallback = false;
        break;

      case uicontrol::properties::ID_MIN:
      case uicontrol::properties::ID_MAX:
        if ((up.get_max () - up.get_min ()) > 1)
          list->setSelectionMode (QAbstractItemView::ExtendedSelection);
        else
          list->setSelectionMode (QAbstractItemView::SingleSelection);
        break;

      case uicontrol::properties::ID_LISTBOXTOP:
        {
          int idx = octave::math::fix (up.get_listboxtop ());
          if (idx > 0)
            list->scrollToItem (list->item (idx-1),
                                QAbstractItemView::PositionAtTop);
          break;
        }

      case uicontrol::properties::ID_VALUE:
        m_blockCallback = true;
        updateSelection (list, up.get_value ().matrix_value ());
        m_blockCallback = false;
        break;

      default:
        BaseControl::update (pId);
        break;
      }
  }

  void
  ListBoxControl::sendSelectionChange ()
  {
    if (! m_blockCallback)
      {
        QListWidget *list = qWidget<QListWidget> ();

        QModelIndexList l = list->selectionModel ()->selectedIndexes ();
        Matrix value (dim_vector (1, l.size ()));
        int i = 0;

        for (const auto& idx : l)
          value(i++) = idx.row () + 1;

        emit gh_set_event (m_handle, "value", octave_value (value), false);
        emit gh_callback_event (m_handle, "callback");
      }

    m_selectionChanged = false;
  }

  void
  ListBoxControl::itemSelectionChanged (void)
  {
    if (! m_blockCallback)
      m_selectionChanged = true;
  }

  void
  ListBoxControl::itemActivated (const QModelIndex&)
  {
    m_selectionChanged = true;
  }
  void
  ListBoxControl::itemPressed (QListWidgetItem *)
  {
    m_selectionChanged = true;
  }

  bool
  ListBoxControl::eventFilter (QObject *watched, QEvent *e)
  {
    // listbox change
    if (watched == m_qobject)
      {
        switch (e->type ())
          {
          case QEvent::KeyRelease:
            if (m_selectionChanged)
              sendSelectionChange ();
            m_selectionChanged = false;
            break;

          default:
            break;
          }

        return Object::eventFilter (watched, e);
      }
    // listbox viewport
    else
      {
        bool override_return = false;
        QListWidget *list = qWidget<QListWidget> ();

        switch (e->type ())
          {
          case QEvent::MouseButtonPress:
            {
              QMouseEvent *m = dynamic_cast<QMouseEvent *> (e);

              if (m->button () & Qt::RightButton)
                override_return = true;
              else
                {
                  if (! list->indexAt (m->pos ()).isValid ())
                    override_return = true;
                  m_selectionChanged = true;
                }
              break;
            }
          case QEvent::MouseButtonRelease:
            {
              QMouseEvent *m = dynamic_cast<QMouseEvent *> (e);

              if (m->button () & Qt::RightButton)
                override_return = true;

              else if (! list->indexAt (m->pos ()).isValid ())
                {
                  list->setCurrentRow (list->count () - 1);
                  override_return = true;
                }

              if (m_selectionChanged)
                sendSelectionChange ();
              m_selectionChanged = false;

              break;
            }
          default:
            break;

          }
        return BaseControl::eventFilter (watched, e) || override_return;
      }
  }

OCTAVE_END_NAMESPACE(octave)<|MERGE_RESOLUTION|>--- conflicted
+++ resolved
@@ -35,14 +35,7 @@
 #include "ListBoxControl.h"
 #include "QtHandlesUtils.h"
 
-<<<<<<< HEAD
-namespace octave
-{
-=======
-#include "octave-qobject.h"
-
 OCTAVE_BEGIN_NAMESPACE(octave)
->>>>>>> 6146e5b8
 
   static void
   updateSelection (QListWidget *list, const Matrix& value)
