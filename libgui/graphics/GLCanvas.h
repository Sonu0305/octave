--- conflicted
+++ resolved
@@ -49,16 +49,6 @@
 #include "gl-render.h"
 #include "qopengl-functions.h"
 
-<<<<<<< HEAD
-namespace octave
-{
-=======
-OCTAVE_BEGIN_NAMESPACE(octave)
-
-  class base_qobject;
->>>>>>> 6146e5b8
-}
-
 OCTAVE_BEGIN_NAMESPACE(octave)
 
   class GLCanvas : public OCTAVE_QT_OPENGL_WIDGET, public Canvas
