////////////////////////////////////////////////////////////////////////
//
// Copyright (C) 2011-2022 The Octave Project Developers
//
// See the file COPYRIGHT.md in the top-level directory of this
// distribution or <https://octave.org/copyright/>.
//
// This file is part of Octave.
//
// Octave is free software: you can redistribute it and/or modify it
// under the terms of the GNU General Public License as published by
// the Free Software Foundation, either version 3 of the License, or
// (at your option) any later version.
//
// Octave is distributed in the hope that it will be useful, but
// WITHOUT ANY WARRANTY; without even the implied warranty of
// MERCHANTABILITY or FITNESS FOR A PARTICULAR PURPOSE.  See the
// GNU General Public License for more details.
//
// You should have received a copy of the GNU General Public License
// along with Octave; see the file COPYING.  If not, see
// <https://www.gnu.org/licenses/>.
//
////////////////////////////////////////////////////////////////////////

#if defined (HAVE_CONFIG_H)
#  include "config.h"
#endif

#include <QLabel>

#include "Container.h"
#include "TextControl.h"
#include "QtHandlesUtils.h"

<<<<<<< HEAD
namespace octave
{
=======
#include "octave-qobject.h"

OCTAVE_BEGIN_NAMESPACE(octave)
>>>>>>> 6146e5b8

  TextControl *
  TextControl::create (octave::interpreter& interp, const graphics_object& go)
  {
    Object *parent = parentObject (interp, go);

    if (parent)
      {
        Container *container = parent->innerContainer ();

        if (container)
          return new TextControl (interp, go, new QLabel (container));
      }

    return nullptr;
  }

  TextControl::TextControl (octave::interpreter& interp,
                            const graphics_object& go, QLabel *label)
    : BaseControl (interp, go, label)
  {
    uicontrol::properties& up = properties<uicontrol> ();

    label->setAutoFillBackground (true);
    label->setTextFormat (Qt::PlainText);
    label->setWordWrap (false);
    label->setAlignment (Utils::fromHVAlign (up.get_horizontalalignment (),
                         up.get_verticalalignment ()));
    label->setText (Utils::fromStringVector (up.get_string_vector ()).join ("\n"));
  }

  TextControl::~TextControl (void)
  { }

  void
  TextControl::update (int pId)
  {
    uicontrol::properties& up = properties<uicontrol> ();
    QLabel *label = qWidget<QLabel> ();

    switch (pId)
      {
      case uicontrol::properties::ID_STRING:
        label->setText (Utils::fromStringVector (up.get_string_vector ()).join ("\n"));
        break;

      case uicontrol::properties::ID_HORIZONTALALIGNMENT:
      case uicontrol::properties::ID_VERTICALALIGNMENT:
        label->setAlignment (Utils::fromHVAlign (up.get_horizontalalignment (),
                             up.get_verticalalignment ()));
        break;

      default:
        BaseControl::update (pId);
        break;
      }
  }

OCTAVE_END_NAMESPACE(octave)<|MERGE_RESOLUTION|>--- conflicted
+++ resolved
@@ -33,14 +33,7 @@
 #include "TextControl.h"
 #include "QtHandlesUtils.h"
 
-<<<<<<< HEAD
-namespace octave
-{
-=======
-#include "octave-qobject.h"
-
 OCTAVE_BEGIN_NAMESPACE(octave)
->>>>>>> 6146e5b8
 
   TextControl *
   TextControl::create (octave::interpreter& interp, const graphics_object& go)
