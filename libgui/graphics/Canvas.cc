--- conflicted
+++ resolved
@@ -599,49 +599,13 @@
 
       if (axesObj)
         {
-<<<<<<< HEAD
-          if (axesObj.get_properties ().handlevisibility_is ("on"))
+              if (axesObj.get_properties ().handlevisibility_is ("on")
+                  && axesObj.get_properties ().get_tag () != "legend"
+                  && axesObj.get_properties ().get_tag () != "colorbar")
             Utils::properties<figure> (figObj)
               .set_currentaxes (axesObj.get_handle ().as_octave_value ());
           if (! currentObj)
             currentObj = axesObj;
-=======
-          for (QList<graphics_object>::ConstIterator it = axesList.begin ();
-               it != axesList.end (); ++it)
-            {
-              graphics_object go = selectFromAxes (*it, event->pos ());
-
-              if (go)
-                {
-                  currentObj = go;
-                  axesObj = *it;
-                }
-              // FIXME: is this really necessary? the axes object should
-              //        have been selected through selectFromAxes anyway
-              else if (it->get_properties ().is_hittest ())
-                {
-                  Matrix bb = it->get_properties ().get_boundingbox (true);
-                  QRectF r (bb(0), bb(1), bb(2), bb(3));
-
-                  if (r.contains (event->posF ()))
-                    axesObj = *it;
-                }
-
-              if (axesObj && currentObj)
-                break;
-            }
-
-          if (axesObj)
-            {
-              if (axesObj.get_properties ().handlevisibility_is ("on")
-                  && axesObj.get_properties ().get_tag () != "legend"
-                  && axesObj.get_properties ().get_tag () != "colorbar")
-                Utils::properties<figure> (figObj)
-                  .set_currentaxes (axesObj.get_handle ().as_octave_value ());
-              if (! currentObj)
-                currentObj = axesObj;
-            }
->>>>>>> 31e127be
         }
 
       if (! currentObj)
