--- conflicted
+++ resolved
@@ -34,14 +34,8 @@
 class QLabel;
 class QRadioButton;
 
-<<<<<<< HEAD
-namespace octave
-{
-=======
 OCTAVE_BEGIN_NAMESPACE(octave)
 
-  class base_qobject;
->>>>>>> 6146e5b8
   class interpreter;
 
   class Container;
