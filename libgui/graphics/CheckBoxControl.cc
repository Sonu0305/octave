////////////////////////////////////////////////////////////////////////
//
// Copyright (C) 2011-2022 The Octave Project Developers
//
// See the file COPYRIGHT.md in the top-level directory of this
// distribution or <https://octave.org/copyright/>.
//
// This file is part of Octave.
//
// Octave is free software: you can redistribute it and/or modify it
// under the terms of the GNU General Public License as published by
// the Free Software Foundation, either version 3 of the License, or
// (at your option) any later version.
//
// Octave is distributed in the hope that it will be useful, but
// WITHOUT ANY WARRANTY; without even the implied warranty of
// MERCHANTABILITY or FITNESS FOR A PARTICULAR PURPOSE.  See the
// GNU General Public License for more details.
//
// You should have received a copy of the GNU General Public License
// along with Octave; see the file COPYING.  If not, see
// <https://www.gnu.org/licenses/>.
//
////////////////////////////////////////////////////////////////////////

#if defined (HAVE_CONFIG_H)
#  include "config.h"
#endif

#include <QCheckBox>

#include "CheckBoxControl.h"
#include "Container.h"

<<<<<<< HEAD
namespace octave
{
=======
#include "octave-qobject.h"

OCTAVE_BEGIN_NAMESPACE(octave)
>>>>>>> 6146e5b8

  CheckBoxControl *
  CheckBoxControl::create (octave::interpreter& interp,
                           const graphics_object& go)
  {
    Object *parent = parentObject (interp, go);

    if (parent)
      {
        Container *container = parent->innerContainer ();

        if (container)
          return new CheckBoxControl (interp, go,
                                      new QCheckBox (container));
      }

    return nullptr;
  }

  CheckBoxControl::CheckBoxControl (octave::interpreter& interp,
                                    const graphics_object& go, QCheckBox *box)
    : ButtonControl (interp, go, box)
  {
    uicontrol::properties& up = properties<uicontrol> ();

    box->setAutoFillBackground (true);
    if (up.enable_is ("inactive"))
      box->setCheckable (false);
  }

  CheckBoxControl::~CheckBoxControl (void)
  { }

  void
  CheckBoxControl::update (int pId)
  {
    uicontrol::properties& up = properties<uicontrol> ();
    QCheckBox *box = qWidget<QCheckBox> ();

    switch (pId)
      {
      case uicontrol::properties::ID_ENABLE:
        {
          if (up.enable_is ("inactive"))
            box->setCheckable (false);
          else
            box->setCheckable (true);
          ButtonControl::update (pId);
        }
        break;

      default:
        ButtonControl::update (pId);
        break;
      }
  }

OCTAVE_END_NAMESPACE(octave);<|MERGE_RESOLUTION|>--- conflicted
+++ resolved
@@ -32,14 +32,7 @@
 #include "CheckBoxControl.h"
 #include "Container.h"
 
-<<<<<<< HEAD
-namespace octave
-{
-=======
-#include "octave-qobject.h"
-
 OCTAVE_BEGIN_NAMESPACE(octave)
->>>>>>> 6146e5b8
 
   CheckBoxControl *
   CheckBoxControl::create (octave::interpreter& interp,
